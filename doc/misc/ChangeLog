<<<<<<< HEAD
2012-11-13  Glenn Morris  <rgm@gnu.org>
=======
2012-11-16  Glenn Morris  <rgm@gnu.org>

	* cl.texi (Function Bindings): Clarify that cl-flet is lexical.
	(Obsolete Macros): Move example here from Function Bindings.

2012-11-13  Glenn Morris  <rgm@gnu.org>

	* erc.texi: Use @code{nil} rather than just "nil".
	(Modules): Undocument obsolete "hecomplete".
	Add "notifications".
	(Connecting): Add brief section on passwords.
	(Options): Make a start by adding erc-hide-list, erc-lurker-hide-list.

2012-11-12  Glenn Morris  <rgm@gnu.org>
>>>>>>> cdc5d88c

	* flymake.texi (Customizable variables)
	(Highlighting erroneous lines): Mention flymake-error-bitmap,
	flymake-warning-bitmap, and flymake-fringe-indicator-position.

2012-11-12  Vincent Belaïche  <vincentb1@users.sourceforge.net>

	* ses.texi: Doc for ses-rename-cell, ses-repair-cell-reference-all & ses-range.
	In all file place SES into @acronym{...}.
	(Advanced Features): Add key index and function index for
	ses-set-header-row. Add description for function
	ses-rename-cell. Add description for function
	ses-repair-cell-reference-all.
	(Ranges in formulas): Add description for ses-range flags.

2012-11-12  Paul Eggert  <eggert@cs.ucla.edu>

	* texinfo.tex: Merge from gnulib.

2012-11-10  Chong Yidong  <cyd@gnu.org>

	* url.texi (Introduction): Move url-configuration-directory to
	Customization node.
	(Parsed URIs): Split into its own node.
	(URI Encoding): New node.
	(Defining New URLs): Remove empty chapter.
	(Retrieving URLs): Add an introduction.  Doc fix for url-retrieve.
	Improve docs for url-queue-*.
	(Supported URL Types): Copyedits.  Delete empty subnodes.

	* url.texi (Introduction): Rename from Getting Started.  Rewrite
	the introduction.
	(URI Parsing): Rewrite.  Omit the obsolete attributes slot.

2012-11-10  Glenn Morris  <rgm@gnu.org>

	* cl.texi (Obsolete Setf Customization):
	Revert defsetf example to the more correct let rather than prog1.
	Give define-modify-macro, defsetf, and define-setf-method
	gv.el replacements.

	* cl.texi (Overview): Mention EIEIO here, as well as the appendix.
	(Setf Extensions): Remove obsolete reference.
	(Obsolete Setf Customization):
	Move note on lack of setf functions to lispref/variables.texi.
	Undocument get-setf-method, since it no longer exists.
	Mention simple defsetf replaced by gv-define-simple-setter.

2012-11-03  Glenn Morris  <rgm@gnu.org>

	* cl.texi: Further general copyedits.
	(List Functions): Remove copy-tree, standard elisp for some time.
	(Efficiency Concerns): Comment out examples that no longer apply.
	(Compiler Optimizations): Rename from "Optimizing Compiler"; reword.
	(Creating Symbols, Random Numbers): De-emphasize internal
	variables cl--gensym-counter and cl--random-state.  (Bug#12788)
	(Naming Conventions, Type Predicates, Macros)
	(Predicates on Numbers): No longer mention cl-floatp-safe.

2012-11-02  Katsumi Yamaoka  <yamaoka@jpl.org>

	* gnus.texi (Mail Source Specifiers):
	Document :leave keyword used for pop mail source.

2012-11-01  Glenn Morris  <rgm@gnu.org>

	* cl.texi: General copyedits for style, line-breaks, etc.
	(Time of Evaluation, Iteration): Add xref to Emacs Lisp manual.
	(Macro Bindings, Blocks and Exits):
	Acknowledge existence of lexical-binding.
	(Iteration): Mainly defer to doc of standard dolist, dotimes.

2012-10-31  Glenn Morris  <rgm@gnu.org>

	* ert.texi (Introduction, The @code{should} Macro):
	Refer to "cl-assert" rather than "assert".

	* cl.texi (Function Bindings): Update for cl-flet and cl-labels.
	(Obsolete Lexical Binding): Rename section from "Lexical Bindings".
	(Obsolete Macros): Rename section from "Obsolete Lexical Macros".
	Reword, and add details of flet and labels.
	(Modify Macros, Function Bindings): Add some xrefs.

2012-10-30  Glenn Morris  <rgm@gnu.org>

	* cl.texi (Modify Macros): Update for cl-letf changes.
	(Obsolete Lexical Macros): Say a little more about letf/cl-letf.
	(Setf Extensions): Partially restore note about cl-getf,
	mainly moved to lispref/variables.texi.
	(Property Lists): Fix cl-getf typos.
	(Mapping over Sequences): Mention cl-mapc naming oddity.

2012-10-29  Glenn Morris  <rgm@gnu.org>

	* cl.texi (Organization): More details on cl-lib.el versus cl.el.
	(Setf Extensions): Remove `apply' setf since it seems to be disabled.
	(Customizing Setf): Move contents to "Obsolete Setf Customization".
	(Modify Macros, Multiple Values, Other Clauses):
	Remove mentions of obsolete features.
	(Obsolete Setf Customization): Don't mention `apply' setf.

2012-10-28  Glenn Morris  <rgm@gnu.org>

	* cl.texi (Multiple Values, Common Lisp Compatibility):
	More namespace updates.
	(Obsolete Features): Copyedits.
	(Obsolete Lexical Macros, Obsolete Setf Customization):
	New subsections.

	* cl.texi (Porting Common Lisp, Lexical Bindings):
	Add some xrefs to the Elisp manual.

	* cl.texi (Lexical Bindings): Move to appendix of obsolete features.
	(Porting Common Lisp): Emacs Lisp can do true lexical binding now.
	(Obsolete Features): New appendix.  Move Lexical Bindings here.

2012-10-27  Glenn Morris  <rgm@gnu.org>

	* cl.texi: Use defmac for macros rather than defspec.
	(Efficiency Concerns): Related copyedit.

	* cl.texi (Control Structure): Update for setf now being in core.
	(Setf Extensions): Rename from Basic Setf.  Move much of the
	former content to lispref/variables.texi.
	(Modify Macros): Move pop, push details to lispref/variables.texi.
	(Customizing Setf): Copyedits for setf etc being in core.
	(Modify Macros, Efficiency Concerns, Porting Common Lisp):
	Further namespaces updates.

2012-10-26  Bastien Guerry  <bzg@gnu.org>

	* org.texi (Installation): Update the link to Org's ELPA.  Also
	don't mention org-install.el anymore as the replacement file
	org-loaddefs.el is now loaded by org.el.

2012-10-25  Michael Albinus  <michael.albinus@gmx.de>

	* tramp.texi (Frequently Asked Questions): Mention
	`tramp-completion-reread-directory-timeout' for performance
	improvement.

2012-10-25  Glenn Morris  <rgm@gnu.org>

	* cl.texi: Don't mess with the TeX section number counter.
	Use Texinfo recommended convention for quotes+punctuation.
	(Overview, Sequence Functions): Rephrase for better line-breaking.
	(Time of Evaluation, Type Predicates, Modify Macros, Function Bindings)
	(Macro Bindings, Conditionals, Iteration, Loop Basics)
	(Random Numbers, Mapping over Sequences, Structures)
	(Porting Common Lisp): Further updates for cl-lib namespace.
	(Modify Macros, Declarations, Macro Bindings, Structures):
	Break long lines in examples.
	(Dynamic Bindings): Update for changed progv behavior.
	(Loop Examples, Efficiency Concerns): Markup fixes.
	(Structures): Remove TeX margin change.
	(Declarations): Fix typos.

2012-10-24  Glenn Morris  <rgm@gnu.org>

	* cl.texi (Overview, Multiple Values, Creating Symbols)
	(Numerical Functions): Say less/nothing about the original cl.el.
	(Old CL Compatibility): Remove.
	(Assertions): Remove ignore-errors (standard Elisp for some time).

	* cl.texi (Basic Setf, Macros, Declarations, Symbols, Numbers)
	(Sequences, Lists, Structures, Assertions, Efficiency Concerns)
	(Efficiency Concerns, Efficiency Concerns)
	(Common Lisp Compatibility, Old CL Compatibility):
	Further updates for cl-lib namespace.

2012-10-24  Paul Eggert  <eggert@penguin.cs.ucla.edu>

	Update manual for new time stamp format (Bug#12706).
	* emacs-mime.texi (time-date): Update for new format.
	Also, fix bogus time stamp and modernize a bit.

2012-10-23  Glenn Morris  <rgm@gnu.org>

	* cl.texi: Include emacsver.texi.  Use Emacs version number rather
	than unchanging cl.el version number.
	End all menu descriptions with a period.
	Do not use @dfn{CL} for every instance of "CL".
	(Overview): Remove no-runtime caveat, and note about foo* names.
	(Usage): Use cl-lib rather than cl.
	(Organization, Naming Conventions): Update for cl-lib.el.
	(Installation): Remove long-irrelevant node.
	(Program Structure, Predicates, Control Structure):
	Start updating for cl-lib namespace.
	* Makefile.in ($(buildinfodir)/cl$(INFO_EXT), cl.dvi, cl.pdf):
	Depend on emacsver.texi.

2012-10-09  Michael Albinus  <michael.albinus@gmx.de>

	* trampver.texi: Update release number.

2012-10-06  Glenn Morris  <rgm@gnu.org>

	* erc.texi: Include emacsver.texi, and use EMACSVER rather than
	ERC version.
	(Introduction): ERC is distributed with Emacs.
	(Obtaining ERC, Installation): Remove chapters, no longer relevant.
	(Getting Started): Simplify.
	(Getting Help and Reporting Bugs): Refer to general Emacs lists.
	(History): Mention ERC maintained as part of Emacs now.
	* Makefile.in ($(buildinfodir)/erc$(INFO_EXT), erc.dvi, erc.pdf):
	Add dependency on emacsver.texi.

	* erc.texi: Remove hand-written node pointers.

2012-10-05  Glenn Morris  <rgm@gnu.org>

	* newsticker.texi (Overview, Requirements, Usage, Configuration):
	Copyedits.

2012-10-01  Eric Ludlam  <zappo@gnu.org>

	* ede.texi (Quick Start, Project Local Variables)
	(Miscellaneous commands, ede-java-root, Development Overview)
	(Detecting a Project): New nodes.
	(Simple projects): Node deleted.

	* eieio.texi (Building Classes): Some slot attributes cannot be
	overridden.
	(Slot Options): Remove an example.
	(Method Invocation, Documentation): New nodes.

2012-10-01  Glenn Morris  <rgm@gnu.org>

	* Makefile.in ($(buildinfodir)/reftex$(INFO_EXT)), reftex.dvi)
	(reftex.pdf): Add dependency on emacsver.texi.
	* reftex.texi: Don't include directory part for emacsver.texi;
	the Makefile's -I handles it.

2012-09-30  Ralf Angeli  <angeli@caeruleus.net>

	Merge from standalone RefTeX repository.

	* reftex.texi: Express TeX, LaTeX, AUCTeX, BibTeX and RefTeX
	with macros.
	(Imprint): Mention Wolfgang in list of contributors.
	(Creating Citations): Give a hint about how to
	auto-revert the BibTeX database file when using external editors.
	(Referencing Labels): Simplify section about reference macro
	cycling.
	(Options (Referencing Labels)): Adapt to new structure of
	`reftex-ref-style-alist'.
	(Referencing Labels, Reference Styles): Document changes in the
	referencing functionality.
	(Commands): Mention options for definition of header and footer in
	BibTeX files.
	(Options (Creating Citations)): Document
	`reftex-create-bibtex-header' and `reftex-create-bibtex-footer'.
	(Reference Styles): New section.
	(varioref (LaTeX package), fancyref (LaTeX package)): Remove.
	(Options (Referencing Labels)): Remove descriptions of deprecated
	variables `reftex-vref-is-default' and `reftex-fref-is-default'.
	Add descriptions for `reftex-ref-style-alist' and
	`reftex-ref-style-default-list'.
	(Referencing Labels): Update regarding reference styles.
	(Citation Styles): Mention support for ConTeXt.
	(Options (Defining Label Environments)): Fix typo.
	(Options (Creating Citations)): Document
	`reftex-cite-key-separator'.

2012-09-30  Achim Gratz  <Stromeko@Stromeko.DE>

	* org.texi: Add description of ORG_ADD_CONTRIB to info
	documentation.  Add link to Worg for more details.

	* org.texi: Clarify installation procedure.  Provide link to the
	build system description on Worg.

	* org.texi: Remove reference to utils/, x11idle.c is now in
	contrib/scripts.

	* org.texi: Re-normalize to "Org mode" in manual.

	* org.texi (Installation): Adapt documentation to new build
	system.  Mention GNU ELPA (since it needs to be handled like Emacs
	built-in Org).

2012-09-30  Adam Spiers  <orgmode@adamspiers.org>  (tiny change)

	* org.texi: Fix typo in description of the 'Hooks' section.

	* org.texi: Add ID to the list of special properties.

2012-09-30  Andrew Hyatt  <ahyatt@gmail.com>  (tiny change)

	* org.texi (Moving subtrees): Document the ability to archive to a
	datetree.

2012-09-30  Bastien Guerry  <bzg@altern.org>

	* org.texi (Installation, Feedback, Batch execution): Use
	(add-to-list 'load-path ... t) for the contrib dir.

	* org.texi (results): Update documentation for ":results drawer"
	and ":results org".

	* org.texi (Column width and alignment): Fix typo.

	* org.texi (Activation): Point to the "Conflicts" section.

	* org.texi (Conflicts): Mention filladapt.el in the list of
	conflicting packages.

	* org.texi (Activation): Adding org-mode to `auto-mode-alist' is
	not needed for versions of Emacs > 22.1.

	* org.texi (History and Acknowledgments): Fix typo.

	* org.texi (History and Acknowledgments): Add my own
	acknowledgments.

	* org.texi (Agenda commands): Document the new command and the new
	option.

	* org.texi (Agenda commands): Delete `org-agenda-action' section.
	(Agenda commands): Reorder.  Document `*' to toggle persistent
	marks.

	* org.texi (Agenda dispatcher): Mention
	`org-toggle-agenda-sticky'.
	(Agenda commands, Exporting Agenda Views): Fix typo.

	* org.texi (Templates in contexts, Setting Options): Update to
	reflect changes in how contexts options are processed.

	* org.texi (Templates in contexts): Document the new structure of
	the variables `org-agenda-custom-commands-contexts' and
	`org-capture-templates-contexts'.

	* org.texi (Templates in contexts): Document the new option
	`org-capture-templates-contexts'.
	(Storing searches): Document the new option
	`org-agenda-custom-commands-contexts'.

	* org.texi (Formula syntax for Lisp): Reformat.

	* org.texi (Special properties, Column attributes)
	(Agenda column view): Document the new special property
	CLOCKSUM_T.

	* org.texi (Template expansion): Document the new %l template.

	* org.texi (Fast access to TODO states): Fix documentation about
	allowed characters for fast todo selection.

	* org.texi (Weekly/daily agenda): Mention APPT_WARNTIME and its
	use in `org-agenda-to-appt'.

	* org.texi (Comment lines): Update wrt comments.

	* org.texi (Resolving idle time): Document new keybinding.

	* org.texi (Clocking commands): Document the use of S-M-<up/down>
	on clock timestamps.

	* org.texi (Fast access to TODO states): Explicitely says only
	letters are supported as fast TODO selection keys.

	* org.texi (Link abbreviations): Illustrate the use of the "%h"
	specifier.  Document the new "%(my-function)" specifier.

	* org.texi (Clocking commands): New cindex.
	(Clocking commands): Update documentation for `org-clock-in'.
	Document `org-clock-in-last'.  Mention `org-clock-out' and
	`org-clock-in-last' as commands that can be globally bound.
	(Resolving idle time): Document continuous clocking.

	* org.texi (Top, Introduction): Fix formatting.
	(Activation): Add index entries.
	(Conventions): Update section.
	(Embedded @LaTeX{}): Fix formatting.

	* org.texi (Visibility cycling): Document `show-children'.

	* org.texi (Using capture): Mention the `org-capture-last-stored'
	bookmark as a way to jump to the last stored capture.

	* org.texi (Uploading files): Fix typo.

	* org.texi (Using capture): Document `C-0' as a prefix argument
	for `org-capture'.

	* org.texi (Agenda commands): Document persistent marks.

	* org.texi (Template expansion): Update doc to reflect change.

	* org.texi (Radio tables): Document the :no-escape parameter.

	* org.texi (Repeated tasks): Document repeat cookies for years,
	months, weeks, days and hours.

	* org.texi (Export options): State that you can use the d: option
	by specifying a list of drawers.

	* org.texi (HTML preamble and postamble): Small doc improvement.

2012-09-30  Brian van den Broek  <vanden@gmail.com>  (tiny change)

	* org.texi: The sections in the Exporting section of the manual
	left out articles in the description of the org-export-as-*
	commands, among other places. This patch adds them, adds a few
	missing prepositions, and switches instances of "an HTML" to "a
	html" for internal consistency.

	* org.texi: Alter several examples of headings with timestamps in
	them to include the timestamps in the body instead of the heading.

2012-09-30  Carsten Dominik  <carsten.dominik@gmail.com>

	* org.texi (Agenda dispatcher): Document sticky agenda views and
	the new key for them.

2012-09-30  Charles  <millarc@verizon.net>  (tiny change)

	* org.texi (Advanced features): Fix error in table.

2012-09-30  Feng Shu  <tumashu@gmail.com>

	* org.texi (@LaTeX{} fragments): Document imagemagick as an
	alternative to dvipng.

2012-09-30  François Allisson  <francois@allisson.co>  (tiny change)

	* org.texi: Remove extra curly bracket.

2012-09-30  Giovanni Ridolfi  <giovanni.ridolfi@yahoo.it>  (tiny change)

	* org.texi (org-clock-in-last and org-clock-cancel): Update the
	defkeys.

2012-09-30  Ippei FURUHASHI  <top.tuna+orgmode@gmail.com>  (tiny change)

	* org.texi (Agenda commands): Fix two typos by giving
	corresponding function names, according to
	`org-agenda-view-mode-dispatch'.

2012-09-30  Jan Bäcker  <jan.boecker@jboecker.de>

	* org.texi (The spreadsheet): Fix typo.

2012-09-30  Memnon Anon  <gegendosenfleisch@gmail.com>  (tiny change)

	* org.texi (Tracking your habits): Point to the "Tracking TODO
	state changes" section.

2012-09-30  Nicolas Goaziou  <n.goaziou@gmail.com>

	* org.texi (Literal examples): Remove reference to unknown
	`org-export-latex-minted' variable. Also simplify footnote since
	`org-export-latex-listings' documentation is exhaustive already.

	* org.texi (Plain lists): Remove reference to now hard-coded
	`bullet' automatic rule.

2012-09-30  Toby S. Cubitt  <tsc25@cantab.net>

	* org.texi: Updated documentation accordingly.

2012-09-13  Paul Eggert  <eggert@cs.ucla.edu>

	* texinfo.tex: Merge from gnulib.

2012-09-12  Michael Albinus  <michael.albinus@gmx.de>

	Sync with Tramp 2.2.6.

	* tramp.texi (Bug Reports): Cleanup caches before a test run.

	* trampver.texi: Update release number.

2012-09-12  Paul Eggert  <eggert@cs.ucla.edu>

	* texinfo.tex: Merge from gnulib.

2012-08-06  Aurélien Aptel  <aurelien.aptel@gmail.com>

	* url.texi (Parsed URLs): Adjust to the code's use of defstruct
	(bug#12096).

2012-08-01  Jay Belanger  <jay.p.belanger@gmail.com>

	* calc.texi (Simplification modes, Conversions)
	(Operating on Selections): Mention "basic" simplification.
	(The Calc Mode Line): Mention the mode line display for Basic
	simplification mode.
	(Simplify Formulas): Refer to 'algebraic' rather than 'default'
	simplifications.
	(Basic Simplifications): Rename from "Limited Simplifications"
	Replace "limited" by "basic" throughout.
	(Algebraic Simplifications):  Indicate that the algebraic
	simplifications are done by default.
	(Unsafe Simplifications):  Mention `m E'.
	(Simplification of Units): Mention `m U'.
	(Trigonometric/Hyperbolic Functions, Reducing and Mapping)
	(Kinds of Declarations, Functions for Declarations):  Mention
	"algebraic simplifications" instead of `a s'.
	(Algebraic Entry): Remove mention of default simplifications.

2012-07-30  Jay Belanger  <jay.p.belanger@gmail.com>

	* calc.texi (Getting Started, Tutorial): Change simulated
	Calc output to match actual output.
	(Simplifying Formulas): Mention that algebraic simplification is now
	the default.

2012-07-28  Eli Zaretskii  <eliz@gnu.org>

	* faq.texi (Right-to-left alphabets): Update for Emacs 24.
	(Bug#12073)

2012-07-25  Paul Eggert  <eggert@cs.ucla.edu>

	Prefer typical American spelling for "acknowledgment".
	* calc.texi (History and Acknowledgments): Rename from
	History and Acknowledgements.
	* idlwave.texi (Acknowledgments):
	* ses.texi (Acknowledgments):
	* woman.texi (Acknowledgments): Rename from Acknowledgements.

2012-07-09  Paul Eggert  <eggert@cs.ucla.edu>

	Rename configure.in to configure.ac (Bug#11603).
	* ede.texi (Compiler and Linker objects, ede-proj-project)
	(ede-step-project): Prefer the name configure.ac to configure.in.

2012-07-06  Michael Albinus  <michael.albinus@gmx.de>

	* tramp.texi (Multi-hops): Introduce
	`tramp-restricted-shell-hosts-alist'.

2012-06-26  Lars Magne Ingebrigtsen  <larsi@gnus.org>

	* gnus.texi (POP before SMTP): POP-before-SMTP works with all sending
	methods, so don't mention smtpmail here.

2012-06-26  Wolfgang Jenkner  <wjenkner@inode.at>

	* gnus.texi (Picons): Document gnus-picon-properties.

2012-06-26  Lars Magne Ingebrigtsen  <larsi@gnus.org>

	* gnus.texi: Remove mention of compilation, as that's no longer
	supported.

2012-06-26  Christopher Schmidt  <christopher@ch.ristopher.com>

	* gnus.texi (Archived Messages): Mention
	gnus-gcc-pre-body-encode-hook and gnus-gcc-post-body-encode-hook.

2012-06-26  Lars Ingebrigtsen  <larsi@gnus.org>

	* gnus.texi (Various Summary Stuff):
	Remove mention of `gnus-propagate-marks'.

2012-06-26  Lars Ingebrigtsen  <larsi@gnus.org>

	* gnus.texi: Remove mentions of nnml/nnfolder/nntp backend marks,
	which no longer exist.

2012-06-26  Katsumi Yamaoka  <yamaoka@jpl.org>

	* gnus.texi (Archived Messages):
	Document gnus-gcc-self-resent-messages.

2012-06-26  Lars Ingebrigtsen  <larsi@gnus.org>

	* message.texi (Mail Variables):
	Mention the optional user parameter for X-Message-SMTP-Method.

2012-06-26  Lars Ingebrigtsen  <larsi@gnus.org>

	* gnus.texi (Posting Styles): Mention X-Message-SMTP-Method.

	* message.texi (Mail Variables): Document X-Message-SMTP-Method.

2012-06-26  Lars Ingebrigtsen  <larsi@gnus.org>

	* gnus.texi (Key Index): Change encoding to utf-8.

2012-06-21  Glenn Morris  <rgm@gnu.org>

	* Makefile.in: Rename infodir to buildinfodir throughout.  (Bug#11737)

2012-06-11  Lars Magne Ingebrigtsen  <larsi@gnus.org>

	* gnus.texi (Group Timestamp): Mention where to find documentation for
	the `gnus-tmp-' variables (bug#11601).

2012-06-11  Michael Albinus  <michael.albinus@gmx.de>

	Sync with Tramp 2.2.6-pre.

	* tramp.texi (all): Use consequently @command{}, @env{} and @kbd{}
	where appropriate.
	(Ad-hoc multi-hops): New section.
	(Remote processes): New subsection "Running remote processes on
	Windows hosts".
	(History): Add remote commands on Windows, and ad-hoc multi-hop
	methods.
	(External methods): "ControlPersist" must be set to "no" for the
	`scpc' method.
	(Remote processes): Add a note about `auto-revert-tail-mode'.
	(Frequently Asked Questions): Use "scpx" in combination with
	"ControlPersist".  Reported by Adam Spiers <emacs@adamspiers.org>.

	* trampver.texi: Update release number.

2012-06-10  Chong Yidong  <cyd@gnu.org>

	* sc.texi: Remove bogus @ifinfo commands which prevent makeinfo
	compilation for html-mono.

2012-06-08  Paul Eggert  <eggert@cs.ucla.edu>

	* texinfo.tex: Merge from gnulib.

2012-05-29  Katsumi Yamaoka  <yamaoka@jpl.org>

	* Makefile.in (echo-info): Don't try to install info files named
	just ".info".

2012-05-28  Glenn Morris  <rgm@gnu.org>

	* calc.texi, dired-x.texi: Use @LaTeX rather than La@TeX.  (Bug#10910)

	* sc.texi: Nuke hand-written node pointers.
	Fix top-level menu to match actual node order.

2012-05-27  Glenn Morris  <rgm@gnu.org>

	* cl.texi, dired-x.texi: Nuke hand-written node pointers.
	Some associated fixes, including not messing with chapno in cl.texi.

2012-05-27  Bastien Guerry  <bzg@gnu.org>

	* org.texi (Durations and time values): Fix typo.

2012-05-19  Jay Belanger  <jay.p.belanger@gmail.com>

	* doc/misc/calc.texi (Basic Operations on Units, Customizing Calc):
	Mention `calc-ensure-consistent-units'.

2012-05-14  Andreas Schwab  <schwab@linux-m68k.org>

	* cc-mode.texi: Avoid space before macro in 4th argument of cross
	reference commands.  (Bug#11461)

	* Makefile.in (gnus.dvi): Use $@ instead of $*.dvi.

2012-05-12  Glenn Morris  <rgm@gnu.org>

	* Makefile.in (mostlyclean): Add more TeX intermediates.

	* Makefile.in: Make it look more like the other doc Makefiles.
	Use explicit $srcdir in all dependencies.
	Remove cd $srcdir from rules.
	(VPATH): Remove.
	(infodir): Set to an absolute path.
	(INFO_TARGETS): Use short names.
	(mkinfodir): infodir is now absolute.
	(echo-info, maintainer-clean): Update for new format of INFO_TARGETS.

	* Makefile.in (info.info): Rename from info, to avoid duplication.
	(.SUFFIXES): Disable implicit rules.

	* Makefile.in (MKDIR_P): New, set by configure.
	(mkinfodir): Use $MKDIR_P.

2012-05-07  Glenn Morris  <rgm@gnu.org>

	* forms.texi (Long Example): Update for changed location of files.

2012-05-04  Glenn Morris  <rgm@gnu.org>

	* Makefile.in (INFO_EXT, INFO_OPTS): New, set by configure.
	(INFO_TARGETS): Use $INFO_EXT.
	Make all rules generating info files use $INFO_EXT, $INFO_OPT, and -o.
	* makefile.w32-in (INFO_EXT, INFO_OPTS): New.
	(INFO_TARGETS): Use $INFO_EXT.
	Make all rules generating info files use $INFO_EXT, $INFO_OPT, and -o.

2012-05-02  Glenn Morris  <rgm@gnu.org>

	* Makefile.in (echo-info): New phony target, used by top-level.

	* viper.texi: Make direntry shorter (also it is no longer "newest").

	* emacs-gnutls.texi, ert.texi, org.texi:
	Fix dircategory, direntry to match info/dir.

	* faq.texi: Convert @inforefs to @xrefs.
	Fix some malformed cross-references.
	(File-name conventions): Shorten section name to avoid overfull line.
	(How to add fonts): Use smallexample to avoid overfull lines.

2012-05-01  Teodor Zlatanov  <tzz@lifelogs.com>

	* auth.texi (Help for users): Update for .gpg file being second.

2012-04-27  Ippei Furuhashi  <top.tuna+orgmode@gmail.com>  (tiny change)

	* org.texi (Agenda commands): Fix two typos: give corresponding
	function names, according to `org-agenda-view-mode-dispatch'.

2012-04-27  Glenn Morris  <rgm@gnu.org>

	* faq.texi (Major packages and programs): Remove section.
	There is no point listing 6 packages (cf etc/MORE.STUFF).
	(Finding Emacs and related packages): Move "Spell-checkers" here.

2012-04-22  Michael Albinus  <michael.albinus@gmx.de>

	* dbus.texi (Version): New node.
	(Properties and Annotations): Mention the object manager
	interface.  Describe dbus-get-all-managed-objects.
	(Type Conversion): Floating point numbers are allowed, if an
	anteger does not fit Emacs's integer range.
	(Synchronous Methods): Remove obsolete dbus-call-method-non-blocking.
	(Asynchronous Methods): Fix description of
	dbus-call-method-asynchronously.
	(Receiving Method Calls): Fix some minor errors.  Add
	dbus-interface-emacs.
	(Signals): Describe unicast signals and the new match rules.
	(Alternative Buses): Add the PRIVATE optional argument to
	dbus-init-bus.  Describe its new return value.  Add dbus-setenv.

2012-04-20  Glenn Morris  <rgm@gnu.org>

	* faq.texi (New in Emacs 24): New section.
	(Packages that do not come with Emacs): Mention M-x list-packages.

2012-04-14  Alan Mackenzie  <acm@muc.de>

	* cc-mode.texi (c-offsets-alist): Correct a typo.

2012-04-14  Jérémie Courrèges-Anglas  <jca@wxcvbn.org>  (tiny change)

	* org.texi (Deadlines and scheduling): Fix the example: the
	DEADLINE item should come right after the headline.  We enforce
	this convention, so it is a bug not to illustrate it correctly in
	the manual.

2012-04-14  Ippei FURUHASHI  <top.tuna+orgmode@gmail.com>  (tiny change)

	* org.texi (Agenda commands): Fix documentation bug by swapping
	the equivalent keybindings to `org-agenda-next-line' with the ones
	to `org-agenda-previous-line'.

2012-04-14  Glenn Morris  <rgm@gnu.org>

	* Makefile.in: Replace non-portable use of $< in ordinary rules.

2012-04-09  Eli Zaretskii  <eliz@gnu.org>

	* makefile.w32-in (INFO_TARGETS, DVI_TARGETS, clean): Add
	emacs-gnutls.
	($(infodir)/emacs-gnutls, emacs-gnutls.dvi): New targets.

2012-04-09  Teodor Zlatanov  <tzz@lifelogs.com>

	* Makefile.in: Add emacs-gnutls.texi to build.

	* emacs-gnutls.texi: Add documentation for the GnuTLS integration.

2012-04-05  Teodor Zlatanov  <tzz@lifelogs.com>

	* auth.texi (Secret Service API): Edit further and give examples.
	(Secret Service API): Adjust @samp to @code for collection names.

2012-04-04  Glenn Morris  <rgm@gnu.org>

	* auth.texi (Secret Service API): Copyedits.
	(Help for developers): Fill in some missing function doc-strings.
	(Help for users, Help for developers)
	(GnuPG and EasyPG Assistant Configuration): Markup fixes.

2012-04-04  Michael Albinus  <michael.albinus@gmx.de>

	* auth.texi (Secret Service API): Add the missing text.

2012-04-04  Chong Yidong  <cyd@gnu.org>

	* message.texi (Using PGP/MIME): Note that epg is now the default.

	* gnus.texi: Reduce references to obsolete pgg library.
	(Security): Note that epg is now the default.

	* gnus-faq.texi (FAQ 8-2): Mention EasyPG.

	* nxml-mode.texi (Completion): C-RET is no longer bound to
	nxml-complete.

2012-04-01  Jambunathan K  <kjambunathan@gmail.com>

	* org.texi (Customizing tables in ODT export): Correct few errors.

2012-04-01  Jambunathan K  <kjambunathan@gmail.com>

	* org.texi (Links in ODT export): Update.
	(Labels and captions in ODT export): New node.

2012-04-01  Jambunathan K  <kjambunathan@gmail.com>

	* org.texi (Literal examples in ODT export): htmlfontify.el in
	Emacs-24.1 now supports fontification.  So ODT source blocks will
	be fontified by default.

2012-04-01  Julian Gehring  <julian.gehring@googlemail.com>  (tiny change)

	* org.texi (Refiling notes): Remove duplicated keybinding.

2012-04-01  Eric Schulte  <eric.schulte@gmx.com>

	* org.texi (noweb): Documentation of this new option to the :noweb
	header argument.

2012-04-01  Suvayu Ali  <fatkasuvayu+linux@gmail.com>

	* org.texi (Header and sectioning): Add example demonstrating how
	to use "LaTeX_CLASS_OPTIONS".

2012-04-01  Eric Schulte  <eric.schulte@gmx.com>

	* org.texi (Noweb reference syntax): Describe the ability to
	execute noweb references in the manual.

2012-04-01  Eric Schulte  <eric.schulte@gmx.com>

	* org.texi (cache): Improve cache documentation when session
	evaluation is used.

2012-04-01  Nicolas Goaziou  <n.goaziou@gmail.com>

	* org.texi (Plain lists): Document removal.

2012-04-01  Michael Brand  <michael.ch.brand@gmail.com>

	* org.texi: Decapitalize file name in references to Calc manual.

2012-04-01  Nicolas Goaziou  <n.goaziou@gmail.com>

	* org.texi (Plain lists): Document removal.

2012-04-01  Jambunathan K  <kjambunathan@gmail.com>

	* org.texi (Top, OpenDocument Text export)
	(ODT export commands, Extending ODT export)
	(Images in ODT export, Tables in ODT export)
	(Configuring a document converter): Add or Update.

2012-04-01  Carsten Dominik  <carsten.dominik@gmail.com>

	* org.texi (MobileOrg): Change the wording to reflect that the
	Android Version is no longer just the little brother of the iOS
	version.

2012-04-01  Eric Schulte  <eric.schulte@gmx.com>

	* org.texi (Key bindings and useful functions): Updated babel key
	binding documentation in manual.

2012-04-01  Eric Schulte  <eric.schulte@gmx.com>

	* org.texi (noweb): Document new noweb header value.

2012-04-01  Eric Schulte  <eric.schulte@gmx.com>

	* org.texi (noweb-sep): Document new header argument.

2012-04-01  Eric Schulte  <eric.schulte@gmx.com>

	* org.texi (noweb-ref): Documentation of this new custom variable.

2012-04-01  Eric Schulte  <eric.schulte@gmx.com>

	* org.texi (wrap): Update the new :wrap documentation to match the
	current implementation.

2012-04-01  Thomas Dye  <dk@poto.myhome.westell.com>

	* org.texi: Added documentation for :wrap.

2012-04-01  Thomas Dye  <dk@poto.myhome.westell.com>

	* org.texi: #+RESULTS now user-configurable.

2012-04-01  Thomas Dye  <dk@poto.myhome.westell.com>

	* org.texi: Documented :noweb no-export.

2012-04-01  Thomas Dye  <dk@poto.local>

	* org.texi: Edit :noweb no header argument for correctness.

2012-04-01  Bastien Guerry  <bzg@altern.org>

	* org.texi (Customization): Update the approximate number of Org
	variables.

2012-04-01  Thomas Dye  <dk@poto.local>

	* org.texi: The :results wrap produces a drawer instead of a
	begin_results block.

2012-03-22  Peder O. Klingenberg  <peder@klingenberg.no>  (tiny change)

	* gnus.texi (Archived Messages): Update `gnus-message-archive-group' to
	reflect the new default.

2012-03-10  Eli Zaretskii  <eliz@gnu.org>

	* info.texi (Expert Info): Move the index entry for "Texinfo" from
	"Getting Started" to this node.  (Bug#10450)

2012-03-10  Chong Yidong  <cyd@gnu.org>

	* flymake.texi (Example -- Configuring a tool called via make):
	Mention the Automake COMPILE variable (Bug#8715).

	* info.texi (Getting Started): Add an index entry (Bug#10450).

2012-03-02  Michael Albinus  <michael.albinus@gmx.de>

	* dbus.texi (Signals): Known names will be mapped onto unique
	names, when registering for signals.

2012-02-29  Glenn Morris  <rgm@gnu.org>

	* url.texi: Fix quote usage in body text.

	* sem-user.texi, url.texi, woman.texi: Use "" quotes in menus.

	* cl.texi: Use @code{} in menus when appropriate.

2012-02-28  Glenn Morris  <rgm@gnu.org>

	* calc.texi, cc-mode.texi, cl.texi, ebrowse.texi, ediff.texi:
	* eshell.texi, gnus-faq.texi, gnus-news.texi, gnus.texi:
	* idlwave.texi, info.texi, newsticker.texi, nxml-mode.texi:
	* org.texi, sc.texi, vip.texi, viper.texi:
	Standardize possessive apostrophe usage.

2012-02-26  Chong Yidong  <cyd@gnu.org>

	* ediff.texi (Quick Help Commands): Add a couple of index entries
	(Bug#10834).

2012-02-17  Glenn Morris  <rgm@gnu.org>

	* gnus.texi (Posting Styles):
	* remember.texi (Org): Fix cross-refs to other manuals.

2012-02-15  Glenn Morris  <rgm@gnu.org>

	* smtpmail.texi (Emacs Speaks SMTP): General update for 24.1.
	(Encryption): New chapter, split out from previous.

2012-02-13  Lars Ingebrigtsen  <larsi@gnus.org>

	* gnus.texi (Customizing the IMAP Connection): Mention
	nnimap-record-commands.

2012-02-10  Glenn Morris  <rgm@gnu.org>

	* url.texi (Retrieving URLs): Update url-retrieve arguments.
	Mention url-queue-retrieve.

2012-02-09  Glenn Morris  <rgm@gnu.org>

	* sem-user.texi (Semantic mode user commands): Typo fix.

	* info.texi (Create Info buffer): Mention info-display-manual.

2012-02-07  Lars Ingebrigtsen  <larsi@gnus.org>

	* gnus.texi (Mail Source Specifiers): Add a pop3 via an SSH tunnel
	example (modified from an example by Michael Albinus).

2012-01-30  Philipp Haselwarter  <philipp.haselwarter@gmx.de>  (tiny change)

	* gnus.texi (Agent Basics): Fix outdated description of
	`gnus-agent-auto-agentize-methods'.

2012-01-28  Andreas Schwab  <schwab@linux-m68k.org>

	* cc-mode.texi: Always @defindex ss.
	(Config Basics): Fix argument of @itemize.
	(Macro Backslashes): Add @code around index entry.

2012-01-23  Glenn Morris  <rgm@gnu.org>

	* pcl-cvs.texi (About PCL-CVS): Refer to vc-dir rather than vc-dired.

2012-01-19  Eric Hanchrow  <eric.hanchrow@gmail.com>

	* tramp.texi (File): Tweak wording for the `scpc' option.

2012-01-06  Lars Magne Ingebrigtsen  <larsi@gnus.org>

	* gnus.texi (Group Parameters): Really note precedence.

2012-01-04  Lars Magne Ingebrigtsen  <larsi@gnus.org>

	* gnus.texi (Group Parameters): Note precedence.

2012-01-03  Eric Schulte  <eric.schulte@gmx.com>

	* org.texi (Noweb reference syntax): Adding documentation of
	the `*org-babel-use-quick-and-dirty-noweb-expansion*'
	variable.

2012-01-03  Bastien Guerry  <bzg@gnu.org>

	* org.texi (Plain lists): Split the table to fix the display
	of items.

2012-01-03  Bastien Guerry  <bzg@gnu.org>

	* org.texi (Plain lists): Fix misplaced explanation.

2012-01-03  Bastien Guerry  <bzg@gnu.org>

	* org.texi (Plain lists, Agenda files): Add index entries.

2012-01-03  Julian Gehring  <julian.gehring@googlemail.com>

	* org.texi: Use "Org mode" instead of alternatives like
	"Org-mode" or "org-mode".

2012-01-03  Bernt Hansen  <bernt@norang.ca>

	* org.texi (Agenda commands): Document
	`org-clock-report-include-clocking-task'.

2012-01-03  Bastien Guerry  <bzg@gnu.org>

	* org.texi (Checkboxes): Document the new behavior of `C-u C-c
	C-c' on checkboxes.

2012-01-03  Julian Gehring  <julian.gehring@googlemail.com>

	* org.texi: End sentences with two spaces.

2012-01-03  Michael Brand  <michael.ch.brand@gmail.com>

	* org.texi (External links): Document the link types file+sys
	and file+emacs, slightly narrow used page width.

2012-01-03  Eric Schulte  <eric.schulte@gmx.com>

	* org.texi (colnames): Note that colnames behavior may differ
	across languages.

2012-01-03  Bastien Guerry  <bzg@gnu.org>

	* org.texi (Weekly/daily agenda, Agenda commands): Fix typos.

2012-01-03  Thomas Dye  <dk@poto.westell.com>

	* org.texi: Augmented discussion of babel property
	inheritance.  Put footnote outside sentence ending period.

2012-01-03  Eric Schulte  <schulte.eric@gmail.com>

	* org.texi (eval): Documenting the full range of :eval header
	argument values.

2012-01-03  Eric Schulte  <schulte.eric@gmail.com>

	* org.texi (eval): Documentation of the new :eval option.

2012-01-03  Thomas Dye  <dk@poto.local>

	* org.texi: Add accumulated properties.

2012-01-03  Thomas Dye  <dk@poto.local>

	* org.texi: Documented no spaces in name=assign, another
	correction to :var table.

2012-01-03  Thomas Dye  <dk@poto.local>

	* org.texi: Changed DATA to NAME in Working With Source Code
	section.

2012-01-03  Tom Dye  <tsd@tsdye.com>

	* org.texi: Minor change to :var table.

2012-01-03  Tom Dye  <tsd@tsdye.com>

	* org.texi: More changes to :var table (some examples were wrong).

2012-01-03  Tom Dye  <tsd@tsdye.com>

	* org.texi: Cleaned up :var table.

2012-01-03  Bastien Guerry  <bzg@gnu.org>

	* org.texi (Timestamps, Weekly/daily agenda)
	(Weekly/daily agenda): Add @cindex for "appointment".

2012-01-03  Eric Schulte  <schulte.eric@gmail.com>

	* org.texi (Literal examples): A new link to the template for
	inserting empty code blocks.
	(Structure of code blocks): A new link to the template for
	inserting empty code blocks.

2012-01-03  Rafael Laboissiere  <rafael@laboissiere.net>  (tiny change)

	* org.texi (External links): Add footnote on how the behavior
	of the text search in Org files are controled by the variable
	`org-link-search-must-match-exact-headline'.

2012-01-03  Eric Schulte  <schulte.eric@gmail.com>

	* org.texi (Buffer-wide header arguments): Update
	documentation to reflect removal of #+PROPERTIES.

2012-01-03  Carsten Dominik  <carsten.dominik@gmail.com>

	* org.texi (The clock table): Mention that ACHIVED trees
	contribute to the clock table.

2012-01-03  Carsten Dominik  <carsten.dominik@gmail.com>  (tiny change)

	* org.texi (Conflicts): Better yasnippet config info.

2012-01-03  Bastien Guerry  <bzg@gnu.org>  (tiny change)

	* org.texi (Selective export): Explicitely mention the default
	values for `org-export-select-tags',
	`org-export-exclude-tags'.

2012-01-03  Tom Dye  <tsd@tsdye.com>

	* org.texi: Added a line to specify that header arguments are
	lowercase.

2012-01-03  Tom Dye  <tsd@tsdye.com>

	* org.texi: :var requires default value when declared.

2012-01-03  Bastien Guerry  <bzg@gnu.org>

	* org.texi (Handling links): Add a note about the
	`org-link-frame-setup' option.

2012-01-03  David Maus  <dmaus@ictsoc.de>

	* org.texi (Exporting Agenda Views, Extracting agenda
	information): Fix command line syntax, quote symbol parameter
	values.

2012-01-03  David Maus  <dmaus@ictsoc.de>

	* org.texi (Exporting Agenda Views): Fix command line syntax.

2011-12-28  Paul Eggert  <eggert@cs.ucla.edu>

	* gnus.texi (Mail Source Customization, Mail Back End Variables):
	Use octal notation for file permissions, which are normally
	thought of in octal.
	(Mail Back End Variables): Use more-plausible modes in example.

2011-12-20  Alan Mackenzie  <acm@muc.de>

	* cc-mode.texi: Update version string 5.31 -> 5.32.

2011-12-06  Juanma Barranquero  <lekktu@gmail.com>

	* gnus-faq.texi (FAQ 2-1, FAQ 3-8, FAQ 4-14, FAQ 9-1): Fix typos.

2011-11-24  Glenn Morris  <rgm@gnu.org>

	* gnus.texi, smtpmail.texi: Fix case of "GnuTLS".

2011-11-24  Juanma Barranquero  <lekktu@gmail.com>

	* makefile.w32-in: Update dependencies.

2011-11-20  Glenn Morris  <rgm@gnu.org>

	* gnus.texi (Group Information):
	Remove gnus-group-fetch-faq, command deleted 2010-09-24.

2011-11-20  Juanma Barranquero  <lekktu@gmail.com>

	* gnus-coding.texi (Gnus Maintenance Guide):
	Rename from "Gnus Maintainance Guide".

	* ede.texi (ede-compilation-program, ede-compiler, ede-linker):
	* eieio.texi (Customizing):
	* gnus.texi (Article Washing):
	* gnus-news.texi:
	* sem-user.texi (Smart Jump): Fix typos.

2011-11-16  Juanma Barranquero  <lekktu@gmail.com>

	* org.texi (Agenda commands, Exporting Agenda Views): Fix typos.

2011-11-15  Juanma Barranquero  <lekktu@gmail.com>

	* ede.texi (project-am-texinfo):
	* gnus.texi (Sending or Not Sending):
	* org.texi (Template elements): Fix typos.

2011-11-14  Juanma Barranquero  <lekktu@gmail.com>

	* ediff.texi (Hooks):
	* sem-user.texi (Semanticdb Roots): Fix typos.

2011-11-11  Juanma Barranquero  <lekktu@gmail.com>

	* semantic.texi (Tag handling): Fix typo.

2011-10-31  Katsumi Yamaoka  <yamaoka@jpl.org>

	* gnus.texi (Other Gnus Versions): Remove.

2011-10-28  Alan Mackenzie  <acm@muc.de>

	* cc-mode.texi (Indentation Commands): Mention "macros with semicolons".
	(Other Special Indentations): Add an xref to "Macros with ;".
	(Customizing Macros): Add stuff about syntax in macros.  Add an xref to
	"Macros with ;".
	(Macros with ;): New page.

	* cc-mode.texi (Movement Commands): Document `c-defun-tactic'.
	Document the new handling of nested scopes for movement by defuns.

2011-10-23  Michael Albinus  <michael.albinus@gmx.de>

	Sync with Tramp 2.2.3.

	* trampver.texi: Update release number.

2011-10-14  Glenn Morris  <rgm@gnu.org>

	* ert.texi (Introduction, How to Run Tests)
	(Running Tests Interactively, Expected Failures)
	(Tests and Their Environment, Useful Techniques)
	(Interactive Debugging, Fixtures and Test Suites):
	Minor rephrasings.
	(Running Tests Interactively, The @code{should} Macro): Add xrefs.
	(Running Tests in Batch Mode): Simplify loading instructions.
	(Test Selectors): Clarify some selectors.
	(Expected Failures, Useful Techniques):
	Make examples fit in 80 columns.

2011-10-13  Jay Belanger  <jay.p.belanger@gmail.com>

	* calc.texi (Basic Operations on Units): Discuss temperature
	conversion (`u t') alongside with other unit conversions ('u c').

2011-10-12  Glenn Morris  <rgm@gnu.org>

	* ert.texi: Whitespace trivia to make main menu items line up better.

2011-10-08  Glenn Morris  <rgm@gnu.org>

	* Makefile.in: Fix ert rules.

2011-10-06  Lars Magne Ingebrigtsen  <larsi@gnus.org>

	* gnus.texi (Gnus Utility Functions): Add more references and
	explanations (bug#9683).

2011-09-21  Lars Magne Ingebrigtsen  <larsi@gnus.org>

	* gnus.texi (Archived Messages): Note the default (bug#9552).

2011-09-21  Bill Wohler  <wohler@newt.com>

	Release MH-E manual version 8.3.

	* mh-e.texi (VERSION, EDITION, UPDATED, UPDATE-MONTH): Update for
	release 8.3.
	(Preface): Updated support information.
	(From Bill Wohler): Reset text to original version.  As a
	historical quote, the tense should be correct in the time that it
	was written.

2011-09-11  Lars Magne Ingebrigtsen  <larsi@gnus.org>

	* gnus.texi (Listing Groups): Explain `gnus-group-list-limit'.
	(Finding the News): Doc clarification.
	(Terminology): Mention naming.

2011-09-10  Lars Magne Ingebrigtsen  <larsi@gnus.org>

	* gnus.texi: Remove mentions of `recent', which are now obsolete.
	(Interactive): Document `quiet'.

2011-08-15  Suvayu Ali  <fatkasuvayu+linux@gmail.com>  (tiny change)

	* org.texi (Images in LaTeX export): Rewrite.

2011-08-15  Bastien Guerry  <bzg@gnu.org>

	* org.texi (Using the mapping API): Mention 'region as a possible
	scope for `org-map-entries'.

2011-08-15  Carsten Dominik  <carsten.dominik@gmail.com>

	* org.texi (Visibility cycling): Document `org-copy-visible'.

2011-08-15  Bastien Guerry  <bzg@gnu.org>

	* org.texi (Template expansion): Order template sequences in the
	proper order.

2011-08-15  Eric Schulte  <schulte.eric@gmail.com>

	* org.texi (eval): Expand discussion of the :eval header argument.

2011-08-15  Bastien Guerry  <bzg@gnu.org>

	* org.texi (Languages): Add Lilypond and Awk as supported
	languages.

2011-08-15  Achim Gratz  <stromeko@nexgo.de>

	* org.texi: Document that both CLOCK_INTO_DRAWER and
	LOG_INTO_DRAWER can be used to override the contents of variable
	org-clock-into-drawer (or if unset, org-log-into-drawer).

	* org.texi: Replace @xref->@pxref.

2011-08-15  Eric Schulte  <schulte.eric@gmail.com>

	* org.texi (Evaluating code blocks): Documenting the new option
	for inline call lines.

2011-08-15  Eric Schulte  <schulte.eric@gmail.com>

	* org.texi (Results of evaluation): More explicit about the
	mechanism through which interactive evaluation of code is
	performed.

2011-08-15  Eric Schulte  <schulte.eric@gmail.com>

	* org.texi (noweb-ref): New header argument documentation.

2011-08-15  Eric Schulte  <schulte.eric@gmail.com>

	* org.texi (Extracting source code): Documentation of the new
	org-babel-tangle-named-block-combination variable.

2011-08-15  Eric Schulte  <schulte.eric@gmail.com>

	* org.texi (Structure of code blocks): Explicitly state that the
	behavior of multiple blocks of the same name is undefined.

2011-08-15  Christian Egli  <christian.egli@sbszh.ch>

	* org.texi (TaskJuggler export): Modify the example to reflect the
	new effort durations.

2011-08-15  David Maus  <dmaus@ictsoc.de>

	* org.texi (Images in LaTeX export): Escape curly brackets in
	LaTeX example.

2011-08-15  Carsten Dominik  <carsten.dominik@gmail.com>

	* org.texi (The clock table): Document the :properties and
	:inherit-props arguments for the clocktable.

2011-08-15  Carsten Dominik  <carsten.dominik@gmail.com>

	* org.texi (Tables in LaTeX export): Document specifying placement
	options for tables.

2011-08-15  Eric Schulte  <schulte.eric@gmail.com>

	* org.texi (Evaluating code blocks): More specific documentation
	about the different types of header arguments.

2011-08-15  Manuel Giraud  <manuel.giraud@univ-nantes.fr>

	* org.texi (Sitemap): Document `:sitemap-sans-extension' property.

2011-08-15  Carsten Dominik  <carsten.dominik@gmail.com>

	* org.texi (Built-in table editor): Document the table field
	follow mode.

2011-08-15  Robert P. Goldman  <rpgoldman@real-time.com>

	* org.texi (Easy Templates): Document new template.

2011-08-15  Robert P. Goldman  <rpgoldman@real-time.com>

	* org.texi (Literal examples): Add a cross-reference from "Literal
	Examples" to "Easy Templates."

2011-08-15  Carsten Dominik  <carsten.dominik@gmail.com>

	* org.texi (The clock table): Add link to match syntax.

2011-08-15  Carsten Dominik  <carsten.dominik@gmail.com>

	* org.texi (Agenda commands): Document clock consistency checks.

2011-08-15  Carsten Dominik  <carsten.dominik@gmail.com>

	* org.texi (Built-in table editor): Document that \vert represents
	a vertical bar in a table field.

2011-08-15  Eric Schulte  <schulte.eric@gmail.com>

	* org.texi (Literal examples): Link from "Markup" > "Literate
	Examples" to "Working with Source Code".

2011-08-15  Puneeth Chaganti  <punchagan@gmail.com>

	* org.texi (Agenda commands): Doc for function option to bulk
	action.

2011-08-15  Carsten Dominik  <carsten.dominik@gmail.com>

	* org.texi (Template expansion): Document new %<...> template
	escape.

2011-08-15  Carsten Dominik  <carsten.dominik@gmail.com>

	* org.texi (Selective export): Document exclusion of any tasks
	from export.

2011-08-15  Carsten Dominik  <carsten.dominik@gmail.com>

	* org.texi (Selective export): Document how to exclude DONE tasks
	from export.
	(Publishing options): Document the properties to be used to turn off
	export of DONE tasks.

2011-08-15  Carsten Dominik  <carsten.dominik@gmail.com>

	* org.texi (The date/time prompt): Document date range protection.

2011-08-15  Eric Schulte  <schulte.eric@gmail.com>

	* org.texi (padline): Documentation of the new padline header
	argument.

2011-08-15  Eric Schulte  <schulte.eric@gmail.com>

	* org.texi (var): Adding "[" to list of characters triggering
	elisp evaluation.

2011-08-15  Eric Schulte  <schulte.eric@gmail.com>

	* org.texi (var): Documentation of Emacs Lisp evaluation during
	variable assignment.

2011-08-15  Eric Schulte  <schulte.eric@gmail.com>

	* org.texi (colnames): Reference indexing into variables, and note
	that colnames are *not* removed before indexing occurs.
	(rownames): Reference indexing into variables, and note that
	rownames are *not* removed before indexing occurs.

2011-08-15  Eric Schulte  <schulte.eric@gmail.com>

	* org.texi (var): Clarification of indexing into tabular
	variables.

2011-08-15  Eric Schulte  <schulte.eric@gmail.com>

	* org.texi (results): Documentation of the `:results wrap' header
	argument.

2011-08-15  Bastien Guerry  <bzg@gnu.org>

	* org.texi (LaTeX and PDF export): Add a note about a limitation
	of the LaTeX export: the org file has to be properly structured.

2011-08-15  Bastien Guerry  <bzg@gnu.org>

	* org.texi (Dynamic blocks, Structure editing): Mention
	the function `org-narrow-to-block'.

2011-08-15  Eric Schulte  <schulte.eric@gmail.com>

	* org.texi (Languages): Updating list of code block supported
	languages.

2011-08-15  Carsten Dominik  <carsten.dominik@gmail.com>

	* org.texi (Special properties): CATEGORY is a special property,
	but it may also used in the drawer.

2011-08-15  Eric Schulte  <schulte.eric@gmail.com>

	* org.texi (mkdirp): Documentation of the :mkdirp header argument.

2011-08-15  Puneeth Chaganti  <punchagan@gmail.com>

	* org.texi (Include files): Document :lines.

2011-08-15  Eric Schulte  <schulte.eric@gmail.com>

	* org.texi (comments): Documentation of the ":comments noweb" code
	block header argument.

2011-08-15  Eric Schulte  <schulte.eric@gmail.com>

	* org.texi (Conflicts): Changed "yasnippets" to "yasnippet" and
	added extra whitespace around functions to be consistent with the
	rest of the section.

2011-08-15  Eric Schulte  <schulte.eric@gmail.com>

	* org.texi (Evaluating code blocks): Expanded discussion of
	#+call: line syntax.
	(Header arguments in function calls): Expanded discussion of
	#+call: line syntax.

2011-08-15  Eric Schulte  <schulte.eric@gmail.com>

	* org.texi (Evaluating code blocks): More explicit about how to
	pass variables to #+call lines.

2011-08-15  Eric Schulte  <schulte.eric@gmail.com>

	* org.texi (Results of evaluation): Link to the :results header
	argument list from the "Results of evaluation" section.

2011-08-15  Eric Schulte  <schulte.eric@gmail.com>

	* org.texi (Conflicts): Adding additional information about
	resolving org/yasnippet conflicts.

2011-08-15  David Maus  <dmaus@ictsoc.de>

	* org.texi (Publishing options): Document style-include-scripts
	publishing project property.

2011-08-15  Carsten Dominik  <carsten.dominik@gmail.com>

	* org.texi (Sparse trees): Document the next-error /
	previous-error functionality.

2011-08-15  Tom Dye  <tsd@tsdye.com>

	* org.texi (cache): Improved documentation of code block caches.

2011-08-15  Tom Dye  <tsd@tsdye.com>

	* org.texi (Code block specific header arguments): Documentation
	of multi-line header arguments.

2011-08-15  Eric Schulte  <schulte.eric@gmail.com>

	* org.texi (Code evaluation security): Add example for using a
	function.

2011-08-15  Eric Schulte  <schulte.eric@gmail.com>

	* org.texi (Tables in LaTeX export): Documentation of new
	attr_latex options for tables.

2011-08-03  Michael Albinus  <michael.albinus@gmx.de>

	* trampver.texi: Update release number.

2011-07-30  Michael Albinus  <michael.albinus@gmx.de>

	Sync with Tramp 2.2.2.

	* trampver.texi: Update release number.

2011-07-15  Lars Magne Ingebrigtsen  <larsi@gnus.org>

	* flymake.texi (Example -- Configuring a tool called via make):
	Use /dev/null instead of the Windows "nul" (bug#8715).

2011-07-14  Lars Magne Ingebrigtsen  <larsi@gnus.org>

	* widget.texi (Setting Up the Buffer): Remove mention of the
	global keymap parent, which doesn't seem to be accurate
	(bug#7045).

2011-07-12  Lars Magne Ingebrigtsen  <larsi@gnus.org>

	* org.texi (Special agenda views): Fix double quoting (bug#3509).

2010-07-10  Kevin Ryde  <user42@zip.com.au>

	* cl.texi (For Clauses): Add destructuring example processing an
	alist (bug#6596).

2011-07-07  Lars Magne Ingebrigtsen  <larsi@gnus.org>

	* ediff.texi (Major Entry Points): Remove mention of `require',
	since that's not pertinent in the installed Emacs (bug#9016).

2011-07-05  Lars Magne Ingebrigtsen  <larsi@gnus.org>

	* gnus.texi (Expiring Mail): Document gnus-auto-expirable-marks.
	(Filtering New Groups): Clarify how simple the "options -n" format is.
	(Agent Expiry): Remove mention of `gnus-request-expire-articles', which
	is internal.

2011-07-04  Michael Albinus  <michael.albinus@gmx.de>

	* tramp.texi (Cleanup remote connections): Add
	`tramp-cleanup-this-connection'.

2011-07-03  Lars Magne Ingebrigtsen  <larsi@gnus.org>

	* gnus.texi (Subscription Methods): Link to "Group Levels" to explain
	zombies.
	(Checking New Groups): Ditto (bug#8974).
	(Checking New Groups): Moved the reference to the right place.

2011-07-03  Dave Abrahams  <dave@boostpro.com>  (tiny change)

	* gnus.texi (Startup Files): Clarify that we're talking about numbered
	backups, and not actual vc (bug#8975).

2011-07-03  Kevin Ryde  <user42@zip.com.au>

	* cl.texi (For Clauses): @items for hash-values and key-bindings
	to make them more visible when skimming.  Add examples of `using'
	clause to them, examples being clearer than a description in
	words (bug#6599).

2011-07-01  Alan Mackenzie  <acm@muc.de>

	* cc-mode.texi (Guessing the Style): New page.
	(Styles): Add a short introduction to above.

2011-06-28  Deniz Dogan  <deniz@dogan.se>

	* rcirc.texi (Configuration): Bug-fix:
	`rcirc-default-user-full-name' is now `rcirc-default-full-name'.
	Reported by Elias Pipping <pipping@exherbo.org>.

2011-06-26  Lars Magne Ingebrigtsen  <larsi@gnus.org>

	* gnus.texi (Summary Mail Commands): Document
	`gnus-summary-reply-to-list-with-original'.

2011-06-20  Stefan Monnier  <monnier@iro.umontreal.ca>

	* eshell.texi (Known problems): Fix typo.

2011-06-12  Michael Albinus  <michael.albinus@gmx.de>

	* tramp.texi (Customizing Completion): Mention authinfo-style files.
	(Password handling): `auth-source-debug' is good for debug messages.

2011-05-31  Teodor Zlatanov  <tzz@lifelogs.com>

	* gnus.texi (Store custom flags and keywords): Refer to
	`gnus-registry-article-marks-to-{chars,names}' instead of
	`gnus-registry-user-format-function-{M,M2}'.

2011-05-27  Paul Eggert  <eggert@cs.ucla.edu>

	* texinfo.tex: Merge from gnulib.

2011-05-18  Teodor Zlatanov  <tzz@lifelogs.com>

	* gnus.texi (Gnus Registry Setup): Rename from "Setup".
	(Store custom flags and keywords):
	Mention `gnus-registry-user-format-function-M' and
	`gnus-registry-user-format-function-M2'.

2011-05-17  Paul Eggert  <eggert@cs.ucla.edu>

	* texinfo.tex: Sync from gnulib, version 2011-05-11.16.

2011-05-17  Glenn Morris  <rgm@gnu.org>

	* gnus.texi (Face): Fix typo.

2011-05-14  Glenn Morris  <rgm@gnu.org>

	* dired-x.texi (Omitting Examples): Minor addition.

2011-05-10  Jim Meyering  <meyering@redhat.com>

	* ede.texi: Fix typo "or or -> or".

2011-05-03  Peter Münster  <pmlists@free.fr>  (tiny change)

	* gnus.texi (Summary Buffer Lines):
	gnus-summary-user-date-format-alist does not exist.
	(Sorting the Summary Buffer): More about sorting threads.

2011-04-25  Michael Albinus  <michael.albinus@gmx.de>

	* trampver.texi: Update release number.

2011-04-14  Michael Albinus  <michael.albinus@gmx.de>

	* tramp.texi (Frequently Asked Questions): New item for disabling
	Tramp in other packages.

2011-04-14  Teodor Zlatanov  <tzz@lifelogs.com>

	* gnus.texi (nnmairix caveats, Setup, Registry Article Refer Method)
	(Fancy splitting to parent, Store arbitrary data):
	Updated gnus-registry docs.

2011-04-13  Juanma Barranquero  <lekktu@gmail.com>

	* ede.texi: Fix typos.

2011-04-12  Lars Magne Ingebrigtsen  <larsi@gnus.org>

	* gnus.texi (Window Layout): @itemize @code doesn't exist.
	It's @table @code.

2011-03-19  Antoine Levitt  <antoine.levitt@gmail.com>

	* gnus.texi (Listing Groups): Document gnus-group-list-ticked.

2011-03-17  Jay Belanger  <jay.p.belanger@gmail.com>

	* calc.texi (Logarithmic Units): Update the function names.

2011-03-15  Lars Magne Ingebrigtsen  <larsi@gnus.org>

	* message.texi (Various Commands): Document format specs in the
	ellipsis.

2011-03-15  Antoine Levitt  <antoine.levitt@gmail.com>

	* message.texi (Insertion Variables): Document message-cite-style.

2011-03-14  Michael Albinus  <michael.albinus@gmx.de>

	* tramp.texi (Remote processes): New subsection "Running shell on
	a remote host".

2011-03-12  Teodor Zlatanov  <tzz@lifelogs.com>

	* auth.texi (Help for developers): Update docs to explain that the
	:save-function will only run the first time.

2011-03-12  Glenn Morris  <rgm@gnu.org>

	* Makefile.in (emacs-faq.html): Fix some more cross-refs.
	(emacs-faq.text): New target.
	(clean): Add emacs-faq.

2011-03-12  Michael Albinus  <michael.albinus@gmx.de>

	Sync with Tramp 2.2.1.

	* trampver.texi: Update release number.

2011-03-11  Glenn Morris  <rgm@gnu.org>

	* Makefile.in (HTML_TARGETS): New.
	(clean): Delete $HTML_TARGETS.
	(emacs-faq.html): New, for use with the gnu.org Emacs webpage.

2011-03-08  Teodor Zlatanov  <tzz@lifelogs.com>

	* auth.texi (Help for developers): Show example of using
	`auth-source-search' with prompts and :save-function.

2011-03-07  Chong Yidong  <cyd@stupidchicken.com>

	* Version 23.3 released.

2011-03-07  Antoine Levitt  <antoine.levitt@gmail.com>

	* message.texi (Message Buffers): Update default value of
	message-generate-new-buffers.

2011-03-06  Jay Belanger  <jay.p.belanger@gmail.com>

	* calc.texi (Logarithmic Units): Rename calc-logunits-dblevel
	and calc-logunits-nplevel to calc-dblevel and calc-nplevel,
	respectively.
	(Musical Notes): New section.
	(Customizing Calc): Mention the customizable variable
	calc-note-threshold.

2011-03-03  Glenn Morris  <rgm@gnu.org>

	* url.texi (Dealing with HTTP documents): Remove reference to
	function url-decode-text-part; never seems to have existed.  (Bug#6038)
	(Configuration): Update url-configuration-directory description.

2011-03-02  Glenn Morris  <rgm@gnu.org>

	* dired-x.texi (Multiple Dired Directories): Remove mentions
	of dired-default-directory-alist and dired-default-directory.
	Move dired-smart-shell-command here...
	(Miscellaneous Commands): ... from here.

2011-03-02  Paul Eggert  <eggert@cs.ucla.edu>

	* texinfo.tex: Update to version 2011-02-24.09.

2011-03-02  Glenn Morris  <rgm@gnu.org>

	* dired-x.texi (Omitting Variables): Refer to add-dir-local-variable
	instead of the obsoleted dired-omit-here-always.

2011-02-28  Michael Albinus  <michael.albinus@gmx.de>

	* tramp.texi (Frequently Asked Questions): Add Emacs 24 to
	supported systems.

2011-02-28  Glenn Morris  <rgm@gnu.org>

	* dbus.texi (Type Conversion): Grammar fix.

2011-02-23  Michael Albinus  <michael.albinus@gmx.de>

	* tramp.texi: Use consistently "Emacs" (instead of "GNU Emacs") and
	"Debian GNU/Linux".

	* trampver.texi [xemacs]: Set emacsothername to "Emacs".

2011-02-23  Glenn Morris  <rgm@gnu.org>

	* dired-x.texi (Features): Minor rephrasing.
	(Local Variables): Fix typos.

	* edt.texi, erc.texi, gnus.texi, idlwave.texi, mh-e.texi:
	Standardize some Emacs/XEmacs terminology.

	* dired-x.texi (Features): Don't advertise obsolete local variables.
	Simplify layout.
	(Omitting Variables): Update local variables example.
	(Local Variables): Say this is obsolete.  Fix description of
	dired-enable-local-variables possible values.

2011-02-22  Teodor Zlatanov  <tzz@lifelogs.com>

	* auth.texi (Help for users): Mention ~/.netrc is also searched by
	default now.

2011-02-21  Lars Ingebrigtsen  <larsi@gnus.org>

	* gnus.texi (Article Date): Clarify gnus-article-update-date-headers.

2011-02-20  Lars Ingebrigtsen  <larsi@gnus.org>

	* gnus.texi (Window Layout): Document layout names.

2011-02-19  Eli Zaretskii  <eliz@gnu.org>

	* ada-mode.texi: Sync @dircategory with ../../info/dir.
	* auth.texi: Sync @dircategory with ../../info/dir.
	* autotype.texi: Sync @dircategory with ../../info/dir.
	* calc.texi: Sync @dircategory with ../../info/dir.
	* cc-mode.texi: Sync @dircategory with ../../info/dir.
	* cl.texi: Sync @dircategory with ../../info/dir.
	* dbus.texi: Sync @dircategory with ../../info/dir.
	* dired-x.texi: Sync @dircategory with ../../info/dir.
	* ebrowse.texi: Sync @dircategory with ../../info/dir.
	* ede.texi: Sync @dircategory with ../../info/dir.
	* ediff.texi: Sync @dircategory with ../../info/dir.
	* edt.texi: Sync @dircategory with ../../info/dir.
	* eieio.texi: Sync @dircategory with ../../info/dir.
	* emacs-mime.texi: Sync @dircategory with ../../info/dir.
	* epa.texi: Sync @dircategory with ../../info/dir.
	* erc.texi: Sync @dircategory with ../../info/dir.
	* eshell.texi: Sync @dircategory with ../../info/dir.
	* eudc.texi: Sync @dircategory with ../../info/dir.
	* flymake.texi: Sync @dircategory with ../../info/dir.
	* forms.texi: Sync @dircategory with ../../info/dir.
	* gnus.texi: Sync @dircategory with ../../info/dir.
	* idlwave.texi: Sync @dircategory with ../../info/dir.
	* mairix-el.texi: Sync @dircategory with ../../info/dir.
	* message.texi: Sync @dircategory with ../../info/dir.
	* mh-e.texi: Sync @dircategory with ../../info/dir.
	* newsticker.texi: Sync @dircategory with ../../info/dir.
	* nxml-mode.texi: Sync @dircategory with ../../info/dir.
	* org.texi: Sync @dircategory with ../../info/dir.
	* pcl-cvs.texi: Sync @dircategory with ../../info/dir.
	* pgg.texi: Sync @dircategory with ../../info/dir.
	* rcirc.texi: Sync @dircategory with ../../info/dir.
	* reftex.texi: Sync @dircategory with ../../info/dir.
	* remember.texi: Sync @dircategory with ../../info/dir.
	* sasl.texi: Sync @dircategory with ../../info/dir.
	* sc.texi: Sync @dircategory with ../../info/dir.
	* semantic.texi: Sync @dircategory with ../../info/dir.
	* ses.texi: Sync @dircategory with ../../info/dir.
	* sieve.texi: Sync @dircategory with ../../info/dir.
	* smtpmail.texi: Sync @dircategory with ../../info/dir.
	* speedbar.texi: Sync @dircategory with ../../info/dir.
	* trampver.texi [emacs]: Set emacsname to "Emacs".
	* tramp.texi: Sync @dircategory with ../../info/dir.
	* url.texi: Sync @dircategory with ../../info/dir.
	* vip.texi: Sync @dircategory with ../../info/dir.
	* viper.texi: Sync @dircategory with ../../info/dir.
	* widget.texi: Sync @dircategory with ../../info/dir.
	* woman.texi: Sync @dircategory with ../../info/dir.

2011-02-19  Glenn Morris  <rgm@gnu.org>

	* dired-x.texi (Technical Details): No longer redefines
	dired-add-entry, dired-initial-position, dired-clean-up-after-deletion,
	dired-read-shell-command, or dired-find-buffer-nocreate.

2011-02-18  Glenn Morris  <rgm@gnu.org>

	* dired-x.texi (Optional Installation File At Point): Simplify.

2011-02-17  Teodor Zlatanov  <tzz@lifelogs.com>

	* auth.texi (Help for users): Use :port instead of :protocol for all
	auth-source docs.
	(GnuPG and EasyPG Assistant Configuration): Mention the default now is
	to have two files in `auth-sources'.

2011-02-16  Glenn Morris  <rgm@gnu.org>

	* dired-x.texi: Use emacsver.texi to get Emacs version.
	* Makefile.in ($(infodir)/dired-x, dired-x.dvi, dired-x.pdf):
	Depend on emacsver.texi.

	* dired-x.texi: Drop meaningless version number.
	(Introduction): Remove old info.
	(Optional Installation Dired Jump): Autoload from dired-x.
	Remove incorrect info about loaddefs.el.
	(Bugs): Just refer to M-x report-emacs-bug.

	* dired-x.texi (Multiple Dired Directories): Update for rename of
	default-directory-alist.
	(Miscellaneous Commands): No longer mention very old VM version 4.

2011-02-15  Paul Eggert  <eggert@cs.ucla.edu>

	Merge from gnulib.
	* texinfo.tex: Update to version 2011-02-14.11.

2011-02-14  Teodor Zlatanov  <tzz@lifelogs.com>

	* auth.texi (Help for users):
	Login collection is "Login" and not "login".

2011-02-13  Michael Albinus  <michael.albinus@gmx.de>

	* tramp.texi (History): Remove IMAP support.
	(External methods, Frequently Asked Questions): Remove `imap' and
	`imaps' methods.
	(Password handling): Remove IMAP entries for ~/.authinfo.gpg.

	* trampver.texi: Remove default value of `emacsimap'.

2011-02-13  Glenn Morris  <rgm@gnu.org>

	* ada-mode.texi, dired-x.texi, ebrowse.texi, ediff.texi, eudc.texi:
	* idlwave.texi, reftex.texi, sc.texi, speedbar.texi: Add @top.

2011-02-12  Glenn Morris  <rgm@gnu.org>

	* sc.texi (Getting Connected): Remove old index entries.

2011-02-12  Ulrich Mueller  <ulm@gentoo.org>

	* url.texi: Remove duplicate @dircategory (Bug#7942).

2011-02-11  Teodor Zlatanov  <tzz@lifelogs.com>

	* auth.texi (Overview, Help for users, Help for developers):
	Update docs.
	(Help for users): Talk about spaces.

2011-02-09  Paul Eggert  <eggert@cs.ucla.edu>

	* texinfo.tex: Update to version 2011-02-07.16.

2011-02-07  Michael Albinus  <michael.albinus@gmx.de>

	* dbus.texi (Bus names): Adapt descriptions for
	dbus-list-activatable-names and dbus-list-known-names.

2011-02-07  Jay Belanger  <jay.p.belanger@gmail.com>

	* calc.texi (Logarithmic Units): New section.

2011-02-05  Teodor Zlatanov  <tzz@lifelogs.com>

	* gnus-overrides.texi: Renamed from overrides.texi and all the relevant
	manuals use it now.

	* Makefile.in (nowebhack): Fix to use -D flag instead of overrides.

2011-02-05  Katsumi Yamaoka  <yamaoka@jpl.org>

	* overrides.texi: Remove.

	* sieve.texi, sasl.texi, pgg.texi, message.texi, gnus.texi:
	* emacs-mime.texi, auth.texi, Makefile.in: Revert last changes.

2011-02-05  Michael Albinus  <michael.albinus@gmx.de>

	* tramp.texi (Frequently Asked Questions): Mention problems with
	WinSSHD.

	* trampver.texi: Update release number.

2011-02-05  Era Eriksson  <era+tramp@iki.fi>  (tiny change)

	* tramp.texi:
	Replace "delimet" with "delimit" globally.
	Replace "explicite" with "explicit" globally.
	Replace "instead of" with "instead" where there was nothing after "of".
	Audit use of comma before interrogative pronoun, "that", or "which".
	Minor word order, spelling, wording changes.

2011-02-04  Teodor Zlatanov  <tzz@lifelogs.com>

	* overrides.texi: New file to set or clear WEBHACKDEVEL.

	* sieve.texi: Use WEBHACKDEVEL.

	* sasl.texi: Use WEBHACKDEVEL.

	* pgg.texi: Use WEBHACKDEVEL.

	* message.texi: Use WEBHACKDEVEL.

	* gnus.texi: Use WEBHACKDEVEL.

	* emacs-mime.texi: Use WEBHACKDEVEL.

	* auth.texi: Use WEBHACKDEVEL.

	* Makefile.in (webhack, nowebhack): Hacks to produce for-the-web
	manuals.

2011-02-04  Lars Ingebrigtsen  <larsi@gnus.org>

	* gnus.texi: Add DEVEL header (suggested by Andreas Schwab).

2011-02-03  Paul Eggert  <eggert@cs.ucla.edu>

	* texinfo.tex: Update to version 2011-02-01.10 from gnulib,
	which in turn is copied from ftp://tug.org/tex/.

2011-02-03  Glenn Morris  <rgm@gnu.org>

	* faq.texi (Contacting the FSF): Mainly just refer to the web-site.
	(Binding combinations of modifiers and function keys):
	Let's assume people reading this are not using Emacs 18.

2011-02-03  Lars Ingebrigtsen  <larsi@gnus.org>

	* gnus.texi (Article Date): Remove mention of gnus-stop-date-timer,
	since it's run automatically.

2011-02-01  Lars Ingebrigtsen  <larsi@gnus.org>

	* gnus.texi (Customizing Articles): Fix typo.

2011-01-31  Lars Ingebrigtsen  <larsi@gnus.org>

	* gnus.texi (Customizing Articles): Document the new way of customizing
	the date headers(s).

2011-01-30  Lars Ingebrigtsen  <larsi@gnus.org>

	* gnus.texi (Client-Side IMAP Splitting): Add a complete nnimap fancy
	splitting example.

2011-01-29  Eli Zaretskii  <eliz@gnu.org>

	* makefile.w32-in (MAKEINFO): Remove options, leave only program name.
	(MAKEINFO_OPTS): New variable.
	(ENVADD, $(infodir)/emacs): Use $(MAKEINFO_OPTS).
	($(infodir)/info, $(infodir)/ccmode, $(infodir)/ada-mode)
	($(infodir)/pcl-cvs, $(infodir)/eshell, $(infodir)/cl)
	($(infodir)/dbus, $(infodir)/dired-x, $(infodir)/ediff)
	($(infodir)/flymake, $(infodir)/forms, $(infodir)/gnus)
	($(infodir)/message, $(infodir)/emacs-mime, $(infodir)/sieve)
	($(infodir)/pgg, $(infodir)/mh-e, $(infodir)/reftex)
	($(infodir)/remember, $(infodir)/sasl, $(infodir)/sc)
	($(infodir)/vip, $(infodir)/viper, $(infodir)/widget)
	($(infodir)/efaq, $(infodir)/autotype, $(infodir)/calc)
	($(infodir)/idlwave, $(infodir)/eudc, $(infodir)/ebrowse)
	($(infodir)/woman, $(infodir)/speedbar, $(infodir)/tramp)
	($(infodir)/ses, $(infodir)/smtpmail, $(infodir)/org)
	($(infodir)/url, $(infodir)/newsticker, $(infodir)/nxml-mode)
	($(infodir)/rcirc, $(infodir)/erc, $(infodir)/ert)
	($(infodir)/epa, $(infodir)/mairix-el, $(infodir)/auth)
	($(infodir)/eieio, $(infodir)/ede, $(infodir)/semantic)
	($(infodir)/edt): Use $(MAKEINFO_OPTS).

2011-01-26  Lars Ingebrigtsen  <larsi@gnus.org>

	* gnus.texi (Article Date): Document gnus-article-update-lapsed-header.

2011-01-24  Teodor Zlatanov  <tzz@lifelogs.com>

	* message.texi (IDNA): Explain what it is.

2011-01-24  Lars Ingebrigtsen  <larsi@gnus.org>

	* gnus.texi (The Empty Backend): Document nnnil (bug #7653).

2011-01-23  Werner Lemberg  <wl@gnu.org>

	* Makefile.in (MAKEINFO): Now controlled by `configure'.
	(MAKEINFO_OPTS): New variable.  Use it where appropriate.
	(ENVADD): Update.

2011-01-18  Glenn Morris  <rgm@gnu.org>

	* ert.texi: Relicense under GFDL 1.3+, and standardize license notice.

2011-01-14  Eduard Wiebe  <usenet@pusto.de>

	* nxml-mode.texi (Introduction): Fix file name typos.

2011-01-13  Christian Ohler  <ohler@gnu.org>

	* ert.texi: New file.

	* Makefile.in:
	* makefile.w32-in: Add ert.texi.

2011-01-10  Jan Moringen  <jan.moringen@uni-bielefeld.de>

	* dbus.texi (Receiving Method Calls): New function
	dbus-register-service.  Rearrange node.

2011-01-07  Paul Eggert  <eggert@cs.ucla.edu>

	* texinfo.tex: Update to version 2010-12-23.17 from gnulib,
	which in turn is copied from ftp://tug.org/tex/.

2011-01-04  Jan Moringen  <jan.moringen@uni-bielefeld.de>

	* dbus.texi (Receiving Method Calls): Describe new optional
	parameter dont-register-service of dbus-register-{method,property}.

2010-12-17  Daiki Ueno  <ueno@unixuser.org>

	* epa.texi (Encrypting/decrypting *.gpg files):
	Mention epa-file-select-keys.

2010-12-16  Lars Magne Ingebrigtsen  <larsi@gnus.org>

	* gnus.texi (Archived Messages): Remove outdated text.

2010-12-16  Teodor Zlatanov  <tzz@lifelogs.com>

	* gnus.texi (Foreign Groups): Add clarification of foreign groups.

2010-12-15  Andrew Cohen  <cohen@andy.bu.edu>

	* gnus.texi (The hyrex Engine): Say that this engine is obsolete.

2010-12-14  Andrew Cohen  <cohen@andy.bu.edu>

	* gnus.texi (The swish++ Engine): Add customizable parameters
	descriptions.
	(The swish-e Engine): Ditto.

2010-12-14  Michael Albinus  <michael.albinus@gmx.de>

	* tramp.texi (Inline methods): Add "ksu" method.
	(Remote processes): Add example with remote `default-directory'.

2010-12-14  Glenn Morris  <rgm@gnu.org>

	* faq.texi (Expanding aliases when sending mail):
	Now build-mail-aliases is interactive.

2010-12-13  Andrew Cohen  <cohen@andy.bu.edu>

	* gnus.texi: First pass at adding (rough) nnir documentation.

2010-12-13  Lars Magne Ingebrigtsen  <larsi@gnus.org>

	* gnus.texi (Filtering New Groups):
	Mention gnus-auto-subscribed-categories.
	(The First Time): Remove, since default-subscribed-newsgroups has been
	removed.

2010-12-13  Glenn Morris  <rgm@gnu.org>

	* cl.texi (For Clauses): Small fixes for frames and windows.

2010-12-11  Carsten Dominik  <carsten.dominik@gmail.com>

	* org.texi (Using capture): Document using prefix arguments for
	finalizing capture.
	(Agenda commands): Document prefix argument for the bulk scatter
	command.
	(Beamer class export): Document that also overlay arguments can be
	passed to the column environment.
	(Template elements): Document the new entry type.

2010-12-11  Puneeth Chaganti  <punchagan@gmail.com>

	* org.texi (Include files): Document :minlevel.

2010-12-11  Julien Danjou  <julien@danjou.info>

	* org.texi (Categories): Document category icons.

2010-12-11  Eric Schulte  <schulte.eric@gmail.com>

	* org.texi (noweb): Fix typo.

2010-12-06  Tassilo Horn  <tassilo@member.fsf.org>

	* gnus.texi (Server Commands): Point to the rest of the server
	commands.

2010-12-04  Lars Magne Ingebrigtsen  <larsi@gnus.org>

	* gnus.texi (Paging the Article): Note the reverse meanings of `C-u C-u
	g'.

2010-12-02  Julien Danjou  <julien@danjou.info>

	* gnus.texi (Archived Messages): Remove gnus-outgoing-message-group.

2010-11-28  Lars Magne Ingebrigtsen  <larsi@gnus.org>

	* gnus.texi (Customizing the IMAP Connection): Note the new defaults.
	(Direct Functions): Note the STARTTLS upgrade.

2010-11-27  Glenn Morris  <rgm@gnu.org>
	    James Clark  <none@example.com>

	* nxml-mode.texi (Introduction): New section.

2010-11-21  Lars Magne Ingebrigtsen  <larsi@gnus.org>

	* gnus.texi (Server Commands): Document gnus-server-show-server.

2010-11-20  Michael Albinus  <michael.albinus@gmx.de>

	Sync with Tramp 2.2.0.

	* trampver.texi: Update release number.

2010-11-19  Jay Belanger  <jay.p.belanger@gmail.com>

	* calc.texi (TeX and LaTeX Language Modes, Predefined Units):
	Mention that the TeX specific units won't use the `tex' prefix
	in TeX mode.

2010-11-18  Katsumi Yamaoka  <yamaoka@jpl.org>

	* gnus.texi (Misc Article): Document gnus-inhibit-images.

2010-11-17  Glenn Morris  <rgm@gnu.org>

	* edt.texi: Remove information about Emacs 19.

2010-11-17  Michael Albinus  <michael.albinus@gmx.de>

	* trampver.texi: Update release number.

2010-11-12  Katsumi Yamaoka  <yamaoka@jpl.org>

	* gnus.texi (Article Washing): Fix typo.

2010-11-11  Noorul Islam  <noorul@noorul.com>

	* org.texi: Fix typo.

2010-11-11  Carsten Dominik  <carsten.dominik@gmail.com>

	* org.texi (Using capture): Explain that refiling is
	sensitive to cursor position.

2010-11-11  Carsten Dominik  <carsten.dominik@gmail.com>

	* org.texi (Images and tables): Add cross reference to link section.

2010-11-11  Carsten Dominik  <carsten.dominik@gmail.com>

	* org.texi: Document the <c> cookie.

2010-11-11  Eric Schulte  <schulte.eric@gmail.com>

	* org.texi: Multi-line header arguments :PROPERTIES: :ID:
	b77c8857-6c76-4ea9-8a61-ddc2648d96c4 :END:.

2010-11-11  Carsten Dominik  <carsten.dominik@gmail.com>

	* org.texi (CSS support): Document :HTML_CONTAINER_CLASS: property.

2010-11-11  Carsten Dominik  <carsten.dominik@gmail.com>

	* org.texi (Project alist): Mention that this is a property list.

2010-11-11  Carsten Dominik  <carsten.dominik@gmail.com>

	* org.texi (Setting up the staging area): Document that
	file names remain visible when encrypting the MobileOrg files.

2010-11-11  Carsten Dominik  <carsten.dominik@gmail.com>

	* org.texi (Setting up the staging area): Document which
	versions are needed for encryption.

2010-11-11  Eric Schulte  <schulte.eric@gmail.com>

	* org.texi (noweb): Update :noweb documentation to
	reflect the new "tangle" argument.

2010-11-11  Eric Schulte  <schulte.eric@gmail.com>

	* org.texi (Batch execution): Improve tangling script in
	documentation.

2010-11-11  Carsten Dominik  <carsten.dominik@gmail.com>

	* org.texi (Handling links):
	(In-buffer settings): Document inlining images on startup.

2010-11-11  Carsten Dominik  <carsten.dominik@gmail.com>

	* org.texi (Setting up the staging area): Document use of
	crypt password.

2010-11-11  David Maus  <dmaus@ictsoc.de>

	* org.texi (Template expansion): Add date related link type escapes.

2010-11-11  David Maus  <dmaus@ictsoc.de>

	* org.texi (Template expansion): Add mew in table for link type
	escapes.

2010-11-11  David Maus  <dmaus@ictsoc.de>

	* org.texi (Template expansion): Fix typo in link type escapes.

2010-11-11  Eric Schulte  <schulte.eric@gmail.com>

	* org.texi (Structure of code blocks): Another documentation tweak.

2010-11-11  Eric Schulte  <schulte.eric@gmail.com>

	* org.texi (Structure of code blocks): Documentation tweak.

2010-11-11  Eric Schulte  <schulte.eric@gmail.com>

	* org.texi (Structure of code blocks):
	Update documentation to mention inline code block syntax.

2010-11-11  Eric Schulte  <schulte.eric@gmail.com>

	* org.texi (comments): Improve wording.

2010-11-11  Eric Schulte  <schulte.eric@gmail.com>

	* org.texi (comments): Document the new :comments header arguments.

2010-11-11  Carsten Dominik  <carsten.dominik@gmail.com>

	* org.texi (Installation): Remove the special
	installation instructions for XEmacs.

2010-11-11  Jambunathan K  <kjambunathan@gmail.com>  (tiny change)

	* org.texi (Easy Templates): New section.  Documents quick
	insertion of empty structural elements.

2010-11-11  Noorul Islam  <noorul@noorul.com>

	* org.texi: Fix doc.

2010-11-11  Jambunathan K  <kjambunathan@gmail.com>  (tiny change)

	* org.texi (The date/time prompt): Document specification
	of time ranges.

2010-11-11  Carsten Dominik  <carsten.dominik@gmail.com>

	* org.texi (Internal links): Document the changes in
	internal links.

2010-11-11  Carsten Dominik  <carsten.dominik@gmail.com>

	* org.texi (Agenda commands): Document the limitation for
	the filter preset - it can only be used for an entire agenda
	view, not in an individual block in a block agenda.

2010-11-11  Eric S Fraga  <e.fraga@ucl.ac.uk>

	* org.texi (iCalendar export): Document alarm creation.

2010-11-10  Michael Albinus  <michael.albinus@gmx.de>

	* dbus.texi (Type Conversion): Introduce `:unix-fd' type mapping.

2010-11-09  Lars Magne Ingebrigtsen  <larsi@gnus.org>

	* gnus.texi (Article Washing): Document gnus-article-treat-non-ascii.

2010-11-09  Jay Belanger  <jay.p.belanger@gmail.com>

	* calc.texi: Use emacsver.texi to determine Emacs version.

2010-11-04  Lars Magne Ingebrigtsen  <larsi@gnus.org>

	* gnus.texi (Customizing the IMAP Connection): Remove nnir mention,
	since that works by default.

2010-11-03  Kan-Ru Chen  <kanru@kanru.info>  (tiny change)

	* gnus.texi (Customizing the IMAP Connection): Document
	`nnimap-expunge' and remove `nnimap-expunge-inbox' from example.

2010-11-04  Michael Albinus  <michael.albinus@gmx.de>

	* tramp.texi (Remote shell setup): New item "Interactive shell
	prompt".  Reported by Christian Millour <cm@abtela.com>.
	(Remote shell setup, Remote processes): Use @code{} for
	environment variables.

2010-11-03  Glenn Morris  <rgm@gnu.org>

	* ediff.texi (Quick Help Commands, Miscellaneous):
	* gnus.texi (Agent Variables, Configuring nnmairix): Spelling fix.

2010-10-31  Lars Magne Ingebrigtsen  <larsi@gnus.org>

	* gnus.texi (Paging the Article): Document C-u g/C-u C-u g.

2010-10-31  Glenn Morris  <rgm@gnu.org>

	* mh-e.texi (Preface, From Bill Wohler): Change 23 to past tense.

2010-10-31  Glenn Morris  <rgm@gnu.org>

	* cc-mode.texi: Remove reference to defunct viewcvs URL.

2010-10-29  Lars Magne Ingebrigtsen  <larsi@gnus.org>

	* gnus.texi (Client-Side IMAP Splitting):
	Mention nnimap-unsplittable-articles.

2010-10-29  Julien Danjou  <julien@danjou.info>

	* gnus.texi (Finding the News): Remove references to obsoletes
	variables `gnus-nntp-server' and `gnus-secondary-servers'.

2010-10-29  Eli Zaretskii  <eliz@gnu.org>

	* makefile.w32-in (MAKEINFO): Add -I$(emacsdir).
	(ENVADD): Remove extra -I$(emacsdir), included in $(MAKEINFO).
	($(infodir)/efaq): Remove -I$(emacsdir), included in $(MAKEINFO).
	($(infodir)/calc, calc.dvi): Depend on $(emacsdir)/emacsver.texi.

2010-10-28  Glenn Morris  <rgm@gnu.org>

	* Makefile.in (MAKEINFO, ENVADD): Add $emacsdir to include path.
	(($(infodir)/calc, calc.dvi, calc.pdf): Depend on emacsver.texi.
	($(infodir)/efaq): Remove -I option now in $MAKEINFO.

2010-10-25  Daiki Ueno  <ueno@unixuser.org>

	* epa.texi (Mail-mode integration): Add alternative key bindings
	for epa-mail commands; escape comma.
	Don't use the word "PGP", since it is a non-free program.

2010-10-24  Jay Belanger  <jay.p.belanger@gmail.com>

	* calc.texi: Use emacsver.texi to determine Emacs version.

2010-10-24  Juanma Barranquero  <lekktu@gmail.com>

	* gnus.texi (Group Parameters, Buttons): Fix typos.

2010-10-22  Tassilo Horn  <tassilo@member.fsf.org>

	* gnus.texi (Subscription Commands): Mention that you can also
	subscribe to new groups via the Server buffer, which is probably more
	convenient when subscribing to many groups.

2010-10-21  Julien Danjou  <julien@danjou.info>

	* message.texi (Message Headers): Allow message-default-headers to be a
	function.

2010-10-21  Lars Magne Ingebrigtsen  <larsi@gnus.org>

	* gnus-news.texi: Mention new archive defaults.

2010-10-21  Katsumi Yamaoka  <yamaoka@jpl.org>

	* gnus.texi (RSS): Remove nnrss-wash-html-in-text-plain-parts.

2010-10-20  Lars Magne Ingebrigtsen  <larsi@gnus.org>

	* gnus.texi (HTML): Document the function value of
	gnus-blocked-images.
	(Article Washing): shr and gnus-w3m, not the direct function names.

2010-10-20  Julien Danjou  <julien@danjou.info>

	* emacs-mime.texi (Flowed text): Add a note about mml-enable-flowed
	variable.

2010-10-19  Lars Magne Ingebrigtsen  <larsi@gnus.org>

	* gnus.texi (Customizing the IMAP Connection): The port strings are
	strings.
	(Document Groups): Mention git.

2010-10-18  Lars Magne Ingebrigtsen  <larsi@gnus.org>

	* gnus-coding.texi (Gnus Maintainance Guide): Update to mention Emacs
	bzr/Gnus git sync.

2010-10-15  Eli Zaretskii  <eliz@gnu.org>

	* auth.texi (GnuPG and EasyPG Assistant Configuration): Fix last
	change.

2010-10-13  Lars Magne Ingebrigtsen  <larsi@gnus.org>

	* auth.texi (GnuPG and EasyPG Assistant Configuration): Fix up the
	@item syntax for in-Emacs makeinfo.

2010-10-13  Teodor Zlatanov  <tzz@lifelogs.com>

	* auth.texi (GnuPG and EasyPG Assistant Configuration): Fix syntax and
	trim sentence.

2010-10-12  Daiki Ueno  <ueno@unixuser.org>

	* epa.texi (Caching Passphrases):
	* auth.texi (GnuPG and EasyPG Assistant Configuration):
	Clarify some configurations require to set up gpg-agent.

2010-10-11  Glenn Morris  <rgm@gnu.org>

	* Makefile.in (.texi.dvi): Remove unnecessary suffix rule.

2010-10-09  Lars Magne Ingebrigtsen  <larsi@gnus.org>

	* gnus.texi (Spam Package Introduction): Mention `$'.

2010-10-09  Eli Zaretskii  <eliz@gnu.org>

	* makefile.w32-in (emacsdir): New variable.
	($(infodir)/efaq, faq.dvi): Depend on emacsver.texi.
	(ENVADD, $(infodir)/efaq): Add -I$(emacsdir).

2010-10-09  Glenn Morris  <rgm@gnu.org>

	* Makefile.in (mostlyclean): Delete *.toc.

	* Makefile.in: Use $< in rules.

	* Makefile.in (maintainer-clean): Remove harmless, long-standing error.

	* Makefile.in ($(infodir)): Delete rule.
	(mkinfodir): New.  Use it in all the info rules, rather than depending
	on infodir.

2010-10-09  Glenn Morris  <rgm@gnu.org>

	* gnus.texi (Article Washing): Fix previous change.

	* Makefile.in (emacsdir): New variable.
	($(infodir)/efaq): Pass -I $(emacsdir) to makeinfo.
	Depend on emacsver.texi.

	* faq.texi (VER): Replace with EMACSVER from emacsver.texi.

	* Makefile.in (.PHONY): Declare info, dvi, pdf and the clean rules.

2010-10-08  Julien Danjou  <julien@danjou.info>

	* gnus.texi: Add mm-shr.

2010-10-08  Ludovic Courtès  <ludo@gnu.org>

	* gnus.texi (Finding the Parent, The Gnus Registry)
	(Registry Article Refer Method): Update docs for nnregistry.el.

2010-10-08  Daiki Ueno  <ueno@unixuser.org>

	* auth.texi (Help for users)
	(GnuPG and EasyPG Assistant Configuration): Update docs.

2010-10-08  Glenn Morris  <rgm@gnu.org>

	* cl.texi (Organization, Installation, Old CL Compatibility):
	Deprecate cl-compat for new code.
	(Usage, Installation): Remove outdated information.

	* eudc.texi (CCSO PH/QI, LDAP Requirements): Remove old information.

2010-10-07  Katsumi Yamaoka  <yamaoka@jpl.org>

	* gnus.texi (Gravatars): Document gnus-gravatar-too-ugly.

2010-10-06  Julien Danjou  <julien@danjou.info>

	* sieve.texi (Manage Sieve API): Document sieve-manage-authenticate.

	* message.texi (PGP Compatibility): Remove reference to gpg-2comp,
	broken link.

	* gnus-faq.texi (FAQ 8-3): Remove references to my.gnus.org.

	* gnus.texi (Comparing Mail Back Ends): Remove broken link and allusion
	to ReiserFS.

	* gnus-faq.texi (FAQ 5-5): Fix Flyspell URL.
	(FAQ 7-1): Fix getmail URL.

2010-10-06  Daiki Ueno  <ueno@unixuser.org>

	* epa.texi (Caching Passphrases): New section.

2010-10-06  Glenn Morris  <rgm@gnu.org>

	* Makefile.in (SHELL): Set it.
	(info): Move the mkdir dependency to the individual info files.
	(mostlyclean): Tidy up.
	(clean): Only delete the specific dvi and pdf files.
	(maintainer-clean): Be more restrictive in what we delete.
	($(infodir)): Add parallel build workaround.

2010-10-04  Lars Magne Ingebrigtsen  <larsi@gnus.org>

	* gnus.texi (Misc Article): Document gnus-widen-article-window.

2010-10-03  Julien Danjou  <julien@danjou.info>

	* emacs-mime.texi (Display Customization):
	Update mm-inline-large-images documentation and add documentation for
	mm-inline-large-images-proportion.

2010-10-03  Michael Albinus  <michael.albinus@gmx.de>

	* tramp.texi (Frequently Asked Questions):
	Mention remote-file-name-inhibit-cache.

2010-10-02  Lars Magne Ingebrigtsen  <larsi@gnus.org>

	* gnus.texi (Splitting Mail): Fix @xref syntax.
	(Splitting Mail): Really fix the @ref syntax.

2010-10-01  Lars Magne Ingebrigtsen  <larsi@gnus.org>

	* gnus.texi (Splitting Mail): Mention the new fancy splitting function.
	(Article Hiding): Add google banner example.
	Suggested by Benjamin Xu.

2010-09-30  Teodor Zlatanov  <tzz@lifelogs.com>

	* gnus.texi (Spam Package Configuration Examples, SpamOracle):
	Remove nnimap-split-rule from examples.

2010-09-30  Lars Magne Ingebrigtsen  <larsi@gnus.org>

	* gnus.texi (Mail Source Specifiers): Remove webmail.el mentions.
	(NNTP): Document nntp-server-list-active-group.  Suggested by Barry
	Fishman.
	(Client-Side IMAP Splitting): Add nnimap-split-fancy.

2010-09-30  Julien Danjou  <julien@danjou.info>

	* gnus.texi (Gravatars): Fix documentation about
	gnu-gravatar-properties.

2010-09-29  Daiki Ueno  <ueno@unixuser.org>

	* epa.texi (Bug Reports): New section.

2010-09-29  Glenn Morris  <rgm@gnu.org>

	* Makefile.in (top_srcdir): Remove unused variable.

2010-09-29  Lars Magne Ingebrigtsen  <larsi@gnus.org>

	* gnus.texi (Using IMAP): Remove the @acronyms from the headings.
	(Client-Side IMAP Splitting): Document 'default.

2010-09-27  Lars Magne Ingebrigtsen  <larsi@gnus.org>

	* gnus.texi (Customizing the IMAP Connection):
	Document nnimap-fetch-partial-articles.

2010-09-26  Lars Magne Ingebrigtsen  <larsi@gnus.org>

	* gnus-news.texi: Mention nnimap-inbox.

	* gnus.texi (Picons): Document gnus-picon-inhibit-top-level-domains.

2010-09-26  Julien Danjou  <julien@danjou.info>

	* gnus.texi (Oort Gnus): Remove mention of ssl.el.

2010-09-26  Lars Magne Ingebrigtsen  <larsi@gnus.org>

	* gnus.texi (Security): Remove gpg.el mention.

2010-09-26  Andreas Seltenreich  <seltenreich@gmx.de>

	* gnus.texi (Browse Foreign Server): New variable
	gnus-browse-subscribe-newsgroup-method.

	* gnus-news.texi: Mention it.

2010-09-26  Lars Magne Ingebrigtsen  <larsi@gnus.org>

	* gnus.texi (NoCeM): Remove.
	(Startup Variables): No jingle.

2010-09-25  Ulrich Mueller  <ulm@gentoo.org>

	* woman.texi (Interface Options): xz compression is now supported.

2010-09-25  Lars Magne Ingebrigtsen  <larsi@gnus.org>

	* gnus.texi (Article Commands): Document gnus-fetch-partial-articles.
	(Unavailable Servers): Document gnus-server-copy-server.
	(Using IMAP): Document the new nnimap.

2010-09-25  Julien Danjou  <julien@danjou.info>

	* gnus.texi (Customizing Articles): Remove gnus-treat-translate.

2010-09-24  Glenn Morris  <rgm@gnu.org>

	* url.texi (Disk Caching): Tweak previous change.

2010-09-24  Julien Danjou  <julien@danjou.info>

	* url.texi (Disk Caching): Mention url-cache-expire-time,
	url-cache-expired, and url-fetch-from-cache.

2010-09-24  Julien Danjou  <julien@danjou.info>

	* gnus.texi: Add Gravatars.

2010-09-23  Lars Magne Ingebrigtsen  <larsi@gnus.org>

	* gnus.texi (Startup Variables): Mention gnus-use-backend-marks.

2010-09-21  Lars Magne Ingebrigtsen  <larsi@gnus.org>

	* gnus.texi (Expunging mailboxes): Update name of the expunging
	command.

2010-09-20  Katsumi Yamaoka  <yamaoka@jpl.org>

	* emacs-mime.texi (rfc2047): Update description for
	rfc2047-encode-parameter.

2010-09-13  Michael Albinus  <michael.albinus@gmx.de>

	* tramp.texi (Inline methods): Remove "ssh1_old", "ssh2_old" and
	"fish" methods.
	(External methods): Remove "scp1_old" and "scp2_old" methods.

2010-09-09  Michael Albinus  <michael.albinus@gmx.de>

	* tramp.texi: Remove Japanese manual.  Fix typo.

	* trampver.texi: Update release number.  Remove japanesemanual.

2010-09-09  Glenn Morris  <rgm@gnu.org>

	* org.texi: Restore clobbered changes (copyright years, untabify).

2010-09-04  Julien Danjou  <julien@danjou.info>  (tiny change)

	* gnus.texi (Adaptive Scoring): Fix typo.

2010-09-03  Lars Magne Ingebrigtsen  <larsi@gnus.org>

	* gnus.texi (Article Display): Document gnus-html-show-images.

2010-09-02  Jan Djärv  <jan.h.d@swipnet.se>

	* cl.texi (Basic Setf): Remove x-get-cut-buffer and x-get-cutbuffer.

2010-09-01  Lars Magne Ingebrigtsen  <larsi@gnus.org>

	* gnus.texi (HTML): Document gnus-max-image-proportion.

2010-08-31  Lars Magne Ingebrigtsen  <larsi@gnus.org>

	* gnus.texi (HTML): Document gnus-blocked-images.

	* message.texi (Wide Reply): Document message-prune-recipient-rules.

2010-08-30  Lars Magne Ingebrigtsen  <larsi@gnus.org>

	* gnus.texi (Summary Mail Commands): Note that only the addresses from
	the first message are used for wide replies.
	(Changing Servers): Remove documentation on gnus-change-server and
	friends, since it's been removed.

2010-08-29  Lars Magne Ingebrigtsen  <larsi@gnus.org>

	* gnus.texi (Drafts): Mention B DEL.

2010-08-29  Tim Landscheidt  <tim@tim-landscheidt.de>  (tiny change)

	* gnus.texi (Delayed Articles): Mention that the Date header is the
	original one, even if you delay.

2010-08-29  Lars Magne Ingebrigtsen  <larsi@gnus.org>

	* gnus.texi (Asynchronous Fetching):
	Document gnus-async-post-fetch-function.
	(HTML): Made into its own section.

2010-08-26  Michael Albinus  <michael.albinus@gmx.de>

	Sync with Tramp 2.1.19.

	* tramp.texi (Inline methods, Default Method): Mention
	`tramp-inline-compress-start-size'.  Remove "kludgy" phrase.
	Remove remark about doubled "-t" argument.
	(Auto-save and Backup): Remove reference to Emacs 21.
	(Filename Syntax): Describe port numbers.
	(Frequently Asked Questions): Adapt supported (X)Emacs versions.  Adapt
	supported MS Windows versions.  Remove obsolete URL.  Recommend "sshx"
	and "scpx" for echoing shells.  Use the $() syntax, texi2dvi reports
	errors with the backquotes.
	(External packages): File attributes cache flushing for asynchronous
	processes.
	(Traces and Profiles): Describe verbose level 9.

	* trampver.texi: Update release number.

2010-08-23  Michael Albinus  <michael.albinus@gmx.de>

	* dbus.texi (Alternative Buses): New chapter.

2010-08-12  Stefan Monnier  <monnier@iro.umontreal.ca>

	* cl.texi (Mapping over Sequences): Rename mapc => cl-mapc.

2010-08-09  Jay Belanger  <jay.p.belanger@gmail.com>

	* calc.texi (Customizing Calc): Rearrange description of new
	variables to match the presentation of other variables.

2010-08-08  Juanma Barranquero  <lekktu@gmail.com>

	* org.texi (Footnotes, Tables in HTML export): Fix typos.

2010-08-08  Jay Belanger  <jay.p.belanger@gmail.com>

	* calc.texi (Making Selections, Selecting Subformulas)
	(Customizing Calc): Mention how to use faces to emphasize selected
	sub-formulas.

2010-08-05  Michael Albinus  <michael.albinus@gmx.de>

	* tramp.texi (External packages): File attributes cache flushing
	for asynchronous processes.

2010-08-01  Alan Mackenzie  <acm@muc.de>

	Enhance the manual for the latest Java Mode.

	* cc-mode.texi (Syntactic Symbols): New symbols annotation-top-cont and
	annotation-var-cont.
	(Java Symbols): Page renamed from Anonymous Class Symbol.  Document the
	two new symbols.

2010-07-28  Michael Albinus  <michael.albinus@gmx.de>

	* tramp.texi (Traces and Profiles): Describe verbose level 9.

2010-07-27  Chong Yidong  <cyd@stupidchicken.com>

	* nxml-mode.texi (Limitations): Remove obsolete discussion (Bug#6708).

2010-07-19  Juanma Barranquero  <lekktu@gmail.com>

	* org.texi: Fix typo in previous change (2010-07-19T09:47:27Z!carsten.dominik@gmail.com).

2010-07-19  Carsten Dominik  <carsten.dominik@gmail.com>

	* org.texi: Add macros to get plain quotes in PDF output.
	List additional contributors.
	(Capture): New section, replaces the section about remember.
	(Working With Source Code): New chapter, focused on documenting Org
	Babel.
	(Code evaluation security): New section.
	(MobileOrg): Document DropBox support.
	(TaskJuggler export): Document taskjuggler and Gantt chart support.
	(Special symbols): Show how to display UTF8 characters for entities.
	(Global TODO list): Clarify the use of the "M" key and the differences
	to the "m" key.
	(RSS Feeds): Mention Atom feeds as well.
	(Setting tags): Remove paragraph about
	`org-complete-tags-always-offer-all-agenda-tags'.

2010-07-17  Michael Albinus  <michael.albinus@gmx.de>

	* tramp.texi (Inline methods): Remove remark about doubled "-t"
	argument.
	(Frequently Asked Questions): Recommend "sshx" and "scpx" for
	echoing shells.

2010-07-10  Michael Albinus  <michael.albinus@gmx.de>

	* tramp.texi (Inline methods): Remove "kludgy" phrase.
	(Filename Syntax): Describe port numbers.

2010-07-09  Michael Albinus  <michael.albinus@gmx.de>

	* dbus.texi (Top): Introduce Index.  Emphasize "nil" whereever
	forgotten.
	(Type Conversion): Precise conversion of natural numbers.
	(Errors and Events): Add "debugging" to concept index.  Add variable
	`dbus-debug'.

2010-07-04  Michael Albinus  <michael.albinus@gmx.de>

	* dbus.texi (Receiving Method Calls): Add optional argument
	EMITS-SIGNAL to `dbus-register-property'.

2010-06-27  Alex Schroeder  <alex@gnu.org>

	* nxml-mode.texi (Commands for locating a schema): Fix typo.

2010-06-24  Glenn Morris  <rgm@gnu.org>

	* ada-mode.texi, auth.texi, autotype.texi, calc.texi, cc-mode.texi:
	* dired-x.texi, ebrowse.texi, ede.texi, edt.texi, eieio.texi:
	* emacs-mime.texi, epa.texi, erc.texi, eshell.texi, eudc.texi:
	* flymake.texi, gnus.texi, info.texi, mairix-el.texi, message.texi:
	* newsticker.texi, org.texi, pgg.texi, rcirc.texi, reftex.texi:
	* remember.texi, sasl.texi, semantic.texi, ses.texi, smtpmail.texi:
	* speedbar.texi, tramp.texi, url.texi, viper.texi, widget.texi:
	* woman.texi: Start direntry descriptions in column 32, per Texinfo
	convention.   Make them end with a period.

2010-06-23  Glenn Morris  <rgm@gnu.org>

	* autotype.texi, cl.texi, dired-x.texi, ebrowse.texi, ede.texi:
	* eieio.texi, epa.texi, faq.texi, flymake.texi, forms.texi:
	* gnus-faq.texi, idlwave.texi, mh-e.texi, nxml-mode.texi, org.texi:
	* pcl-cvs.texi, pgg.texi, reftex.texi, sasl.texi, sc.texi,
	* sem-user.texi, semantic.texi, sieve.texi, smtpmail.texi,
	* speedbar.texi, vip.texi, viper.texi, widget.texi: Untabify.

2010-06-10  Glenn Morris  <rgm@gnu.org>

	* idlwave.texi (Load-Path Shadows):
	* org.texi (Handling links): Fix typos.

2010-06-07  Teodor Zlatanov  <tzz@lifelogs.com>

	* gnus.texi (Interactive): Explain effect of gnus-expert-user better.

2010-05-26  Michael Albinus  <michael.albinus@gmx.de>

	* eshell.texi (Built-ins): Describe, how to disable a built-in command
	by an alias.  (Bug#6226)

2010-05-16  Jay Belanger  <jay.p.belanger@gmail.com>

	* calc.texi (Manipulating Vectors): Mention that vectors can
	be used to determine bins for `calc-histogram'.

2010-05-13  Jay Belanger  <jay.p.belanger@gmail.com>

	* calc.texi: Remove "\turnoffactive" commands throughout.

2010-05-08  Štěpán Němec  <stepnem@gmail.com>  (tiny change)

	* url.texi (HTTP language/coding, Customization):
	* message.texi (Header Commands, Responses):
	* cl.texi (Argument Lists): Fix typos.

2010-05-08  Chong Yidong  <cyd@stupidchicken.com>

	* ede.texi (EDE Mode): Refer to init file rather than `.emacs'.
	Note that Development menu is always available.
	(Creating a project): Fix terminology.
	(Add/Remove files): Fix typo.

2010-05-07  Chong Yidong  <cyd@stupidchicken.com>

	* Version 23.2 released.

2010-05-01  Daniel E. Doherty  <ddoherty03@gmail.com>  (tiny change)

	* calc.texi (Tutorial): Use "^{\prime}" to indicate primes.

2010-05-01  Michael Albinus  <michael.albinus@gmx.de>

	* tramp.texi (Inline methods, Default Method):
	Mention `tramp-inline-compress-start-size'.

2010-04-18  Teodor Zlatanov  <tzz@lifelogs.com>

	* gnus.texi (Gnus Versions, Oort Gnus): Mention the Git repo instead of
	the CVS repo.  Put the Git repo in the news section.

	* gnus-coding.texi (Gnus Maintainance Guide): Fix title typo.
	Removed some mentions of CVS.  Mention the new Git repo.

2010-04-18  Andreas Seltenreich  <seltenreich@gmx.de>

	* gnus.texi (Score File Format): Fix typo.  Reported by Štěpán Němec.
	(Mail Group Commands): Add index entry.

2010-04-18  Glenn Morris  <rgm@gnu.org>

	* info.texi (Search Index): Mention Emacs's Info-virtual-index.

2010-04-18  Jay Belanger  <jay.p.belanger@gmail.com>

	* calc.texi (Radix modes): Mention that the option prefix will
	turn on twos-complement mode.
	(Inverse and Hyperbolic Flags): Mention the Option flag.

2010-04-15  Carsten Dominik  <carsten.dominik@gmail.com>

	* org.texi (LaTeX and PDF export): Add a footnote about xetex.
	(LaTeX/PDF export commands): Rename and Move section.
	(Sectioning structure): Update.
	(References): New use case for field coordinates.
	(The export dispatcher): Rename from ASCII export.
	(Setting up the staging area): Document the availability of
	encryption for MobileOrg.
	(Images and tables): Document how to reference labels.
	(Index entries): New section.
	(Generating an index): New section.
	(Column width and alignment): Document that <N> now
	means a fixed width, not a maximum width.
	(Publishing options): Document the :email option.
	(Beamer class export): Fix bug in the BEAMER example.
	(Refiling notes): Document refile logging.
	(In-buffer settings): Document refile logging keywords.
	(Drawers): Document `C-c C-z' command.
	(Agenda commands): Mention the alternative key `C-c C-z'.
	(Special properties): Document the BLOCKED property.
	(The spreadsheet): Mention the formula editor.
	(References): Document field coordinates.
	(Publishing action): Correct the documentation for the
	publishing function.
	(The date/time prompt): Document that we accept dates
	like month/day/year.
	(Cooperation): Document the changes in table.el support.
	(Faces for TODO keywords, Faces for TODO keywords)
	(Priorities): Document the easy colors.
	(Visibility cycling): Document the new double prefix
	arg for `org-reveal'.
	(Cooperation): Remember.el is part of Emacs.
	(Clean view): Mention that `wrap-prefix' is also set by
	org-indent-mode.
	(Agenda commands): Add information about prefix args to
	scheduling and deadline commands.
	(Search view): Point to the docstring of
	`org-search-view' for more details.
	(Agenda commands): Document that `>' prompts for a date.
	(Setting tags): Document variable
	org-complete-tags-always-offer-all-agenda-tags.
	(Column attributes): Cross-reference special properties.

2010-04-10  Michael Albinus  <michael.albinus@gmx.de>

	Synchronize with Tramp repository.

	* tramp.texi (Auto-save and Backup): Remove reference to Emacs 21.
	(Frequently Asked Questions): Adapt supported (X)Emacs versions.
	Adapt supported MS Windows versions.  Remove obsolete URL.  Use the $()
	syntax, texi2dvi reports errors with the backquotes.

	* trampver.texi: Update release number.

2010-04-01  Teodor Zlatanov  <tzz@lifelogs.com>

	* gnus.texi (Finding the News): Add pointers to the Server buffer
	because it's essential.

2010-03-31  Katsumi Yamaoka  <yamaoka@jpl.org>

	* gnus.texi (MIME Commands): Update description of
	gnus-article-browse-html-article.

2010-03-27  Teodor Zlatanov  <tzz@lifelogs.com>

	* auth.texi (Secret Service API): Add TODO node.
	(Help for users): Explain the new source options for `auth-sources'.

2010-03-24  Michael Albinus  <michael.albinus@gmx.de>

	* trampver.texi: Update release number.

2010-03-10  Chong Yidong  <cyd@stupidchicken.com>

	* Branch for 23.2.

2010-03-03  Chong Yidong  <cyd@stupidchicken.com>

	* faq.texi (Escape sequences in shell output): Note that ansi-color is
	now enabled by default.

2010-02-28  Michael Albinus  <michael.albinus@gmx.de>

	* dbus.texi (Errors and Events): D-Bus messages are retrieved only,
	when Emacs runs in interactive mode.  (Bug#5645)

2010-02-16  Glenn Morris  <rgm@gnu.org>

	* nxml-mode.texi (Commands for locating a schema): Fix keybinding.

2010-02-05  Mark A. Hershberger  <mah@everybody.org>

	* ede.texi, eieio.texi, semantic.texi: Use standard direntry format.

2010-01-21  Katsumi Yamaoka  <yamaoka@jpl.org>

	* gnus.texi (Score File Format): Fix typo.

2010-01-19  Mark A. Hershberger  <mah@everybody.org>

	* cc-mode.texi: Replace references to obsolete c-subword-mode.

2010-01-18  Juanma Barranquero  <lekktu@gmail.com>

	* ada-mode.texi (Project File Overview): Fix typo.

2010-01-17  Chong Yidong  <cyd@stupidchicken.com>

	* semantic.texi: Add Richard Y. Kim credit.

	* eieio.texi (Making New Objects): Fix typo (Bug#5406).

2010-01-17  Michael Albinus  <michael.albinus@gmx.de>

	* tramp.texi (Frequently Asked Questions): Add GNU Emacs 23 and
	SXEmacs 22 to the supported systems.  New item for hung ssh sessions.

2010-01-17  Glenn Morris  <rgm@gnu.org>

	* calc.texi (Reporting Bugs): Don't mention format of repository.

	* woman.texi (Bugs): Make "Emacs repository" less specific,
	and the URL for same more specific.

	* faq.texi (Latest version of Emacs): The repository is now Bazaar.

2010-01-17  Juanma Barranquero  <lekktu@gmail.com>

	* ede.texi (ede-step-project, ede-proj-target):
	* tramp.texi (Remote processes): Fix typos.

2010-01-16  Mario Lang  <mlang@delysid.org>

	* ede.texi (ede-target):
	* org.texi (Refiling notes): Remove duplicated words.

2010-01-04  Stefan Monnier  <monnier@iro.umontreal.ca>

	* gnus.texi (Posting Styles): Use with-current-buffer.
	* calc.texi (Defining Simple Commands): Prefer save-current-buffer.

2010-01-02  Kevin Ryde  <user42@zip.com.au>

	* eieio.texi (Naming Conventions): Correction to xref on elisp
	coding conventions, is "Tips" node not "Standards".

2009-12-24  Chong Yidong  <cyd@stupidchicken.com>

	* calc.texi (General Mode Commands): Calc file should be in .emacs.d.

	* faq.texi (New in Emacs 22): Max buffer size is now 512 MB.

2009-12-18  Katsumi Yamaoka  <yamaoka@jpl.org>

	* gnus.texi (Direct Functions): Add missing port number to tls method.

2009-12-15  Juanma Barranquero  <lekktu@gmail.com>

	* makefile.w32-in (INFO_TARGETS, DVI_TARGETS, clean): Add edt.
	($(infodir)/edt, edt.dvi): New targets.

2009-12-15  Glenn Morris  <rgm@gnu.org>

	* Makefile.in (INFO_TARGETS, DVI_TARGETS): Add edt.
	(edt, $(infodir)/edt, edt.dvi): New targets.
	* edt.texi: New file (etc/edt-user.doc converted to Texinfo).

	* Makefile.in (PDF_TARGETS, pdf): New.
	(clean): Add *.pdf.
	Add pdf rules for all manuals.

2009-12-15  Jay Belanger  <jay.p.belanger@gmail.com>

	* calc/calc.texi (Radix Modes): Clarify two's complement notation.

2009-12-14  Chong Yidong  <cyd@stupidchicken.com>

	* sem-user.texi (Semantic mode, Idle Scheduler, Smart Completion)
	(Smart Jump, Analyzer Debug): Copyedits.
	(Semantic mode user commands): Link to new nodes.
	(Speedbar, SymRef, MRU Bookmarks, Sticky Func Mode)
	(Highlight Func Mode, Tag Decoration Mode): New nodes, from the
	upstream Semantic manual.

	* semantic.texi (Introduction): Minor fix to diagram.

2009-12-09  Michael Albinus  <michael.albinus@gmx.de>

	* eshell.texi (History): Add the other built-in variables.
	(Built-ins): Explain built-ins, and how to apply the external commands.
	Add `history', `su' and `sudo'.

	* tramp.texi (Remote processes): Add missing <RET> in the example.

2009-12-01  Bill Wohler  <wohler@newt.com>

	* mh-e.texi (Searching): Use mh vfolder_format and fix typo in database
	path for mairix example.  Specify -q in namazu example since namazu is
	excessively garrulous.

2009-11-29  Michael Albinus  <michael.albinus@gmx.de>

	* tramp.texi (Remote processes): Improve eshell example with "su"
	and "sudo" commands.

2009-11-28  Chong Yidong  <cyd@stupidchicken.com>

	* semantic.texi (Analyzer Internals): Rename from Analyzer.

	* sem-user.texi (Semantic mode user commands): Fix key syntax.
	Document semantic-complete-analyze-inline.
	(Semanticdb search debugging commands): Minor clarification.
	(Analyzer, Smart Completion, Smart Summary, Smart Jump)
	(Analyzer Debug): New nodes, adapted from the upstream Semantic user
	manual.
	(Semantic mode): Link to Idle Scheduler.

2009-11-28  Kevin Ryde  <user42@zip.com.au>

	* cl.texi (Porting Common Lisp): Update EIEIO dead ftp link to a
	@pxref, now EIEIO is in Emacs.

	* erc.texi (Development): Correction to git tutorial url.

2009-11-26  Glenn Morris  <rgm@gnu.org>

	* faq.texi (Latest version of Emacs): Mention stability of development
	version.
	(Problems with very large files): Max buffer size increase in 23.2.
	(VM): VM has moved house again.

2009-11-22  Jay Belanger  <jay.p.belanger@gmail.com>

	* calc.texi (Radix modes): Discuss alternate bases for two's complement
	notations.

2009-11-20  Carsten Dominik  <dominik@u016822.science.uva.nl>

	* org.texi (Column attributes): Fix documentation of new operators.

2009-11-20  Chong Yidong  <cyd@stupidchicken.com>

	* sem-user.texi (Semanticdb Search Configuration): Rearrange nodes.
	(Search Throttle, Semanticdb Roots, Include paths, Idle Scheduler)
	(Idle Completions Mode): Numerous copyedits.

2009-11-17  Juanma Barranquero  <lekktu@gmail.com>

	* semantic.texi (Semantic Internals, Glossary):
	* sem-user.texi (Semantic mode, Include paths, Idle Scheduler)
	(Semanticdb search debugging commands): Fix typos.

2009-11-16  Jay Belanger  <jay.p.belanger@gmail.com>

	* calc.texi (Radix modes): Mention twos-complement notation.

2009-11-16  Juanma Barranquero  <lekktu@gmail.com>

	* makefile.w32-in (INFO_TARGETS, DVI_TARGETS, clean): Add semantic.
	($(infodir)/semantic, semantic.dvi): New targets.

2009-11-16  Chong Yidong  <cyd@stupidchicken.com>

	* Makefile.in: Build the Semantic manual.

	* semantic.texi, sem-user.texi: New files, adapted from the Semantic
	repository.

2009-11-16  Michael Albinus  <michael.albinus@gmx.de>

	* dbus.texi (Receiving Method Calls): New defun
	`dbus-unregister-service'.

2009-11-15  Carsten Dominik  <carsten.dominik@gmail.com>

	* org.texi (Speed keys): New section.

2009-11-13  Michael Albinus  <michael.albinus@gmx.de>

	* dbus.texi (Type Conversion): Fix typo.
	(Asynchronous Methods): Rename `dbus-registered-functions-table' to
	`dbus-registered-objects-table'.
	(Receiving Method Calls): New defun `dbus-register-property'.
	Move `dbus-unregister-object' here.

2009-11-13  Carsten Dominik  <carsten.dominik@gmail.com>

	* org.texi: Removed @Ie, @ie, @Eg, @eg macros.

2009-11-13  James TD Smith  <ahktenzero@mohorovi.cc>

	* org.texi (Column attributes): Add the new age summary operators.
	Also, mention the fact you can only use one summary operator per
	property.

2009-11-13  John Wiegley  <johnw@newartisans.com>

	* org.texi (Tracking your habits): Add a new section in the
	manual about how to track habits.
	(Resolving idle time): Add a section on how idle and
	dangling clocks are resolved.

2009-11-13  Carsten Dominik  <carsten.dominik@gmail.com>

	* org.texi (Agenda commands): Document the new `i' command.
	(Inserting deadline/schedule): Document logging changes
	of scheduling and deadline times stamps.
	(In-buffer settings): Document the in-buffer keywords for logging
	changes of scheduling and deadline times stamps.
	(Structure editing, Plain lists): Document indentation
	cycling in empty entries with TAB.
	(Archiving): Document the default archiving command.
	(Moving subtrees): Document the new keys for archiving.
	(Internal archiving): Fix incorrect key.
	(Agenda commands): Document the TODO set switching commands.
	(Agenda commands): Document the new archiving keys.
	(Clocking work time): Better description on how to save
	and restore a clock.
	(Resolving idle time): Mention the x11idle program to get true
	idleness also under X11.
	(Resolving idle time): Use @kbd instead of @key for normal
	letters, because this is how he rest of the manual does this.
	(Pushing to MobileOrg): Mention that `org-directory'
	should be set.
	(Agenda commands): Document that SPC is a filter for
	any tag.
	(Search view): Rename from "Keyword search".
	(Capure): New chapter.
	(Markup): New chapter.
	(Links in HTML export, Images in HTML export):
	Extend the section titles.
	(Images in HTML export): Document the align option.
	(Text areas in HTML export): Extend the section title.
	(Images in LaTeX export): Explain image placement in LaTeX.

2009-11-10  Glenn Morris  <rgm@gnu.org>

	* sc.texi (Hints to MUA Authors): MUA should do any decoding.

2009-11-08  Michael Albinus  <michael.albinus@gmx.de>

	* tramp.texi (Auto-save and Backup): Disable backups just for a
	method.

	* trampver.texi: Update release number.

2009-11-07  Michael Albinus  <michael.albinus@gmx.de>

	Sync with Tramp 2.1.17.

	* trampver.texi: Update release number.

2009-10-29  Glenn Morris  <rgm@gnu.org>

	* texinfo.tex: Update to version 2009-08-14.15 from ftp://tug.org/tex/.

2009-10-23  Michael Albinus  <michael.albinus@gmx.de>

	* tramp.texi (External methods): Temporary files are kept for
	`rsync' and `rsyncc' methods.

2009-10-09  Juanma Barranquero  <lekktu@gmail.com>

	* eieio.texi: Fix typos.

2009-10-07  Chong Yidong  <cyd@stupidchicken.com>

	* cl.texi (Argument Lists): Clarify explicit keyword arguments.

2009-10-07  Juanma Barranquero  <lekktu@gmail.com>

	* makefile.w32-in (INFO_TARGETS, DVI_TARGETS, clean): Add eieio, ede.
	($(infodir)/eieio, eieio.dvi, $(infodir)/ede, ede.dvi): New targets.

2009-10-07  Chong Yidong  <cyd@stupidchicken.com>

	* Makefile.in: Build EIEIO and EDE manuals.

2009-10-07  Eric Ludlam  <zappo@gnu.org>

	* eieio.texi:
	* ede.texi: New files.

2009-10-05  Michael Albinus  <michael.albinus@gmx.de>

	* tramp.texi (Remote processes): Association of a pty is not supported.

2009-10-01  Carsten Dominik  <carsten.dominik@gmail.com>

	* org.texi (Pushing to MobileOrg): Document `org-mobile-files'.
	(Processing LaTeX fragments): Document that the size of images can be
	changes using the variable `org-format-latex-options'.
	(The date/time prompt, Timestamps): Be more accurate over ISO format
	dates and times.
	(Visibility cycling): Document showeverything keyword.
	(In-buffer settings): Document showeverything keyword.
	(Setting up the staging area): Fix the example.
	(MobileOrg): New section.
	(Agenda commands, Exporting Agenda Views): Document exporting the
	agenda view to Org files.

2009-09-28  Michael Albinus  <michael.albinus@gmx.de>

	* tramp.texi (History): Add IMAP support.
	(External methods): Add `imap' and `imaps' methods.
	(GVFS based methods): Add indices for `davs'.
	(Password handling): Rename anchors.  Add IMAP entries for
	~/.authinfo.gpg.

	* trampver.texi: Set default value of `emacsimap'.

2009-09-22  Daiki Ueno  <ueno@unixuser.org>

	* gnus.texi (Security): Document mm-sign-option and mm-encrypt-option.

2009-09-13  Chong Yidong  <cyd@stupidchicken.com>

	* dired-x.texi (Technical Details):
	Delete dired-up-directory (Bug#4292).

2009-09-03  Michael Albinus  <michael.albinus@gmx.de>

	* tramp.texi (Frequently Asked Questions): New item for emacsclient.

2009-09-02  Carsten Dominik  <carsten.dominik@gmail.com>

	* org.texi (Effort estimates): Document new effort setting commands.
	(Agenda commands): Document the new keys fro agenda time motion.
	Document entry text mode.  Improve documentation of the keys to include
	inactive time stamps into the agenda view.
	(Feedback): Document the new bug report command.
	(Structure editing): Add an index entry for the sorting of subtrees.

2009-09-02  Teodor Zlatanov  <tzz@lifelogs.com>

	* auth.texi (Help for users): Corrected markup.

2009-09-02  Glenn Morris  <rgm@gnu.org>

	* emacs-mime.texi (time-date): Mention float-time.

2009-08-30  Jay Belanger  <jay.p.belanger@gmail.com>

	* calc.texi (Simplifying Formulas): Improve the wording.

2009-08-29  Teodor Zlatanov  <tzz@lifelogs.com>

	* auth.texi: Rewritten for coverage and clarity.

2009-08-29  Katsumi Yamaoka  <yamaoka@jpl.org>

	* gnus.texi (Expiring Mail):
	Mention gnus-mark-copied-or-moved-articles-as-expirable.
	(Various Various): Mention gnus-safe-html-newsgroups.

	* gnus-news.texi: Mention
	gnus-mark-copied-or-moved-articles-as-expirable.

	* emacs-mime.texi (Display Customization): Add xref to
	gnus-safe-html-newsgroups.

2009-08-28  Michael Albinus  <michael.albinus@gmx.de>

	* tramp.texi (Version Control): Remove.
	(Obtaining Tramp): Update cvs checkout command.  Remove nightly tarballs
	reference.
	(External methods): Correct `scpc' concept index entries.  New method
	`rsyncc'.
	(External packages): New subsections "Filename completion" and "File
	attributes cache".

2009-08-27  Jay Belanger  <jay.p.belanger@gmail.com>

	* calc.texi (Rewrite Rules): Improve the example.
	(Simplifying Formulas): Explain use of the I and H flags for
	simplification.

2009-08-25  Michael Albinus  <michael.albinus@gmx.de>

	* dbus.texi (Bus names): Add optional parameter TIMEOUT to dbus-ping.
	Describe autostart behavior of dbus-ping.
	(Synchronous Methods, Asynchronous Methods): Use English numeric format
	for timeout values.
	(Top): Remove footnote saying D-Bus is not enabled by
	default.  (Bug#4256)

2009-08-23  Daiki Ueno  <ueno@unixuser.org>

	* epa.texi (Quick start): Don't refer to nonexistent epa-mode.
	Reported by Jari Aalto (Bug#4211).
	(Mail-mode integration): Mention epa-mail-mode and
	epa-global-mail-mode.
	(Encrypting/decrypting *.gpg files): Don't refer to nonexistent
	epa-setup.

2009-08-16  Michael Albinus  <michael.albinus@gmx.de>

	* dbus.texi (Asynchronous Methods): Allow nil handler.

2009-08-15  Michael Kifer  <kifer@cs.stonybrook.edu>

	* ediff.texi (ediff-current-file): Add information about this new function.

	* viper.texi: Add information about C-s in viper's search command.

2009-08-09  Colin Williams  <lackita@gmail.com>  (tiny change)

	* calc.texi (Date Forms): Fix typos.

2009-08-08  Glenn Morris  <rgm@gnu.org>

	* org.texi (Agenda commands): Restore clobbered change.

2009-08-07  Eli Zaretskii  <eliz@gnu.org>

	* calc.texi (Graphics, Devices): Update with the peculiarities of
	operation on MS-Windows.

2009-08-06  Carsten Dominik  <carsten.dominik@gmail.com>

	* org.texi (Publishing action): Improve documentation of file
	names when publishing to the source directory.
	(Clean view): Document `org-indent-mode'.
	(Clocking work time): Add documentation for the
	new :timetamp option when creating a clock report.
	(Paragraphs): Fix many typos.
	(Plain lists): Remove duplicate explanation about the
	`C-c *' command.
	(Literal examples): Update to reflect the new behavior
	of the -n -r -k switches when exporting source code examples.
	(Structure editing): Add information about `C-c *',
	converting a plain list into a list of Org items.
	(Remember): Small rephrasing of the paragraph
	describing remember.el.  Also mentioned that remember.el is part
	of Emacs 23, not Emacs 22.
	(Clocking work time): Add documentation about
	displaying the current clocking time against the effort estimate.
	Also add a footnote about using `org-clock-in-prepare-hook' to add
	an effort estimate on the fly, just before clocking it.
	(Footnotes): Document automatic renumbering and
	sorting.
	(Agenda commands): Document new bulk commands.
	(Plain lists): Document new behavior of
	`org-cycle-include-plain-lists'.
	Hyphenation only in TeX.
	(Clocking work time): Document the key to update effort
	estimates.
	(Clocking work time): Document the clock time display.
	(Structure editing, TODO basics): Document new
	variables.
	(Column attributes): Document new colciew operators.
	(Publishing options): Document :xml-declaration.
	(Tracking TODO state changes): Document the
	LOG_INTO_DRAWER property.
	(Literal examples): Document the new implementation for
	editing source code.
	(Publishing action): Mention the new publishing
	function, to publish an Org source file.
	(Publishing links): Mention how to link to an Org source file.
	(Macro replacement): Document new macros.
	(Handling links): Document type-specific completion
	when inserting links.
	(Structure editing, Plain lists): Improve documentation
	on sorting.
	(Internal links): Document custom ids for links.
	(Handling links): Document custom ids for links.
	(CSS support): Document new class.
	(Refiling notes): Document the possibility to create new nodes
	during refiling.
	(Agenda commands): Document the "?" operator to find
	tasks without effort setting.
	(Exporting agenda information): Section moved.
	(RSS Feeds): New section.
	(Built-in table editor): Document M-e and M-a navigate
	inside table field.
	(Stuck projects): Docment that projects identified as
	un-stuck will still be searchd for stuck sub-projects.
	(Paragraphs): Document centering.
	(Creating timestamps, Agenda commands): Document new
	behavior when changing time stamps.
	(Structure editing): Document the new command
	`org-clone-subtree-with-time-shift'.
	(Publishing): Refresh this chapter.
	(Export options, Export options, In-buffer settings):
	Document the new keywords.
	(Matching tags and properties): Collect all
	documentation about tags/property matches here.
	(Setting tags): Document `org-tag-persistent-alist'.
	(Weekly/daily agenda): New section.
	(Orgstruct mode): Describe `orgstruct++-mode'.
	(Drawers): Mention the LOGBOOK drawer.
	(Export options, Sectioning structure): Document the
	#+LEATEX_HEADER in-buffer setting.
	(Bugs): Section removed.
	(Hooks): New section.
	(Add-on packages): Move here from old location.
	(Context-sensitive commands): New section.
	(Setting tags): Document newline option.
	(Global TODO list, Matching tags and properties):
	Mention more variables.
	(Checkboxes): Update to changed command behavior.

2009-08-02  Eric Yu  <sucode@gmail.com>  (tiny change)

	* speedbar.texi (Basic Key Bindings): Fix typo.

2009-07-30  Jay Belanger  <jay.p.belanger@gmail.com>

	* calc.texi (Vector/Matrix Functions): Add index entries for both
	"v" and "V" key bindings.  Mention that `calc-matrix-brackets' only
	affects matrices with more than one row.
	(Help Commands): Add index entries for "prefix ?" key bindings.

2009-07-29  Jay Belanger  <jay.p.belanger@gmail.com>

	* calc.texi (Stack Manipulation Commands): Add documentation for
	`calc-transpose-lines'.

2009-07-27  Michael Albinus  <michael.albinus@gmx.de>

	* dbus.texi (Receiving Method Calls): Describe special return value
	`:ignore'.

2009-07-24  Alan Mackenzie  <acm@muc.de>

	* cc-mode.texi (Config Basics, File Styles): Document that at mode
	initialization, any individual variable setting now takes precedence
	over one done via c-file-style/c-file-offsets.

2009-07-21  Jay Belanger  <jay.p.belanger@gmail.com>

	* calc.texi (Undoing Mistakes): Mention that the undo list will be
	truncated when Calc is quit.
	(Customizing Calc): Document `calc-undo-length'.

2009-07-20  Chong Yidong  <cyd@stupidchicken.com>

	* calc.texi (About This Manual): Don't mention chapter numbers in text.

2009-07-11  Kevin Ryde  <user42@zip.com.au>

	* pcl-cvs.texi (About PCL-CVS):
	* widget.texi (Basic Types):
	Fix cross-references.

2009-07-01  Andreas Schwab  <aschwab@redhat.com>

	* dbus.texi (Type Conversion): Don't use literal control character.

2009-07-01  Michael Albinus  <michael.albinus@gmx.de>

	* tramp.texi (GVFS based methods): New section.
	(Remote processes): Processes for GVFS based methods run locally.

2009-06-30  Michael Albinus  <michael.albinus@gmx.de>

	* tramp.texi (Inline methods, External methods, Gateway methods):
	Avoid the words "kludge" and hack".
	(External methods): Add `synce' method.

	* trampver.texi: Update release number.

2009-06-22  Michael Albinus  <michael.albinus@gmx.de>

	Sync with Tramp 2.1.16.

	* tramp.texi (History): Add GVFS support.
	(External methods): Precise `rsync' description.  Add `dav', `davs' and
	`obex' methods.  Add 'tramp-gvfs-methods' option.
	(Multi-hops): Cells of `tramp-default-proxies-alist' can also be Lisp
	forms.
	(Remote Programs): Introduce `tramp-own-remote-path'.
	(Remote processes): New subsection "Running remote programs that create
	local X11 windows".
	(Frequently Asked Questions): Improve code for disabling vc.

	* trampver.texi: Update release number.  Set default value of
	`emacsgvfs'.

2009-06-21  Chong Yidong  <cyd@stupidchicken.com>

	* Branch for 23.1.

2009-06-17  Glenn Morris  <rgm@gnu.org>

	* faq.texi (Obtaining the FAQ): Add reference to Savannah.
	(Latest version of Emacs): Mention source code repository.

2009-06-16  Glenn Morris  <rgm@gnu.org>

	* faq.texi (Top): Language tweak.
	(Extended commands): Most people have arrow keys.
	(Emacs manual): Say how to follow info links.
	(File-name conventions): Change title a bit.  Explain about source
	versus installed.  Condense etc description.
	(Guidelines for newsgroup postings): Mention Savannah list page.
	(Newsgroup archives): Simplify.
	(Contacting the FSF): Add contact URL.
	(Emacs Lisp documentation): Printed version not always available.
	(Installing Texinfo documentation): Explain how by hand installation is
	not normally needed.  Use add-to-list.  Remove duplicate reference.
	(Informational files for Emacs): Move info on Help menu here from
	"File-name conventions".
	(Help installing Emacs): Tweak uref.
	(Obtaining the FAQ): Mention repository.
	(Origin of the term Emacs): Explain "ITS".
	(Changing load-path): Use add-to-list.
	(Automatic indentation): Clarify this is for Text mode.
	Don't mention Indented Text mode.
	(Finding Emacs on the Internet): The FSF does not seem to offer a
	deluxe distribution on CD anymore.

2009-06-16  Glenn Morris  <rgm@gnu.org>

	* faq.texi (Top): Mention which Emacs version this FAQ is about.
	Recommend the latest release.  Mention how to get older FAQs.
	Recommend the Emacs manual.
	(Guidelines for newsgroup postings): Discourage cross-posts.
	(Underlining paragraphs): Remove.
	(Editing MS-DOS files): Remove pre-Emacs 20 information.
	(Bugs and problems): Update key-binding.
	(Problems with very large files): Mention 64-bit.
	(Shell process exits abnormally): Remove.
	(Problems with Shell Mode): Rename and update.
	(Spontaneous entry into isearch-mode)
	(Problems talking to certain hosts): Remove.  This is old information,
	in etc/PROBLEMS if needed.
	(Emacs takes a long time to visit files, Updating Emacs): Remove.
	(Dired claims that no file is on this line): Update.
	(Installing Emacs, Problems building Emacs): Simplify.
	(Emacs for MS-DOS): Refer to msdos/INSTALL rather than duplicating
	information.
	(Emacs for MS-Windows): Rename from "Emacs for Windows".  Simplify.
	(Emacs for Mac OS X): Rename from "Emacs for Apple computers".
	(JDEE): "JDEE", not "JDE".
	(Handling C-s and C-q with flow control, Binding C-s and C-q):
	Remove.  This is old information, in etc/PROBLEMS if needed.
	(stty and Backspace key, Kanji and Chinese characters): Remove.
	(Right-to-left alphabets): Update section.
	(Changing the included text prefix): Gnus uses message-yank-prefix.
	Add cross-reference to Supercite manual.
	(Saving a copy of outgoing mail): Simplify output file description.
	(Expanding aliases when sending mail): Refer to Emacs manual.
	Remove old info about RFC822.
	Correct description of how to rebuild aliases.
	(Rmail writes to /var/spool/mail): Update location from /usr/spool/mail.
	(MIME with Emacs mail packages)
	(Viewing articles with embedded underlining)
	(Saving a multi-part Gnus posting, Gnus hangs for a long time):
	Remove old sections.
	(Killing based on nonstandard headers): Remove.  Scoring is preferable,
	and is well-documented in the Gnus manual.
	(Reading news with Emacs): Merge "Learning more about Gnus" into here.
	(Making Gnus faster): Rename from "Starting Gnus faster".
	Merge "Catch-up is slow in Gnus" into here.

2009-06-14  Glenn Morris  <rgm@gnu.org>

	* faq.texi (Status of Emacs): Re-order with most recent releases first.
	(New in Emacs 23): New section.
	(Handling C-s and C-q with flow control): Add xref.

2009-06-13  Glenn Morris  <rgm@gnu.org>

	* faq.texi (Setting up a customization file): Grammar fix.
	Customize is no longer "new".
	(Displaying the current line or column): Line-number mode is on by
	default.  Don't mention `column' package.  Mention linum.el.
	(Turning on abbrevs by default): Explain how to do it for buffers,
	modes, and everywhere.
	(Associating modes with files): Use add-to-list.  Don't mention Emacs
	19.
	(Highlighting a region): On by default since 23.1.
	(Replacing highlighted text): Update doc quote.
	(Working with unprintable characters): Don't mention search-quote-char.
	(Using an already running Emacs process): Gnuclient is probably not an
	enhancement these days.
	(Indenting switch statements): Remove mention of pre-Emacs 20.
	(Horizontal scrolling): Abbreviate Emacs 20 description.
	(Replacing text across multiple files): Fix name of dired command.
	(Disabling backups): Use require not load.
	(Learning more about Gnus): Add cross-refs to Gnus manual and FAQ.

2009-06-13  Bill Wohler  <wohler@newt.com>

	Release MH-E manual version 8.2.

	* mh-e.texi (VERSION, EDITION, UPDATED, UPDATE-MONTH): Update for
	release 8.2.

2009-06-13  Glenn Morris  <rgm@gnu.org>

	* faq.texi: Remove the term "on-line" (meaning "Info") throughout, since
	in this day and age the common meaning is "on the web".
	(copying): Use @copyright in all cases.
	(Basic keys): Remove reference to deleted manual node "Text Characters".
	(File-name conventions): Use GNU as an example rather than SERVICE.
	default.el lives in site-lisp.  Update Info directory location.
	(Real meaning of copyleft): GPL actions have been brought, but all
	settled out of court.
	(Guidelines for newsgroup postings): Shorten section title.
	Simplify comp.emacs description.
	(Newsgroup archives): Change Google URL.  Describe Gmane.
	(Unsubscribing from Emacs lists): Remove discussion of "distribution
	points".  Mention List-Unsubscribe header.
	(Contacting the FSF): Update email and URLs.
	(Basic editing): Mention F1 for help.
	(Installing Texinfo documentation): Refer to Texinfo website rather
	than ftp server.
	(Printing a Texinfo file): Mention texi2pdf.
	(Informational files for Emacs): Don't describe FTP or SERVICE, they
	are just stubs nowadays.
	(Latest version of Emacs): Explain version numbers.
	(Spell-checkers, Checking TeX and *roff documents): Remove sections.
	(Turning on syntax highlighting): No need to mention hilit19 any more.
	(Finding Emacs on the Internet): Refer to URLs rather than DISTRIB, FTP.
	(Modes for various languages): Remove section.
	(Major packages and programs): Remove most version and maintainer
	information - it's hard to keep up-to-date, and adds nothing.
	Similarly with direct links to mailing lists.
	(Spell-checkers): Rename node from Ispell.  Mention Aspell and Hunspell.
	(Mailcrypt): Remove section - mailcrypt has not been updated in mnay
	years, and Emacs comes with tools for this now.
	(Patch): Remove section - this is a standard tool.
	(Using function keys under X): Remove section.

2009-06-12  Glenn Morris  <rgm@gnu.org>

	* faq.texi (Viewing Info files outside of Emacs): Xinfo is no more.
	(Help installing Emacs): Remove reference to deleted X11 node.
	(Associating modes with files): Interpreter-mode-alist is no longer
	subservient to auto-mode-alist.
	(Installing Emacs): Change future Emacs version.
	(Linking with -lX11 fails): Remove old section.
	(Packages that do not come with Emacs): Update ELL location.
	Emacs Lisp archive is dead.
	(Emacs for Windows): Remove reference to old CE port.
	(Emacs for OS/2, Emacs for Atari ST, Emacs for the Amiga)
	(Emacs for VMS and DECwindows): Remove old ports.
	(Emacs for GNUstep): Rename from "Emacs for NeXTSTEP" and update.
	(Removing flashing messages): Remove section about non-existent Gnus
	option.

	* faq.texi (Top): Add @top command.
	Remove the optional arguments from all @node commands: makeinfo can
	generate these automatically, and it is easier to edit and rearrange
	nodes without them.

2009-06-11  Glenn Morris  <rgm@gnu.org>

	* faq.texi (Common acronyms): Remove no-longer-existing OSF.
	(The LPF): Make the updated URL the sole reference point.
	(Learning how to do something): Update refcard price and format.
	(Getting a printed manual): Sources in doc/emacs/, not man/.
	Also available in PDF format.  Since the page count varies, be less
	precise.
	(Informational files for Emacs): Remove references to deleted files
	LPF and SUN-SUPPORT, and to UUCP.
	(Obtaining the FAQ): Refer to the service web-page rather than SERVICE.
	Remove many obsolete ways to get the FAQ, which now seems only to be
	distributed with Emacs.
	(Mail and news): Remove sections about Rmail Babyl that no longer apply.

2009-06-09  Chong Yidong  <cyd@stupidchicken.com>

	* org.texi (Org Plot): Fix tags (Bug#3507).
	(Workflow states, Agenda commands): Fix tags (Bug#3508).

	* ada-mode.texi (Installation, Compile commands)
	(Project File Overview, No project files, Set compiler options)
	(Use GNAT project file, Use multiple GNAT project files)
	(Identifier completion): Use @samp for menu items, and @kbd for key
	sequences (Bug#3504).

2009-06-04  Daiki Ueno  <ueno@unixuser.org>

	* gnus.texi (Security): Fix wording; add a link to epa.info.

2009-06-04  Ryan Yeske  <rcyeske@gmail.com>

	* message.texi (Header Commands): Fix descriptions to match
	keybindings.

2009-04-22  Daiki Ueno  <ueno@unixuser.org>

	* gnus.texi (Security): Mention that EasyPG is the current default.

2009-04-13  Chong Yidong  <cyd@stupidchicken.com>

	* ediff.texi (Session Commands): Fix typo.

2009-04-05  Reiner Steib  <Reiner.Steib@gmx.de>

	* gnus-faq.texi (FAQ 8-4): Fix wrong group name of
	news.software.readers.  Reported by Florian Rehnisch.

2009-04-02  Glenn Morris  <rgm@gnu.org>

	* auth.texi: Capitalize direntry.

	* mairix-el.texi: Copy the direntry from ../../info/dir, and avoid
	using a period in the entry name.  (Bug#2797)

2009-03-03  Juanma Barranquero  <lekktu@gmail.com>

	* makefile.w32-in (INFO_TARGETS, DVI_TARGETS, clean): Add auth.
	($(infodir)/auth, auth.dvi): New targets.

2009-03-03  Glenn Morris  <rgm@gnu.org>

	* auth.texi: Fix @setfilename.

	* Makefile.in (INFO_TARGETS, DVI_TARGETS): Add auth.
	(auth, $(infodir)/auth, auth.dvi): New rules.

2009-02-25  Glenn Morris  <rgm@gnu.org>

	* faq.texi (Emacs for minimalists): New node.  (Bug#2452)

2009-02-23  Katsumi Yamaoka  <yamaoka@jpl.org>

	* gnus.texi (NoCeM): Fix description of gnus-use-nocem.

2009-02-23  Katsumi Yamaoka  <yamaoka@jpl.org>

	* gnus.texi (NoCeM): Update default values for gnus-nocem-groups,
	gnus-nocem-issuers, and gnus-nocem-verifyer.

2009-02-20  Juanma Barranquero  <lekktu@gmail.com>

	* ada-mode.texi (Project files, Automatic Casing):
	* dbus.texi (Signals):
	* gnus.texi (Selecting a Group, Filtering Incoming Mail):
	* mh-e.texi (HTML):
	* nxml-mode.texi (Locating a schema)
	(Using the document's URI to locate a schema):
	* org.texi (Footnotes, Using the mapping API):
	* rcirc.texi (Channels): Remove duplicate words.

2009-02-20  Glenn Morris  <rgm@gnu.org>

	* dired-x.texi (Miscellaneous Commands):
	* gnus.texi: Minor updates for mbox Rmail.

2009-02-16  Karl Berry  <karl@gnu.org>

	* ada-mode.texi, auth.texi, autotype.texi, calc.texi, cc-mode.texi:
	* cl.texi, dbus.texi, dired-x.texi, ebrowse.texi, ediff.texi:
	* emacs-mime.texi, epa.texi, erc.texi, eshell.texi, eudc.texi:
	* faq.texi, flymake.texi, forms.texi, gnus-coding.texi, gnus.texi:
	* idlwave.texi, info.texi, mairix-el.texi, message.texi, mh-e.texi:
	* newsticker.texi, nxml-mode.texi, org.texi, pcl-cvs.texi:
	* pgg.texi, rcirc.texi, reftex.texi, remember.texi, sasl.texi:
	* sc.texi, ses.texi, sieve.texi, smtpmail.texi, speedbar.texi:
	* tramp.texi, url.texi, vip.texi, viper.texi, widget.texi, woman.texi:
	Consistently use @insertcopying in the Top node,
	@contents at the front (after @end titlepage),
	and @direntry after @copying.  (Bug#1988)

2009-02-13  Teodor Zlatanov  <tzz@lifelogs.com>

	* auth.texi: New file documenting auth-source.

2009-02-13  Carsten Dominik  <dominik@science.uva.nl>

	* org.texi (Org Plot): Fix link.

2009-02-09  Daiki Ueno  <ueno@unixuser.org>

	* epa.texi (Mail-mode integration): Mention the way to do
	"encrypt-to-self".  (Bug#1807)

2009-02-05  Arni Magnusson  <arnima@hafro.is>  (tiny change)

	* ada-mode.texi (No project files): Fix typo.  (Bug#2214)

2009-02-04  Reiner Steib  <Reiner.Steib@gmx.de>

	* gnus-news.texi: Print version about Incoming*.

2009-02-02  Carsten Dominik  <dominik@science.uva.nl>

	* org.texi (Structure editing, Handling links)
	(Fast access to TODO states, Javascript support): Make standard docs
	correctly reflect default variable settings.

2009-02-02  Glenn Morris  <rgm@gnu.org>

	* org.texi: Fix typos.

2009-02-01  Michael Albinus  <michael.albinus@gmx.de>

	Sync with Tramp 2.1.15.

	* trampver.texi: Update release number.

2009-01-31  Carsten Dominik  <carsten.dominik@gmail.com>

	* org.texi (TODO dependencies): Document TODO dependencies on
	checkboxes.

2009-01-30  Carsten Dominik  <dominik@science.uva.nl>

	* org.texi (TODO dependencies): Document key binding for toggling
	ORDERED property.

2009-01-28  Michael Albinus  <michael.albinus@gmx.de>

	* dbus.texi (Errors and Events): Fix typos.  Describe second parameter
	of hook functions.

2009-01-28  Carsten Dominik  <dominik@science.uva.nl>

	* org.texi (TODO dependencies): New section.

2009-01-27  Carsten Dominik  <dominik@science.uva.nl>

	* org.texi (Plain lists, TODO basics, Priorities)
	(Multiple sets in one file, Conflicts): Document interaction with
	`shift-selection-mode'.

2009-01-27  Jay Belanger  <jay.p.belanger@gmail.com>

	* calc.texi (Embedded Mode, Algebraic-Style Calculations):
	Make Calc the subject of sentences.
	(Rearranging Formulas using Selections): Discuss new options
	for `j *'.

2009-01-26  Michael Albinus  <michael.albinus@gmx.de>

	* dbus.texi (Errors and Events): New variable dbus-event-error-hooks.

2009-01-26  Glenn Morris  <rgm@gnu.org>

	* org.texi: Fix typos.

2009-01-26  Bill Wohler  <wohler@newt.com>

	* mh-e.texi (EDITION, UPDATED): Update.

2009-01-25  Carsten Dominik  <dominik@science.uva.nl>

	* org.texi (References): Add information about remote references.
	(Built-in table editor): Document `C-c RET' in tables.
	(Math symbols, Quoting LaTeX code): Mention that simple
	LaTeX macros survive LaTeX export.
	(Images in LaTeX export): Show how to create a reference to a
	figure.
	(Sectioning structure): Document that the LaTeX class can be
	specified in a property.
	(Text areas in HTML export): New section.
	(External links): Add examples for text search and ID links.
	(Built-in table editor): Remove the descriptio of `C-c
	C-q', it not longer works.
	(Literal examples): Document that a space must follow
	the colon in short examples.
	(Relative timer): Document `org-timer-stop'.
	(Footnotes): New section.
	(Footnote markup): Shorten section and refer to new Footnote
	section.
	(Literal examples): Add documentation for line
	numbering in and references to code examples.
	(CSS support): Fix the description of default CSS styles.
	(Capturing column view): Document
	"file:path/to/file.org" as an allowed value for the ID property of
	a dynamic block copying column view.

2009-01-23  Stephen Eglen  <stephen@gnu.org>

	* mh-e.texi (Getting Started): Describe $MH.

2009-01-21  Michael Albinus  <michael.albinus@gmx.de>

	* tramp.texi (all): Harmonize usage of "external method",
	"external transfer method" and "out-of-band method".
	(Connection types): Precise the differences of inline and external
	methods.  Written by Adrian Phillips <a.phillips@met.no>.

2009-01-19  Reiner Steib  <Reiner.Steib@gmx.de>

	* gnus.texi (Limiting): `/ N' and `/ o' are not really limiting
	commands as described at the top.  Reported by Allan Gottlieb
	<gottlieb@nyu.edu>.

2009-01-19  Katsumi Yamaoka  <yamaoka@jpl.org>

	* gnus.texi (Non-ASCII Group Names, RSS): Update description of
	nnmail-pathname-coding-system.

2009-01-17  Peter Tury  <tury.peter@gmail.com>  (tiny change)

	* org.texi (Relative timer): Fix typo.

2009-01-15  Juanma Barranquero  <lekktu@gmail.com>

	* org.texi (Clocking work time): Fix typo.
	Reported by Peter Tury <tury.peter@gmail.com>.  (Bug#1925)

2009-01-13  Glenn Morris  <rgm@gnu.org>

	* org.texi: Fix some more typos.

2009-01-13  Peter Tury  <tury.peter@gmail.com>  (tiny change)

	* org.texi: Fix some typos.

2009-01-09  Katsumi Yamaoka  <yamaoka@jpl.org>

	* gnus.texi (Group Parameters): Add note for local variables.

2009-01-09  Reiner Steib  <Reiner.Steib@gmx.de>

	* gnus.texi (Converting Kill Files): Fix URL.
	Include gnus-kill-to-score.el in contrib directory.

2009-01-09  Reiner Steib  <Reiner.Steib@gmx.de>

	* gnus.texi (Startup Variables): Fix gnus-before-startup-hook.
	Reported by Leo <sdl.web@gmail.com>.  (Bug#1660)
	(Paging the Article): Add index entry.

2009-01-03  Stephen Leake  <stephen_leake@member.fsf.org>

	* ada-mode.texi (Examples): Delete redundant text.

2009-01-03  Michael Albinus  <michael.albinus@gmx.de>

	* trampver.texi (top): Declare ipv6prefix and ipv6postfix.

	* tramp.texi (Filename Syntax, Filename completion): Handle IPv6
	addresses.

2009-01-03  Bill Wohler  <wohler@newt.com>

	* mh-e.texi (Scan Line Formats): Indicate that first column should be
	kept empty.

2008-12-20  Carsten Dominik  <dominik@science.uva.nl>

	* org.texi (Activation, Exporting, ASCII export, HTML export)
	(HTML Export commands, LaTeX/PDF export commands):
	Improve documentation about transient-mark-mode.
	(References): Document the use of special names like $LR1 to reference
	to fields in the last table row.

2008-12-19  Juri Linkov  <juri@jurta.org>

	* info.texi (Search Text): Remove mention of removed key binding M-s.

2008-12-18  Carsten Dominik  <dominik@science.uva.nl>

	* org.texi (References): Remove mentioning of @0 as reference for the
	last line, this has been reverted in the Lisp sources.

2008-12-17  Juanma Barranquero  <lekktu@gmail.com>

	* makefile.w32-in (INFO_TARGETS, clean): Add sasl.
	(DVI_TARGETS): Remove duplicates.  Add sasl.
	($(infodir)/sasl, sasl.dvi): New targets.

2008-12-17  Carsten Dominik  <dominik@science.uva.nl>

	* org.texi: Version number pushed to 6.15d.

2008-12-16  Carsten Dominik  <dominik@science.uva.nl>

	* org.texi (Tables in LaTeX export): New section.
	(Images in LaTeX export): New section.
	(Inlined images, Images in HTML export): Sections renamed.

2008-12-08  Reiner Steib  <Reiner.Steib@gmx.de>

	* message.texi (Insertion Variables): Don't advertise sc-cite-original.

2008-12-04  David Engster  <dengste@eml.cc>

	* gnus.texi (nnmairix): Mention mairix.el.  Point out the importance
	of nnml-get-new-mail.  Change URL for mairix patch.

2008-12-02  Carsten Dominik  <carsten.dominik@gmail.com>

	* org.texi (Using the mapping API): Fix bug in mapping example.
	(Publishing options): Make the list of properties complete again, in
	correspondence to the variable `org-export-plist-vars'.
	(Property searches): Document new special values for time comparisons.
	(Tag inheritance): Refine the description of tag inheritance.
	(Project alist): Add info about the publishing sequence of components.
	(Effort estimates): Document the new relative timer.

2008-12-01  Jay Belanger  <jay.p.belanger@gmail.com>

	* calc.texi (About This Manual): Clarify behavior of `C-x * t'.
	(Using Calc): Clarify use of `C-x * o'.
	(Embedded Mode (Overview)): Clarify use of `C-x * e'.

2008-11-28  Richard M Stallman  <rms@gnu.org>

	* dbus.texi (Receiving Method Calls): Clean up previous change.

2008-11-26  Michael Albinus  <michael.albinus@gmx.de>

	* dbus.texi (Type Conversion): New defuns `dbus-string-to-byte-array',
	`dbus-escape-as-identifier', `dbus-byte-array-to-string' and
	`dbus-unescape-from-identifier'.
	(Receiving Method Calls): New constants `dbus-service-emacs' and
	`dbus-path-emacs'.  Precise return values of `dbus-register-method'.
	(Signals): Use the constants in the example.

2008-11-24  Carsten Dominik  <dominik@science.uva.nl>

	* org.texi: Re-apply change to FDL 1.3.

2008-11-23  Carsten Dominik  <dominik@science.uva.nl>

	* org.texi (Setting up Remember): Document `org-remember-mode'.
	(External links): Document that bbdb links can use a regular
	expression.
	(External links): Document that elisp links can contain interactive
	commands.

2008-11-22  Michael Kifer  <kifer@cs.stonybrook.edu>

	* viper.texi (viper-translate-all-ESC-keysequences):
	Description removed.

2008-11-19  Glenn Morris  <rgm@gnu.org>

	* doclicense.texi: Change to FDL 1.3.
	Relicense all texi files under FDL 1.3 or later.

2008-11-17  Jay Belanger  <jay.p.belanger@gmail.com>

	* calc.texi (Tutorial): Clarify how to set up the on-line tutorial.

2008-11-16  Michael Kifer  <kifer@cs.stonybrook.edu>

	* viper.texi (viper-ESC-keyseq-timeout, viper-ESC-key): Remove.

	* ediff.texi: Version/date change.

2008-11-14  Chong Yidong  <cyd@stupidchicken.com>

	* ns-emacs.texi: Moved into macos.texi in the main Emacs manual.

2008-11-14  Jay Belanger  <jay.p.belanger@gmail.com>

	* calc.texi (About This Manual): Comment out a mention of
	marginal notes.

2008-11-12  Carsten Dominik  <dominik@science.uva.nl>

	* org.texi (Clocking work time): Document the :formula property of
	clock tables.
	(Structure editing, Refiling notes): Document refiling regions.
	(Agenda commands): Document the double-prefix version
	of the `l' command in the agenda.
	(Handling links): Explain the effect of a double prefix
	arg to `C-c C-o'.
	(TODO basics): Add documentation for tag triggers.

2008-10-23  Glenn Morris  <rgm@gnu.org>

	* cl.texi (Function Bindings): Mention `flet' fails to deal with
	byte-compiling things like `+'.

	* ns-emacs.texi: Merge copyright years of author now with assignment
	into FSF years.
	(VER): Use it for easier automatic updating.  Use Emacs version rather
	than standalone Emacs.app version.

2008-10-12  Carsten Dominik  <dominik@science.uva.nl>

	* org.texi: Lots of minor fixes.
	(Capture): New chapter.
	(Org Plot): New section.

2008-09-30  Magnus Henoch  <mange@freemail.hu>

	* cl.texi (Porting Common Lisp): Fix parenthesis order in example.

2008-09-30  Jay Belanger  <jay.p.belanger@gmail.com>

	* calc.texi (User Defined Units): Mention how to enter optional display
	string.

2008-09-25  Teodor Zlatanov  <tzz@lifelogs.com>

	* message.texi (Sending Variables): Fix variable documentation to
	avoid the "y/n" wording.

2008-09-24  Teodor Zlatanov  <tzz@lifelogs.com>

	* message.texi (Sending Variables): Add `message-confirm-send' doc.

2008-09-24  Katsumi Yamaoka  <yamaoka@jpl.org>

	* gnus.texi (The Gnus Registry): Don't give argument to @item used in
	@enumerate section so as to be able to be formatted with MAKEINFO=no.

2008-09-22  Bill Wohler  <wohler@newt.com>

	Release MH-E manual version 8.1.

	* mh-e.texi (VERSION, EDITION, UPDATED, UPDATE-MONTH): Update for
	release 8.1.

	* mh-e.texi: Retain dual license as agreed to by the FSF.
	However, bump GPL to Version 3.
	Use @include for license text.

2008-09-19  Katsumi Yamaoka  <yamaoka@jpl.org>

	* gnus.texi (Top, Setup, Fancy splitting to parent)
	(Store custom flags and keywords, Store arbitrary data):
	Clean up markup.

2008-09-16  Teodor Zlatanov  <tzz@lifelogs.com>

	* gnus.texi (The Gnus Registry): Document it.

2008-09-08  David Engster  <dengste@eml.cc>

	* gnus.texi (nnmairix): Point out that nnml uses MH format.
	Clarify section about choosing back end servers.

2008-08-23  Glenn Morris  <rgm@gnu.org>

	* dired-x.texi (Shell Command Guessing):
	Mention dired-guess-shell-case-fold-search.  (Bug#417)

2008-08-22  Michael Albinus  <michael.albinus@gmx.de>

	* trampver.texi: Update release number.

2008-08-18  Brian Cully  <bjc@kublai.com>  (tiny change)

	* ns-emacs.texi: Update version.
	(Introduction): Correct menu location for options save.
	(Customization): Note that defaults are stored under org.gnu.Emacs.

2008-08-11  Bill Wohler  <wohler@newt.com>

	* mh-e.texi (Getting Started): Rename variant mu-mh to gnu-mh and be
	explicit about GNU mailutils MH elsewhere (with thanks to Darel
	Henman) (closes SF #1768928).

2008-08-10  Glenn Morris  <rgm@gnu.org>

	* ns-emacs.texi: Use @copying.  Change copyright of authors with
	assignment to FSF.  Change license to GFDL.
	(Top): Remove outdated references.

2008-08-07  Reiner Steib  <Reiner.Steib@gmx.de>

	* gnus.texi (Sorting the Summary Buffer, Summary Sorting):
	Add gnus-summary-sort-by-most-recent-number and
	gnus-summary-sort-by-most-recent-date.
	(Summary Sorting): Explain prefix argument.

2008-08-07  Katsumi Yamaoka  <yamaoka@jpl.org>

	* gnus.texi (Saving Articles): Mention symbolic prefix `r' for
	gnus-summary-pipe-output.

2008-08-03  Michael Albinus  <michael.albinus@gmx.de>

	* dbus.texi (Receiving Method Calls): Document error handling of own
	D-Bus methods.

2008-08-01  Bill Wohler  <wohler@newt.com>

	* mh-e.texi (Reading Mail)
	(Viewing Attachments): Describe new function
	mh-show-preferred-alternative.
	(Sending Mail, Redistributing, Sending Message): Describe new hook
	mh-annotate-msg-hook.

2008-07-31  Michael Albinus  <michael.albinus@gmx.de>

	* dbus.texi (Arguments and Signatures): Fix example.
	(Synchronous Methods): New defun `dbus-call-method-non-blocking'.
	(Asynchronous Methods): New node.
	(Errors and Events): Describe extended layout of `dbus-event'.
	New defun `dbus-event-message-type'.

2008-07-31  Dan Nicolaescu  <dann@ics.uci.edu>

	* ediff.texi: Remove VMS support.

2008-07-29  Juanma Barranquero  <lekktu@gmail.com>

	* makefile.w32-in (INFO_TARGETS, DVI_TARGETS, clean): Add mairix-el.
	($(infodir)/mairix-el), mairix-el.dvi): New targets.

2008-07-29  Chong Yidong  <cyd@stupidchicken.com>

	* Makefile.in: Add mairix-el targets.

2008-07-29  David Engster  <deng@randomsample.de>

	* mairix-el.texi: New file.

2008-07-28  Stephen Leake  <stephen_leake@stephe-leake.org>

	* ada-mode.texi: Document using GNAT project files as Emacs Ada mode
	project files.  Delete 'main_unit' project variable; not needed.  Allow
	process environment variables wherever project variables are allowed.
	Add tutorial section on multiple GNAT project files.

2008-07-27  Michael Albinus  <michael.albinus@gmx.de>

	Sync with Tramp 2.1.14.

	* trampver.texi: Update release number.

2008-07-27  Dan Nicolaescu  <dann@ics.uci.edu>

	* ns-emacs.texi:
	* faq.texi: Remove mentions of Mac Carbon.

2008-07-24  Katsumi Yamaoka  <yamaoka@jpl.org>

	* gnus.texi (Saving Articles): Describe the 2nd argument of
	gnus-summary-save-in-pipe.
	(SpamAssassin): Use it.

2008-07-22  Katsumi Yamaoka  <yamaoka@jpl.org>

	* gnus.texi (SpamAssassin): Fix gnus-summary-save-in-pipe usage.

2008-07-25  Carsten Dominik  <dominik@science.uva.nl>

	* org.texi (Export options): Document the use of the creator flag.

2008-07-24  Carsten Dominik  <dominik@science.uva.nl>

	* org.texi: New version 6.06a.

2008-07-23  Juanma Barranquero  <lekktu@gmail.com>

	* makefile.w32-in (INFO_TARGETS, DVI_TARGETS, clean): Add ns-emacs.
	($(infodir)/ns-emacs, ns-emacs.dvi): New targets.

2008-07-23  Vincent Belaïche  <vincent.b.1@hotmail.fr>

	* calc.texi (Editing Stack Entries):
	(Algebraic Entry): Rewrite introductory sentences so it can be used by
	Calc's help functions.  Mention fixing typos.
	(Customizing Calc): Fix typo.

2008-07-23  Jay Belanger  <jay.p.belanger@gmail.com>

	* calc.texi (summarykey): New macro.  Use to correctly format keys in
	the summary.

2008-07-20  Adrian Robert  <adrian.b.robert@gmail.com>

	* ns-emacs.texi (Customization): Corrected documentation on color
	specification formats.

2008-07-19  Andreas Schwab  <schwab@suse.de>

	* ns-emacs.texi: Moved from ../emacs.  Add @direntry.

	* Makefile.in (INFO_TARGETS, DVI_TARGETS): Add ns-emacs.
	(ns-emacs, $(infodir)/ns-emacs, ns-emacs.dvi): New rules.

2008-07-18  Michael Albinus  <michael.albinus@gmx.de>

	* dbus.texi (Inspection): Rework, introduce submenus.
	(Bus names, Introspection, Nodes and Interfaces, Methods and Signal)
	(Properties and Annotations, Arguments and Signatures): New nodes.

2008-07-13  Michael Albinus  <michael.albinus@gmx.de>

	* dbus.texi (Receiving Method Calls): Fix description of
	`dbus-register-method'.
	(Signals): Allow also signal arguments for filtering in
	`dbus-register-signal'.

2008-07-13  Vincent Belaïche  <vincent.b.1@hotmail.fr>

	* calc.texi (Manipulating Vectors): Clarify definition of `rnorm' and
	`cnorm'.
	(Arithmetic Tutorial): Simplify the verification of prime factors.

2008-07-02  Katsumi Yamaoka  <yamaoka@jpl.org>

	* gnus.texi (Saving Articles): Mention
	gnus-summary-pipe-output-default-command and gnus-summary-save-in-pipe.

2008-06-29  Jay Belanger  <jay.p.belanger@gmail.com>

	* calc.texi: Adjust mode line throughout.

2008-06-28  Juanma Barranquero  <lekktu@gmail.com>

	* sasl.texi (Mechanisms): Fix typos.

2008-06-24  Jay Belanger  <jay.p.belanger@gmail.com>

	* calc.texi (Killing from the stack): Mention using normal Emacs
	copying.

2008-06-21  Michael Albinus  <michael.albinus@gmx.de>

	* tramp.texi (Password handling): Rename from "Password caching".
	Add `auth-source' mechanism.
	(Connection caching): Tramp reopens the connection automatically,
	when the operating system on the remote host has been changed.

2008-06-20  Eli Zaretskii  <eliz@gnu.org>

	* makefile.w32-in (distclean): Remove makefile.

2008-06-17  Carsten Dominik  <dominik@science.uva.nl>

	* org.texi (Using the mapping API): New section.
	(Agenda column view): New section.
	(Moving subtrees): Document archiving to the archive sibling.
	(Agenda commands): Document columns view in the agenda.
	(Using the property API): Document the API for multi-valued properties.

2008-06-17  Jason Riedy  <jason@acm.org>

	* org.texi (A LaTeX example): Note that fmt may be a one-argument
	function, and efmt may be a two-argument function.
	(Radio tables): Document multiple destinations.

2008-06-16  Glenn Morris  <rgm@gnu.org>

	* epa.texi, erc.texi, pgg.texi, remember.texi, sasl.texi, url.texi:
	Add Cover-Texts.

2008-06-15  Glenn Morris  <rgm@gnu.org>

	* faq.texi (VER): Update to 23.0.60.

	* mh-e.texi: Remove option of licensing under GPL.
	Add Cover-Texts to GFDL permissions notice.
	(GPL): Remove section.
	(GFDL): Include doclicense.texi rather than the actual text.

	* Makefile.in (INFO_TARGETS, DVI_TARGETS): Add sasl.
	(sasl, $(infodir)/sasl, sasl.dvi): New rules.

	* sasl.texi: Fix output file name.

	* epa.texi, sasl.texi: Refer to license in Emacs manual.

	* gnus-coding.texi: Refer to license in Gnus manual.

	* idlwave.texi, sasl.texi: Use @copying.

	* org.texi: Change to GFDL 1.2.  Refer to license in Emacs manual.

	* speedbar.texi: Update Back-Cover Text as per maintain.info.

	* url.texi: Use @copying, @title, @subtitle, @author.

	* ada-mode.texi, autotype.texi, cc-mode.texi, cl.texi, dbus.texi:
	* dired-x.texi, ebrowse.texi, ediff.texi, emacs-mime.texi:
	* erc.texi, eshell.texi, eudc.texi, flymake.texi, forms.texi, gnus.texi:
	* idlwave.texi, message.texi, newsticker.texi, pcl-cvs.texi:
	* rcirc.texi, reftex.texi, sc.texi, ses.texi, sieve.texi:
	* smtpmail.texi, speedbar.texi, tramp.texi, vip.texi, viper.texi:
	* widget.texi, woman.texi:
	Remove references to external license, since doclicense is included.

	* ada-mode.texi, autotype.texi, cc-mode.texi, dired-x.texi:
	* pcl-cvs.texi, speedbar.texi, url.texi, widget.texi:
	Remove references to non-existent Invariant Sections.

2008-06-14  Glenn Morris  <rgm@gnu.org>

	* faq.texi (Major packages and programs): Remove references to external
	Supercite, Calc, VIPER, since they have been included for some time.
	Update VM, AUCTeX, BBDB entries.

2008-06-14  Ulf Jasper  <ulf.jasper@web.de>

	* newsticker.texi: Updated to match latest newsticker changes.

2008-06-13  Glenn Morris  <rgm@gnu.org>

	* ada-mode.texi, autotype.texi, calc.texi, cc-mode.texi, cl.texi
	* dbus.texi, dired-x.texi, ebrowse.texi, ediff.texi, emacs-mime.texi
	* eshell.texi, eudc.texi, flymake.texi, forms.texi, gnus-coding.texi
	* gnus.texi, idlwave.texi, info.texi, message.texi, newsticker.texi
	* nxml-mode.texi, org.texi, pcl-cvs.texi, rcirc.texi, reftex.texi
	* sc.texi, sieve.texi, smtpmail.texi, vip.texi, viper.texi, widget.texi
	* woman.texi:
	Update Back-Cover Text as per maintain.info.

2008-06-15  Reiner Steib  <Reiner.Steib@gmx.de>

	* gnus-faq.texi: Generate.  Change node names to "FAQ N-M".

	* Makefile.in (gnus-faq-clean): Don't remove gnus-faq.texi.
	(gnus-faq.xml): Update repository host.

	* gnus-faq.texi: Generate from gnus-faq.xml (sourceforge.net).

2008-06-15  Frank Schmitt  <ich@frank-schmitt.net>

	* gnus-faq.texi ([5.12]): Add entry about message-kill-buffer-on-exit.
	Fix a typo.

2008-06-15  Reiner Steib  <Reiner.Steib@gmx.de>

	* gnus.texi (Mail Source Customization): Correct values of
	`mail-source-delete-incoming'.  Reported by Tassilo Horn.
	(Oort Gnus): Fix version comment for mml-dnd-protocol-alist.

2008-06-14  Reiner Steib  <Reiner.Steib@gmx.de>

	* gnus.texi (nnmairix): Eliminate wrong use of `path', cf. the GNU
	coding standards.

2008-06-14  David Engster  <dengste@eml.cc>

	* gnus.texi (nnmairix): Markup fixes.

2008-06-05  Reiner Steib  <Reiner.Steib@gmx.de>

	* gnus.texi (nnmairix): Markup and other minor fixes.

2008-06-05  David Engster  <dengste@eml.cc>

	* gnus.texi (nnmairix): New nodes describing nnmairix.el.

2008-06-05  Reiner Steib  <Reiner.Steib@gmx.de>

	* gnus.texi (Group Parameters): Change ~/.gnus to ~/.gnus.el.
	(Searching, nnir, nnmairix): New stub nodes.

2008-05-30  Felix Lee  <felix.1@canids.net>

	* cl.texi (Iteration Clauses): Fix incorrect "identical" examples.

2008-05-24  Reiner Steib  <Reiner.Steib@gmx.de>

	* gnus.texi (Filling In Threads): Additions to gnus-fetch-old-headers.

2008-05-15  Reiner Steib  <Reiner.Steib@gmx.de>

	* gnus.texi (Scoring On Other Headers): Fix typo.  Rearrange.

2008-05-15  Jonathan Yavner  <jyavner@member.fsf.org>

	* ses.texi (Acknowledgements): Add Shigeru Fukaya.

2008-05-06  Juanma Barranquero  <lekktu@gmail.com>

	* info.texi (Top): Fix typo in xref.

2008-05-05  Karl Berry  <karl@gnu.org>

	* info.texi (Top): @xref to stand-alone manual.

2008-05-01  Lars Magne Ingebrigtsen  <larsi@gnus.org>

	* gnus.texi (Various Summary Stuff): Add gnus-propagate-marks.
	(Various Summary Stuff): Fix typo in last xref.

2008-05-02  Juanma Barranquero  <lekktu@gmail.com>

	* org.texi (Moving subtrees): Fix typo.

2008-04-28  Michael Albinus  <michael.albinus@gmx.de>

	* tramp.texi (Frequently Asked Questions): Explain, how to disable
	Tramp via `tramp-mode'.

2008-04-27  Carsten Dominik  <dominik@sam.science.uva.nl>

	* org.texi: Massive changes, in many parts of the file.

2008-04-13  Reiner Steib  <Reiner.Steib@gmx.de>

	* gnus.texi (Oort Gnus): Add message-fill-column.

2008-04-12  Adrian Aichner  <adrian@xemacs.org>

	* gnus.texi (Mail Source Specifiers): Typo fix.

2008-04-12  Reiner Steib  <Reiner.Steib@gmx.de>

	* gnus.texi (Diary Headers Generation): Update key binding for
	`gnus-diary-check-message'.

2008-04-10  Reiner Steib  <Reiner.Steib@gmx.de>

	* gnus.texi (Emacsen): Addition.

2008-04-10  Reiner Steib  <Reiner.Steib@gmx.de>

	* gnus.texi (Emacsen): Give recommendations for Emacs 22 and Emacs 23.

2008-04-09  Reiner Steib  <Reiner.Steib@gmx.de>

	* gnus.texi (Oort Gnus): Mention customizing of tool bars.

2008-04-09  Reiner Steib  <Reiner.Steib@gmx.de>

	* gnus-news.texi: Update tool bar item.

2008-04-09  Sven Joachim  <svenjoac@gmx.de>

	* gnus-news.texi: Fix typos.

2008-04-11  Jay Belanger  <jay.p.belanger@gmail.com>

	* calc.texi (Vector and Matrix Arithmetic, Calc Summary):
	Add mention of `kron'.

2008-04-01  Daiki Ueno  <ueno@unixuser.org>

	* epa.texi (Encrypting/decrypting *.gpg files):
	Document epa-file-name-regexp.

2008-03-31  Katsumi Yamaoka  <yamaoka@jpl.org>

	* gnus.texi (Example Methods): Fix description about ssh-agent.
	(Indirect Functions): Fix the default value of nntp-telnet-command;
	remove link to connect.html.

2008-03-30  Michael Albinus  <michael.albinus@gmx.de>

	* dbus.texi (Synchronous Methods): New parameter TIMEOUT for
	dbus-call-method.
	(Receiving Method Calls): The timeout can be set by the calling client.

	* trampver.texi: Update release number.

2008-03-29  Reiner Steib  <Reiner.Steib@gmx.de>

	* gnus.texi (Top): Fix version.  Add SASL.

2008-03-29  Michael Albinus  <michael.albinus@gmx.de>

	Sync with Tramp 2.1.13.

	* trampver.texi: Update release number.

2008-03-29  Chong Yidong  <cyd@stupidchicken.com>

	* org.texi: Update to new org-mode website.

2008-03-29  Stefan Monnier  <monnier@iro.umontreal.ca>

	* cl.texi (For Clauses): Fix loop over key-seq to match code.

2008-03-22  Reiner Steib  <Reiner.Steib@gmx.de>

	* gnus.texi (Foreign Groups): Add gnus-read-ephemeral-gmane-group,
	gnus-read-ephemeral-gmane-group-url,
	gnus-read-ephemeral-emacs-bug-group,
	gnus-read-ephemeral-debian-bug-group.

2008-03-21  Reiner Steib  <Reiner.Steib@gmx.de>

	* gnus.texi (MIME Commands): Add gnus-article-browse-html-article.

	* gnus-news.texi: Add EasyPG.  Add gnus-article-browse-html-article.
	Add FIXMEs for Bookmarks and gnus-registry-marks.

2008-03-16  Reiner Steib  <Reiner.Steib@gmx.de>

	* gnus.texi (Smileys): Document `smiley-style'.

2008-03-21  Reiner Steib  <Reiner.Steib@gmx.de>

	* gnus.texi (Gnus Development): Clarify difference between ding and
	gnu.emacs.gnus.
	(MIME Commands, Using MIME, RSS): Fix markup.

	* gnus-faq.texi ([8.4]): Ditto.

2008-03-20  Reiner Steib  <Reiner.Steib@gmx.de>

	* gnus.texi (Emacsen): Remove obsolete stuff.

2008-03-19  Reiner Steib  <Reiner.Steib@gmx.de>

	* gnus.texi (Oort Gnus): Add version info WRT
	`mail-source-delete-incoming'.

2008-03-16  Reiner Steib  <Reiner.Steib@gmx.de>

	* gnus.texi (Top): Add "Other related manuals" and version info in
	`iftex' output.
	(Formatting Fonts): Add index entries for gnus-mouse-face, gnus-face-0,
	gnus-balloon-face-0 and the corresponding format specifiers.

2008-03-26  Michael Albinus  <michael.albinus@gmx.de>

	* tramp.texi (Filename completion): Remove footnote about let-bind
	of `partial-completion-mode'.  It doesn't work this way.

2008-03-26  Stefan Monnier  <monnier@iro.umontreal.ca>

	* pcl-cvs.texi (Contributors): Update my email.

2008-03-21  Michael Albinus  <michael.albinus@gmx.de>

	* dbus.texi (Receiving Method Calls): Mention default D-Bus timeout.

2008-03-17  Bill Wohler  <wohler@newt.com>

	* mh-e.texi (Viewing): Update URL for adding header fields to
	mh-invisible-header-fields-default.

2008-03-16  Bill Wohler  <wohler@newt.com>

	* mh-e.texi (Preface): Add Gnus to requirements.
	(Forwarding): Note that forwarded MIME messages are now inline.

2008-03-14  Stefan Monnier  <monnier@iro.umontreal.ca>

	* gnus.texi (Example Methods, Direct Functions, Indirect Functions)
	(Common Variables): Give precedence to the netcat methods over the
	telnet methods, and mention that they are more reliable.

2008-03-13  Carsten Dominik  <dominik@science.uva.nl>

	* org.texi (Exporting Agenda Views): Document agenda export to
	iCalendar.
	(Progress logging): Document the new progress logging stuff.

2008-03-10  Reiner Steib  <Reiner.Steib@gmx.de>

	* gnus.texi (Mail Source Customization, Gnus Development, Oort Gnus):
	Update for change of `mail-source-delete-incoming'.

	* gnus-news.texi: Ditto.

2008-03-10  Reiner Steib  <Reiner.Steib@gmx.de>

	* gnus-coding.texi (Gnus Maintainance Guide): Update conventions for
	custom versions.

2008-03-07  Alan Mackenzie  <acm@muc.de>

	* cc-mode.texi (Limitations and Known Bugs): State that the number of
	parens/brackets in a k&r region is limited.

2008-02-27  Reiner Steib  <Reiner.Steib@gmx.de>

	* gnus-news.texi: Mention problem with coding system `utf-8-emacs' when
	using different Emacs versions.

2008-02-27  Glenn Morris  <rgm@gnu.org>

	* sc.texi: Remove a lot of old and obsolete info.
	(titlepage): Simplify.
	(Emacs 19 MUAs, Emacs 18 MUAs, MH-E with any Emacsen)
	(VM with any Emacsen, GNEWS with any Emacsen)
	(Overloading for Non-conforming MUAs, Version 3 Changes)
	(The Supercite Mailing List): Delete nodes.
	(Introduction): Remove info about old packages.
	(Getting Connected): Simplify.  Remove info about old packages.
	(Citing Commands): Delete Emacs 19 info.
	(Hints to MUA Authors): Simplify.
	(Thanks and History): Merge in some info from the deleted node
	"Version 3 Changes".

2008-02-05  Juanma Barranquero  <lekktu@gmail.com>

	* org.texi (Setting tags, In-buffer settings):
	* rcirc.texi (rcirc commands): Replace `legal' with `valid'.

2008-02-24  Katsumi Yamaoka  <yamaoka@jpl.org>

	* gnus-news.texi: Mention that spaces and tabs are allowed in the
	installation directory name.

2008-02-12  Romain Francoise  <romain@orebokech.com>

	* epa.texi (Overview): Fix typo.

2008-02-11  Daiki Ueno  <ueno@unixuser.org>

	* epa.texi (Quick start): Remove the .emacs setting.

2008-02-10  Daiki Ueno  <ueno@unixuser.org>

	* epa.texi (Quick start): Use the command `epa-enable' instead of
	loading `epa-setup'.

2008-02-08  Juanma Barranquero  <lekktu@gmail.com>

	* makefile.w32-in (INFO_TARGETS, DVI_TARGETS, clean): Add epa.
	($(infodir)/epa, epa.dvi): New targets.

2008-02-08  Daiki Ueno  <ueno@unixuser.org>

	* Makefile.in: Add rules to build EasyPG Assistant User's Manual.

	* epa.texi: New manual documenting the EasyPG Assistant.

2008-02-06  Michael Albinus  <michael.albinus@gmx.de>

	* dbus.texi (all): Wrap Lisp code examples with @lisp ... @end lisp.
	(Inspection): New function dbus-ping.

2008-02-05  Michael Albinus  <michael.albinus@gmx.de>

	* tramp.texi (Remote processes): Add `shell-command'.

2008-01-28  Michael Sperber  <sperber@deinprogramm.de>

	* gnus.texi (Mail Source Specifiers): Document `group' specifier.
	(Group Parameters): Document `mail-source' parameter.

2008-01-27  Michael Albinus  <michael.albinus@gmx.de>

	* tramp.texi (Inline methods): The hostname of the su(do)? methods
	must be a local host.

2008-01-26  Michael Olson  <mwolson@gnu.org>

	* erc.texi: Update version for ERC 5.3 release.
	(Obtaining ERC): Update extras URLs for 5.3.
	(Development): Write instructions for git, and remove those for Arch.
	(History): Mention the switch to git.

2008-01-24  Karl Berry  <karl@gnu.org>

	* info.texi (Search Index, Search Text): Mention the command
	character in the section name, a la the (Go to node) node.

2008-01-21  Michael Albinus  <michael.albinus@gmx.de>

	* dbus.texi (Errors and Events): New macro dbus-ignore-errors.

2008-01-18  Katsumi Yamaoka  <yamaoka@jpl.org>

	* gnus-news.texi: Mention gnus-article-describe-bindings.

2008-01-18  Katsumi Yamaoka  <yamaoka@jpl.org>

	* gnus-news.texi: Mention gnus-article-wide-reply-with-original.

2008-01-18  Carsten Dominik  <dominik@science.uva.nl>

	* org.texi (Property inheritance): New section.
	(Conventions): New section.
	(Structure editing): Document C-RET, the prefix arg to the cut/copy
	commands, and the new bindings for refiling.
	(Sparse trees): Document the new special command for sparse trees.
	(References): Be more clear about the counting of hilines.
	(Handling links): Document M-p/n for accessing links.
	(Fast access to TODO states): New section.
	(Per file keywords): New section.
	(Property inheritance): New section.
	(Column attributes): New summary types.
	(Capturing Column View): New section.
	(The date/time prompt): Cover the new features in the date/time prompt.
	Compactify the table of keys for the calendar remote control.
	(Clocking work time): Document the new :scope parameter.
	(Remember): Promoted to chapter.
	(Quoted examples): New section.
	(Enhancing text): New verbatim environments.

2008-01-14  Michael Albinus  <michael.albinus@gmx.de>

	* trampver.texi: Update release number.

2008-01-09  Katsumi Yamaoka  <yamaoka@jpl.org>

	* gnus.texi (Article Keymap):
	Add gnus-article-wide-reply-with-original; fix descriptions of
	gnus-article-reply-with-original and
	gnus-article-followup-with-original.

2008-01-09  Glenn Morris  <rgm@gnu.org>

	* nxml-mode.texi: Add @copying section.

2008-01-05  Reiner Steib  <Reiner.Steib@gmx.de>

	* message.texi (Mail Variables): Add some text from "(gnus)Posting
	Server".  Add `message-send-mail-with-mailclient'.

	* gnus.texi (Posting Server): Move some text to "(message)Mail
	Variables" and add a reference here.

2008-01-04  Michael Albinus  <michael.albinus@gmx.de>

	* dbus.texi (Receiving Method Calls): New chapter.
	(Errors and Events): Add serial number to events.  Replace "signal" by
	"message".  Introduce dbus-event-serial-number.

2008-01-03  Michael Albinus  <michael.albinus@gmx.de>

	* dbus.texi (Type Conversion): Explain the type specification for empty
	arrays.  Use another example.

2007-12-30  Michael Albinus  <michael.albinus@gmx.de>

	* dbus.texi (all): Replace "..." by @dots{}.
	(Type Conversion): Precise the value range for :byte types.
	(Signals): Rename dbus-unregister-signal to dbus-unregister-object.
	Mention its return value.
	(Errors and Events): There is no D-Bus error propagation during event
	processing.

2007-12-29  Jay Belanger  <jay.p.belanger@gmail.com>

	* calc.tex (Yacas Language, Maxima Language, Giac Language):
	New sections.

2007-12-29  Reiner Steib  <Reiner.Steib@gmx.de>

	* gnus.texi (Group Parameters): Reorder the text and add a note about
	`gnus-parameters' near the beginning of the node.

2007-12-29  IRIE Tetsuya  <irie@t.email.ne.jp>  (tiny change)

	* gnus.texi (Score File Editing): Fix function name.

2007-12-23  Michael Albinus  <michael.albinus@gmx.de>

	Sync with Tramp 2.1.12.

	* trampver.texi: Update release number.

2007-12-22  Michael Albinus  <michael.albinus@gmx.de>

	* dbus.texi (Type Conversion): Correct input parameters mapping.

2007-12-21  Michael Albinus  <michael.albinus@gmx.de>

	* dbus.texi (Type Conversion): Extend for D-Bus compound types.
	(Errors and Events): Mention wrong-type-argument error.

2007-12-21  Alex Schroeder  <alex@gnu.org>

	* rcirc.texi: Changed single spaces after sentence end to double
	spaces.  Fixed some typos.
	(Internet Relay Chat): Explain relay.
	(Getting started with rcirc): Change items to reflect prompts.
	Add more explanation to rcirc-track-minor-mode and added a comment to
	warn future maintainers that this section is a copy.
	(People): Change /ignore example.
	(Keywords): Not keywords.

2007-12-20  Alex Schroeder  <alex@gnu.org>

	* rcirc.texi (Top): Fighting Information Overload chapter added.
	(Getting started with rcirc): Add notice of rcirc-track-minor-mode.
	(rcirc commands): Move /ignore command to the new chapter.
	(Fighting Information Overload): New chapter documenting /keyword,
	/bright, /dim, channel ignore, and low priority channels.
	(Configuration): Document rcirc-server-alist, remove
	rcirc-startup-channels-alist and rcirc-default-server.

2007-12-16  Michael Albinus  <michael.albinus@gmx.de>

	* dbus.texi (Signals): Fix example in dbus-register-signal.

2007-12-14  Sven Joachim  <svenjoac@gmx.de>

	* gnus.texi (Score Variables): Fix typo.

2007-12-07  Michael Albinus  <michael.albinus@gmx.de>

	* dbus.texi (Synchronous Methods): Adapt dbus-call-method.
	(Signals): Adapt dbus-send-signal and dbus-register-signal.
	(Errors and Events): Adapt dbus-event.

2007-12-03  Lars Magne Ingebrigtsen  <larsi@gnus.org>

	* gnus.texi (Other Files): Add the yenc command.

2007-11-30  Reiner Steib  <Reiner.Steib@gmx.de>

	* gnus.texi (MIME Commands): Default of gnus-article-loose-mime is t
	since 2004-08-06.

2007-11-28  Katsumi Yamaoka  <yamaoka@jpl.org>

	* gnus.texi (Fancy Mail Splitting): Fix description of splitting based
	on body.

2007-11-27  Katsumi Yamaoka  <yamaoka@jpl.org>

	* emacs-mime.texi (rfc2047): Mention rfc2047-encoded-word-regexp-loose
	and rfc2047-allow-irregular-q-encoded-words; fix description of
	rfc2047-encode-encoded-words.

2007-11-24  Reiner Steib  <Reiner.Steib@gmx.de>

	* gnus.texi (Fetching Mail): Remove obsoleted `nnmail-spool-file'.

2007-12-05  Michael Olson  <mwolson@gnu.org>

	* remember.texi (Diary): Remove "require" line for remember-diary.el.
	Update documentation for `remember-diary-file'.

2007-12-04  Michael Albinus  <michael.albinus@gmx.de>

	* dbus.texi (Signals): Precise `dbus-register-signal'.
	(Errors and Events): Rework events part, the internal structure of
	dbus-event has changed.

2007-12-03  Juanma Barranquero  <lekktu@gmail.com>

	* makefile.w32-in (INFO_TARGETS, DVI_TARGETS, clean): Add dbus.
	($(infodir)/dbus, dbus.dvi): New targets.

2007-12-03  Michael Albinus  <michael.albinus@gmx.de>

	* Makefile.in (INFO_TARGETS, DVI_TARGETS): Apply dbus and dbus.dvi
	unconditionally.

	* dbus.texi (Synchronous Methods): Show the result of the "lshal"
	emulation with @print{}.

2007-12-02  Richard Stallman  <rms@gnu.org>

	* dbus.texi (Overview): Minor cleanup.

2007-12-02  Michael Albinus  <michael.albinus@gmx.de>

	* Makefile.in (INFO_TARGETS): Add dbus.
	(DVI_TARGETS): Add dbus.dvi.
	(dbus, dbus.dvi): New targets.

	* dbus.texi: New file.

2007-11-24  Romain Francoise  <romain@orebokech.com>

	* nxml-mode.texi: Add description in @direntry.
	Fix file name to match @setfilename.

2007-11-23  Mark A. Hershberger  <mah@everybody.org>

	* Makefile.in (INFO_TARGETS, DVI_TARGETS): Add nxml-mode.
	($(infodir)/nxml-mode): New rule.

	* makefile.w32-in (INFO_TARGETS, DVI_TARGETS): Add nxml-mode.
	($(infodir)/nxml-mode): New rule.
	(clean): Add nxml-mode*.

	* nxml-mode.texi: New file with nxml manual.

2007-11-18  Richard Stallman  <rms@gnu.org>

	* flymake.texi (Example -- Configuring a tool called directly):
	Update example.

2007-11-18  Michael Albinus  <michael.albinus@gmx.de>

	* tramp.texi (Filename completion): Simplify explanation of
	double-slash behavior.  Explain directory contents flushing.

2007-11-16  Jay Belanger  <jay.p.belanger@gmail.com>

	* calc.texi (TeX and LaTeX Language Modes): Put in
	missing braces.

2007-11-15  Richard Stallman  <rms@gnu.org>

	* cl.texi (Equality Predicates): Delete `eql'.
	(Predicates, Naming Conventions, Top): Delete `eql'.
	(Common Lisp Compatibility): Delete `eql'.
	(Porting Common Lisp): Delete obsolete backquote info.
	Minor clarification about character constants.
	(Sequence Basics): Minor clarification.

2007-11-15  Juanma Barranquero  <lekktu@gmail.com>

	* cc-mode.texi (Electric Keys, Custom Macros):
	* tramp.texi (Filename completion): Fix typos.

2007-11-15  Jay Belanger  <jay.p.belanger@gmail.com>

	* calc.texi (Basic commands): Mention the menu.

2007-11-12  Michael Albinus  <michael.albinus@gmx.de>

	* tramp.texi (Connection caching): Tramp flushes connection
	properties when remote operating system has been changed.

2007-11-09  Reiner Steib  <Reiner.Steib@gmx.de>

	* gnus-news.texi: Fix spelling.
	`message-insert-formatted-citation-line', not
	`message-insert-formated-citation-line'.

	* gnus.texi, gnus-faq.texi, message.texi: Bump version to 5.10.9.

2007-11-07  Michael Albinus  <michael.albinus@gmx.de>

	* tramp.texi (Overview): Mention also the PuTTY integration under
	w32.  Remove paragraphs about Tramp's experimental status.
	(Frequently Asked Questions): Add code example for highlighting the
	mode line.

2007-11-03  Michael Olson  <mwolson@gnu.org>

	* remember.texi: Change mentions of remember-buffer to
	remember-finalize throughout.

2007-10-30  Michael Olson  <mwolson@gnu.org>

	* remember.texi (Copying): Remove.
	(Mailbox): Update with non-BBDB instructions.
	(Diary, Org): Add.
	(Bibliography, Planner Page): Remove.

2007-10-30  Juanma Barranquero  <lekktu@gmail.com>

	* makefile.w32-in (INFO_TARGETS): Add remember.
	(DVI_TARGETS): Add remember.dvi.
	($(infodir)/remember): New rule.
	(clean): Add remember*.

2007-10-30  Michael Olson  <mwolson@gnu.org>

	* Makefile.in (INFO_TARGETS, DVI_TARGETS): Add remember.
	($(infodir)/remember): New rule that builds the Remember Manual.

	* remember.texi: New file containing the Remember Mode Manual.
	Shuffle chapters around after initial import.
	(Function Reference): Split Keystrokes into separate chapter.
	(Keystrokes): Document C-c C-k.
	(Introduction): Fix typographical issue with "---".

2007-10-29  Richard Stallman  <rms@gnu.org>

	* widget.texi (Introduction): Delete discussion of implementation
	internals.

2007-10-29  Michael Albinus  <michael.albinus@gmx.de>

	* tramp.texi (Connection caching): Host names must be different
	when tunneling.

2007-10-28  Reiner Steib  <Reiner.Steib@gmx.de>

	* gnus.texi, gnus-faq.texi, message.texi: Bump version to
	Gnus v5.13.

2007-10-28  Miles Bader  <miles@gnu.org>

	* gnus-news.texi, gnus-coding.texi, sasl.texi: New files.

2007-10-28  Reiner Steib  <Reiner.Steib@gmx.de>

	* gnus.texi (Sorting the Summary Buffer):
	Remove gnus-article-sort-by-date-reverse.

2007-10-28  Katsumi Yamaoka  <yamaoka@jpl.org>

	* gnus.texi (Non-ASCII Group Names): New node.
	(Misc Group Stuff): Move gnus-group-name-charset-method-alist and
	gnus-group-name-charset-group-alist to Non-ASCII Group Names node.

2007-10-28  Michaël Cadilhac  <michael@cadilhac.name>

	* gnus.texi (Mail Source Specifiers, IMAP): Add a notice on the need to
	clean the output of the program `imap-shell-program'.

2007-10-28  Katsumi Yamaoka  <yamaoka@jpl.org>

	* gnus.texi (IMAP): Mention nnimap-logout-timeout.

2007-10-28  Tassilo Horn  <tassilo@member.fsf.org>

	* gnus.texi (Sticky Articles): Documentation for sticky article
	buffers.

2007-10-28  Michaël Cadilhac  <michael@cadilhac.name>

	* gnus.texi (RSS): Document nnrss-ignore-article-fields.

2007-10-28  Katsumi Yamaoka  <yamaoka@jpl.org>

	* gnus.texi (Various Various): Mention gnus-add-timestamp-to-message.

2007-10-28  Katsumi Yamaoka  <yamaoka@jpl.org>

	* gnus.texi (Archived Messages):
	Document gnus-update-message-archive-method.

2007-10-28  Katsumi Yamaoka  <yamaoka@jpl.org>

	* gnus.texi (Limiting): Document gnus-summary-limit-to-address.

2007-10-28  Michaël Cadilhac  <michael@cadilhac.name>

	* gnus.texi (Group Maneuvering):
	Document `gnus-summary-next-group-on-exit'.

2007-10-28  Katsumi Yamaoka  <yamaoka@jpl.org>

	* gnus.texi (Really Various Summary Commands):
	Mention gnus-auto-select-on-ephemeral-exit.

2007-10-28  Reiner Steib  <Reiner.Steib@gmx.de>

	* gnus.texi, message.texi: Bump version number.

2007-10-28  Katsumi Yamaoka  <yamaoka@jpl.org>

	* gnus.texi (Group Line Specification, Misc Group Stuff)
	(Server Commands): Parenthesize @pxref{Mail Spool}.

2007-10-28  Didier Verna  <didier@xemacs.org>

	New user option: message-signature-directory.
	* message.texi (Insertion Variables): Document it.
	* gnus.texi (Posting Styles): Ditto.

2007-10-28  Didier Verna  <didier@xemacs.org>

	* gnus.texi (Group Line Specification):
	* gnus.texi (Misc Group Stuff):
	* gnus.texi (Server Commands): Document the group compaction feature.

2007-10-28  Reiner Steib  <Reiner.Steib@gmx.de>

	* gnus-faq.texi ([5.2]): Adjust for message-fill-column.

	* message.texi (Various Message Variables): Add message-fill-column.

2007-10-28  Katsumi Yamaoka  <yamaoka@jpl.org>

	* gnus.texi: Untabify.

2007-10-28  Didier Verna  <didier@xemacs.org>

	* gnus.texi (Group Parameters): Document the posting-style merging
	process in topic-mode.

2007-10-28  Reiner Steib  <Reiner.Steib@gmx.de>

	* gnus.texi (Scoring On Other Headers): Add gnus-inhibit-slow-scoring.

2007-10-28  Romain Francoise  <romain@orebokech.com>

	* gnus.texi (Mail Spool): Fix typo.
	Update copyright.

2007-10-28  Lars Magne Ingebrigtsen  <larsi@gnus.org>

	* gnus.texi (Limiting): Add gnus-summary-limit-to-singletons.

2007-10-28  Andreas Seltenreich  <uwi7@rz.uni-karlsruhe.de>

	* gnus.texi (Summary Generation Commands):
	Add gnus-summary-insert-ticked-articles.

2007-10-28  Reiner Steib  <Reiner.Steib@gmx.de>

	* gnus.texi (SpamAssassin back end): Rename spam-spamassassin-path
	to spam-spamassassin-program.

2007-10-28  Reiner Steib  <Reiner.Steib@gmx.de>

	* gnus.texi (Mail and Post): Add gnus-message-highlight-citation.

2007-10-28  Lars Magne Ingebrigtsen  <larsi@gnus.org>

	* gnus.texi (Limiting): Add gnus-summary-limit-to-headers.

2007-10-28  Lars Magne Ingebrigtsen  <larsi@gnus.org>

	* message.texi (Mail Headers): Document `opportunistic'.

2007-10-28  Reiner Steib  <Reiner.Steib@gmx.de>

	* emacs-mime.texi (Encoding Customization): Explain how to set
	mm-coding-system-priorities per hierarchy.

2007-10-28  Reiner Steib  <Reiner.Steib@gmx.de>

	* gnus.texi (Washing Mail): Add nnmail-ignore-broken-references and
	nnmail-broken-references-mailers instead of nnmail-fix-eudora-headers.

2007-10-28  Didier Verna  <didier@xemacs.org>

	* message.texi (Wide Reply): Update documentation of
	message-dont-reply-to-names (now allowing a list of regexps).

2007-10-28  Lars Magne Ingebrigtsen  <larsi@gnus.org>

	* gnus.texi (Spam Package Introduction): Fix spam menu and links.

2007-10-28  Lars Magne Ingebrigtsen  <larsi@gnus.org>

	* gnus.texi (SpamAssassin back end): Fix typo.

	* sieve.texi (Examples): Fix grammar.

2007-10-28  Lars Magne Ingebrigtsen  <larsi@gnus.org>

	* gnus.texi (Searching for Articles): Document M-S and M-R.
	(Limiting): Document / b.

2007-10-28  Lars Magne Ingebrigtsen  <larsi@gnus.org>

	* gnus.texi (Thread Commands): T M-^.

2007-10-28  Lars Magne Ingebrigtsen  <larsi@gnus.org>

	* message.texi (Mail Aliases): Document ecomplete.
	(Mail Aliases): Fix typo.

2007-10-28  Katsumi Yamaoka  <yamaoka@jpl.org>

	* gnus.texi (Face): Restore xref to gnus-face-properties-alist;
	fix typo.

2007-10-28  Romain Francoise  <romain@orebokech.com>

	* gnus.texi (Mail Spool): Grammar fix.

2007-10-28  Reiner Steib  <Reiner.Steib@gmx.de>

	* gnus.texi (Mail Spool): nnml-use-compressed-files can be a
	string.

2007-10-28  Katsumi Yamaoka  <yamaoka@jpl.org>

	* gnus.texi (Group Parameters): Fix description.

2007-10-28  Reiner Steib  <Reiner.Steib@gmx.de>

	* gnus.texi (Gmane Spam Reporting):
	Fix spam-report-gmane-use-article-number.
	Add spam-report-user-mail-address.

2007-10-28  Katsumi Yamaoka  <yamaoka@jpl.org>

	* emacs-mime.texi (Non-MIME): x-gnus-verbatim -> x-verbatim.

2007-10-28  Reiner Steib  <Reiner.Steib@gmx.de>

	* gnus.texi (Group Parameters): Add simplified sorting example based on
	example for `Sorting the Summary Buffer' from Jari Aalto
	<jari.aalto@cante.net>.
	(Example Methods): Add example for an indirect connection.

2007-10-28  Kevin Greiner  <kevin.greiner@compsol.cc>

	* gnus.texi (nntp-open-via-telnet-and-telnet): Fix grammar.
	(Agent Parameters): Updated parameter names to match code.
	(Group Agent Commands): Corrected 'gnus-agent-fetch-series' as
	'gnus-agent-summary-fetch-series'.
	(Agent and flags): New section providing a generalized discussion
	of flag handling.
	(Agent and IMAP): Remove flag discussion.
	(Agent Variables): Add 'gnus-agent-synchronize-flags'.

2007-10-28  Romain Francoise  <romain@orebokech.com>

	* gnus.texi (Exiting the Summary Buffer): Add new function
	`gnus-summary-catchup-and-goto-prev-group', bound to `Z p'.

2007-10-28  Reiner Steib  <Reiner.Steib@gmx.de>

	* gnus.texi (Conformity): Fix typo.
	(Customizing Articles): Document `first'.

2007-10-28  Jari Aalto  <jari.aalto@cante.net>

	* gnus.texi (Sorting the Summary Buffer):
	Add `gnus-thread-sort-by-date-reverse'.  Add example
	host to different sorting in NNTP and RSS groups.

2007-10-28  Reiner Steib  <Reiner.Steib@gmx.de>

	* message.texi (Insertion): Describe prefix for
	message-mark-inserted-region and message-mark-insert-file.

2007-10-28  Reiner Steib  <Reiner.Steib@gmx.de>

	* emacs-mime.texi (Non-MIME): Add Slrn-style verbatim marks and
	LaTeX documents.  Describe "text/x-gnus-verbatim".

2007-10-28  Teodor Zlatanov  <tzz@lifelogs.com>

	* gnus.texi (Blacklists and Whitelists, BBDB Whitelists)
	(Gmane Spam Reporting, Bogofilter, spam-stat spam filtering)
	(spam-stat spam filtering, SpamOracle)
	(Extending the Spam ELisp package): Remove extra quote symbol for
	clarity.

2007-10-28  Reiner Steib  <Reiner.Steib@gmx.de>

	* gnus.texi (MIME Commands): Add gnus-article-save-part-and-strip,
	gnus-article-delete-part and gnus-article-replace-part.
	(Using MIME): Add gnus-mime-replace-part.

2007-10-28  Romain Francoise  <romain@orebokech.com>

	* gnus.texi (Mail Spool): Mention that `nnml-use-compressed-files'
	requires `auto-compression-mode' to be enabled.  Add new nnml
	variable `nnml-compressed-files-size-threshold'.

2007-10-28  Reiner Steib  <Reiner.Steib@gmx.de>

	* gnus.texi (Sorting the Summary Buffer):
	Add gnus-thread-sort-by-recipient.

2007-10-28  Romain Francoise  <romain@orebokech.com>

	* message.texi (Insertion Variables): Mention new variable
	`message-yank-empty-prefix'.  Change `message-yank-cited-prefix'
	documentation accordingly.

2007-10-28  Romain Francoise  <romain@orebokech.com>

	* gnus.texi (To From Newsgroups): Mention new variables
	`gnus-summary-to-prefix' and `gnus-summary-newsgroup-prefix'.

2007-10-28  Katsumi Yamaoka  <yamaoka@jpl.org>

	* gnus.texi (Using MIME): gnus-mime-copy-part supports the charset
	stuff; gnus-mime-inline-part does the automatic decompression.

2007-10-28  Teodor Zlatanov  <tzz@lifelogs.com>

	* gnus.texi (Spam ELisp Package Configuration Examples):
	"training.ham" should be "training.spam".

2007-10-28  Katsumi Yamaoka  <yamaoka@jpl.org>

	* message.texi (Mail Variables): Fix the default value for
	message-send-mail-function.

2007-10-28  Katsumi Yamaoka  <yamaoka@jpl.org>

	* gnus.texi (Optional Back End Functions): nntp-request-update-info
	always returns nil exceptionally.

2007-10-28  Simon Josefsson  <jas@extundo.com>

	* gnus.texi (Article Washing): Add libidn URL.
	Suggested by Michael Cook <michael@waxrat.com>.

2007-10-28  Lars Magne Ingebrigtsen  <larsi@gnus.org>

	* gnus.texi (Topic Commands): Fix next/previous.

2007-10-28  Simon Josefsson  <jas@extundo.com>

	* gnus.texi (Article Washing): Mention `W i'.

2007-10-28  Jochen Küpper  <jochen@fhi-berlin.mpg.de>

	* gnus.texi (Group Parameters): Slight extension of sieve
	parameter description.

2007-10-28  Reiner Steib  <Reiner.Steib@gmx.de>

	* gnus.texi (Score Decays): `gnus-decay-scores' can be a regexp
	matching score files as well.
	(Picons): Describe `gnus-picon-style'.

2007-10-28  Romain Francoise  <romain@orebokech.com>

	* message.texi (Message Headers): Mention that headers are hidden
	using narrowing, and how to expose them.
	Update copyright.

2007-10-28  Reiner Steib  <Reiner.Steib@gmx.de>

	* gnusref.tex: Mention `gnus-summary-limit-to-recipient' and
	`gnus-summary-sort-by-recipient'.

2007-10-28  Romain Francoise  <romain@orebokech.com>

	* gnus.texi (NNTP marks): New node.
	(NNTP): Move NNTP marks variables to the new node.

2007-10-28  Jesper Harder  <harder@ifa.au.dk>

	* gnus.texi, gnus-news.texi, pgg.texi, sasl.texi: backend -> back end.

	* gnus.texi (MIME Commands, Hashcash): Markup fix.

2007-10-28  Teodor Zlatanov  <tzz@lifelogs.com>

	* gnus.texi: Replaced @file{spam.el} with @code{spam.el}
	everywhere for consistency.
	(Filtering Spam Using The Spam ELisp Package): Admonish again.
	(Spam ELisp Package Sequence of Events): This is Gnus, say so.
	Say "regular expression" instead of "regex."  Admonish.
	Pick other words to sound better (s/so/thus/).
	(Spam ELisp Package Filtering of Incoming Mail):
	Mention statistical filters.  Remove old TODO.
	(Spam ELisp Package Sorting and Score Display in Summary Buffer):
	New section on sorting and displaying the spam score.
	(BBDB Whitelists): Mention spam-use-BBDB-exclusive is not a
	backend but an alias to spam-use-BBDB.
	(Extending the Spam ELisp package): Rewrite the example using the
	new backend functionality.

2007-10-28  Simon Josefsson  <jas@extundo.com>

	* gnus.texi (NNTP): Mention nntp-marks-is-evil and
	nntp-marks-directory, from Romain Francoise
	<romain@orebokech.com>.

2007-10-28  Magnus Henoch  <mange@freemail.hu>

	* gnus.texi (Hashcash): New default value of
	hashcash-default-payment.

2007-10-28  Simon Josefsson  <jas@extundo.com>

	* gnus.texi (Hashcash): Fix URL.  Add pref to spam section.
	(Anti-spam Hashcash Payments): No need to load hashcash.el now.

2007-10-28  Reiner Steib  <Reiner.Steib@gmx.de>

	* gnus.texi (Adaptive Scoring): Add gnus-adaptive-pretty-print.

2007-10-28  Simon Josefsson  <jas@extundo.com>

	* gnus.texi (documentencoding): Add, to avoid warnings.

2007-10-28  Simon Josefsson  <jas@extundo.com>

	* message.texi (Mail Headers): Add.

	* gnus.texi (Hashcash): Fix.

2007-10-28  Teodor Zlatanov  <tzz@lifelogs.com>

	* gnus.texi (Hashcash): Change location of library, also mention
	that payments can be verified and fix the name of the
	hashcash-path variable.

2007-10-28  Reiner Steib  <Reiner.Steib@gmx.de>

	* gnus.texi (Article Display): Add `gnus-picon-style'.

2007-10-28  Katsumi Yamaoka  <yamaoka@jpl.org>

	* gnus.texi (SpamAssassin backend): Add it to the detailmenu.

2007-10-28  Teodor Zlatanov  <tzz@lifelogs.com>

	* gnus.texi (Blacklists and Whitelists, BBDB Whitelists)
	(Bogofilter, spam-stat spam filtering, SpamOracle): Old incorrect
	warning about ham processors in spam groups removed.

2007-10-28  Teodor Zlatanov  <tzz@lifelogs.com>

	* gnus.texi (SpamAssassin backend): Add new node about SpamAssassin.
	From Hubert Chan <hubert@uhoreg.ca>.

2007-10-28  Jesper Harder  <harder@ifa.au.dk>

	* gnus.texi (Spam ELisp Package Sequence of Events): Index.
	(Mailing List): Typo.
	(Customizing Articles): Add gnus-treat-ansi-sequences.
	(Article Washing): Index.

	* message.texi: Use m-dash consistently.

2007-10-28  Jesper Harder  <harder@ifa.au.dk>

	* gnus.texi (GroupLens): Remove.

2007-10-28  Kevin Greiner  <kgreiner@xpediantsolutions.com>

	* gnus.texi (Outgoing Messages, Agent Variables):
	Add gnus-agent-queue-mail and gnus-agent-prompt-send-queue.
	Suggested by Gaute Strokkenes <gs234@srcf.ucam.org>

2007-10-28  Jesper Harder  <harder@ifa.au.dk>

	* gnus.texi (Limiting): Add gnus-summary-limit-to-replied.

2007-10-28  Reiner Steib  <Reiner.Steib@gmx.de>

	* gnus.texi (Article Washing): Add `gnus-article-treat-ansi-sequences'.

	* gnus.texi (No Gnus): New node.  Includes `gnus-news.texi'.

2007-10-28  Simon Josefsson  <jas@extundo.com>

	* gnus.texi (Top): Add SASL.

2007-10-27  Emanuele Giaquinta  <e.giaquinta@glauco.it>  (tiny change)

	* gnus-faq.texi ([5.12]): Remove reference to discontinued service.

2007-10-27  Reiner Steib  <Reiner.Steib@gmx.de>

	* gnus.texi (Troubleshooting): Adjust Gnus version number.

2007-10-27  Jay Belanger  <jay.p.belanger@gmail.com>

	* calc.texi (Formulas, Composition Basics): Lower the
	precedence of negation.

2007-10-25  Jonathan Yavner  <jyavner@member.fsf.org>

	* ses.texi (The Basics): Mention how to create a new spreadsheet.
	Mention the new three-letter column identifiers.
	(More on cell printing): Calculate-cell and truncate-cell are now `c'
	and `t' rather than `C-c C-c' and `C-c C-t'.  Mention the stupid error
	message when using `c' on an empty default with default printer.
	(Buffer-local variables in spreadsheets): `symbolic-formulas' was
	renamed to `ses--symbolic-formulas' some time ago.

2007-10-25  Jay Belanger  <jay.p.belanger@gmail.com>

	* calc.texi (Default Simplifications, Making Selections)
	(Customizing Calc): Clarify associativity of multiplication.

2007-10-23  Michael Albinus  <michael.albinus@gmx.de>

	* tramp.texi (Traces and Profiles): Simplify loop over
	`trace-function-background'.

2007-10-22  Juri Linkov  <juri@jurta.org>

	* dired-x.texi (Shell Command Guessing): Default values are now
	available by typing M-n instead of M-p.

2007-10-21  Michael Albinus  <michael.albinus@gmx.de>

	* tramp.texi (Cleanup remote connections): New section.
	(Password caching): Remove `tramp-clear-passwd'.
	It's not a command anymore.
	(Bug Reports): Add `tramp-bug' to function index.
	(Function Index, Variable Index): New nodes.
	(Remote shell setup): Describe `tramp-password-prompt-regexp'.

	* trampver.texi: Update release number.

2007-10-20  Jay Belanger  <jay.p.belanger@gmail.com>

	* calc.texi (History and Acknowledgements): Turn comment
	about integer size into past tense.
	(Time Zones): Remove pointer to Calc author's address.
	(Trigonometric and Hyperbolic Functions): Mention cotangent
	and hyperbolic cotangent.  Fix typo.

2007-10-10  Michael Albinus  <michael.albinus@gmx.de>

	Sync with Tramp 2.1.11.

	* trampver.texi: Update release number.

2007-10-06  Michael Albinus  <michael.albinus@gmx.de>

	* tramp.texi (External packages): New section.

2007-09-29  Juri Linkov  <juri@jurta.org>

	* info.texi (Help-Int): Document `L' (`Info-history').

2007-09-26  Carsten Dominik  <dominik@science.uva.nl>

	* org.texi: Change links to webpage and maintained email.
	(Remember): Promote to Chapter, significant changes.
	(Fast access to TODO states): New section.
	(Faces for TODO keywords): New section.
	(Export options): Example for #+DATE.
	(Progress logging): Section moved.

2007-09-26  Bill Wohler  <wohler@newt.com>

	* mh-e.texi (HTML): Mention binding of S-mouse-2 to
	browse-url-at-mouse.

2007-09-20  Eduard Wiebe  <usenet@pusto.de>  (tiny change)

	* flymake.texi (Customizable variables): Face names don't end in -face.
	Fix flymake-err-line-patterns template.
	(Example -- Configuring a tool called directly): Fix init-function.
	(Highlighting erroneous lines): Face names don't end in -face.

2007-09-18  Exal de Jesus Garcia Carrillo  <exal@gmx.de>  (tiny change)

	* erc.texi (Special-Features): Fix small typo.

2007-09-14  Michael Albinus  <michael.albinus@gmx.de>

	* tramp.texi (Filename Syntax): Provide links to "Inline methods"
	and "External transfer methods".

2007-09-13  Jay Belanger  <jay.p.belanger@gmail.com>

	* calc.texi (Predefined Units): Add some history.

2007-09-08  Michael Olson  <mwolson@gnu.org>

	* erc.texi (Copying): New section included from gpl.texi.
	This matches the look of the upstream ERC manual.

2007-09-07  Jay Belanger  <jay.p.belanger@gmail.com>

	* calc.texi (History and Acknowledgements): Adjust the "thanks".
	(Random Numbers): Clarify the distribution of `random'.

2007-09-06  Glenn Morris  <rgm@gnu.org>

	Move manual sources from man/ to subdirectories of doc/.
	Split into the Emacs manual in emacs/, and other manuals in misc/.
	Change all setfilename commands to use ../../info.
	* Makefile.in: Move the parts of the old man/Makefile.in that do not
	refer to the Emacs manual here.
	(infodir): New variable.
	(INFO_TARGETS, info): Use infodir.  Also used by all info targets.
	(cc-mode.texi, faq.texi): Update references to source file locations.
	* makefile.w32-in: Move the parts of the old man/makefile.w32-in that
	do not refer to the Emacs manual here.
	(infodir, MULTI_INSTALL_INFO, ENVADD): Go up one more level.

	* Makefile.in: Add `basename' versions of all info targets, for
	convenience when rebuilding just one manual.
	(../etc/GNU): Delete obsolete target.
	(.SUFFIXES): Use $(TEXI2DVI) rather than texi2dvi.
	(mostlyclean): Add *.op, *.ops.  Move *.aux *.cps *.fns *.kys *.pgs
	*.vrs *.toc here...
	(maintainer-clean): ...from here.

	* makefile.w32-in (../etc/GNU): Delete obsolete target.

2007-09-01  Jay Belanger  <jay.p.belanger@gmail.com>

	* calc.texi (Date Conversions): Clarify definition of
	Julian day numbering.
	(Date Forms): Clarify definition of Julian day numbering;
	add some history.

2007-08-30  Carsten Dominik  <dominik@science.uva.nl>

	* org.texi: Version 5.07.

2007-08-24  IRIE Tetsuya  <irie@t.email.ne.jp>  (tiny change)

	* message.texi (MIME): Replace mml-attach with mml-attach-file.

2007-08-22  Carsten Dominik  <dominik@science.uva.nl>

	* org.texi (Adding hyperlink types): New section.
	(Embedded LaTeX): Chapter updated because of LaTeX export.
	(LaTeX export): New section.
	(Using links out): New section.

2007-08-22  Glenn Morris  <rgm@gnu.org>

	* faq.texi (Learning how to do something): Refcards now in
	etc/refcards/ directory.

2007-08-22  Michael Albinus  <michael.albinus@gmx.de>

	* tramp.texi (Remote Programs): Persistency file must be cleared when
	changing `tramp-remote-path'.
	(Filename Syntax): Don't use @var{} constructs inside the @trampfn
	macro.

2007-08-17  Jay Belanger  <jay.p.belanger@gmail.com>

	* calc.texi: Move contents to beginning of file.
	(Algebraic Entry): Fix the formatting of an example.

2007-08-15  Jay Belanger  <jay.p.belanger@gmail.com>

	* calc.texi (Basic Operations on Units): Mention exact versus
	inexact conversions.

2007-08-14  Jay Belanger  <jay.p.belanger@gmail.com>

	* calc.texi (Basic Operations on Units): Mention default
	values for new units.
	(Quick Calculator Mode): Mention that binary format will
	be displayed.

2007-08-14  Katsumi Yamaoka  <yamaoka@jpl.org>

	* gnus.texi (Selecting a Group): Mention gnus-maximum-newsgroup.

2007-08-10  Katsumi Yamaoka  <yamaoka@jpl.org>

	* gnus.texi (NNTP): Mention nntp-xref-number-is-evil.

2007-08-08  Glenn Morris  <rgm@gnu.org>

	* gnus.texi, sieve.texi: Replace `iff'.

2007-08-03  Jay Belanger  <jay.p.belanger@gmail.com>

	* calc.texi (Basic Graphics): Mention the graphing of error
	forms.
	(Graphics Options): Mention how `g s' handles error forms.
	(Curve Fitting): Mention plotting the curves.
	(Standard Nonlinear Models): Add additional models.
	(Curve Fitting Details): Mention the Levenberg-Marquardt method.
	(Linear Fits): Correct result.

2007-08-01  Alan Mackenzie  <acm@muc.de>

	* cc-mode.texi (Mailing Lists and Bug Reports): Correct "-no-site-file"
	to "--no-site-file".

2007-07-29  Michael Albinus  <michael.albinus@gmx.de>

	* tramp.texi (Frequently Asked Questions): Point to mode line
	extension in Emacs 23.1.

	* trampver.texi: Update release number.

2007-07-27  Glenn Morris  <rgm@gnu.org>

	* calc.texi (Copying): Include license text from gpl.texi, rather than
	in-line.

2007-07-25  Glenn Morris  <rgm@gnu.org>

	* calc.texi (Copying): Replace license with GPLv3.

	* Relicense all FSF files to GPLv3 or later.

2007-07-22  Michael Albinus  <michael.albinus@gmx.de>

	Sync with Tramp 2.1.10.

	* tramp.texi (trampfn): Expand macro implementation in order to handle
	empty arguments.
	(trampfnmhl, trampfnuhl, trampfnhl): Remove macros.  Replace all
	occurrences by trampfn.
	(Frequently Asked Questions): Extend example code for host
	identification in the modeline.  Add bbdb to approaches shortening Tramp
	file names to be typed.

	* trampver.texi: Update release number.

2007-07-17  Michael Albinus  <michael.albinus@gmx.de>

	* tramp.texi: Move @setfilename ../info/tramp up, outside the header
	section.  Reported by <poti@potis.org>.
	(Remote processes): Arguments of the program to be debugged are taken
	literally.
	(Frequently Asked Questions): Simplify recentf example.

2007-07-14  Karl Berry  <karl@gnu.org>

	* info.texi (@copying): New Back-Cover Text.

	* info.texi (Quitting Info): Move to proper place in source.
	(Reported by Benno Schulenberg.)

2007-07-13  Eli Zaretskii  <eliz@gnu.org>

	* Makefile.in (../info/emacs-mime): Use --enable-encoding.

	* makefile.w32-in ($(infodir)/emacs-mime): Ditto.

	* emacs-mime.texi: Add @documentencoding directive.

2007-07-12  Nick Roberts  <nickrob@snap.net.nz>

	* tramp.texi (Remote processes): Add an anchor to the subsection
	"Running a debugger on a remote host".

2007-07-12  Michael Albinus  <michael.albinus@gmx.de>

	* tramp.texi (Remote processes): Don't call it "experimental" any
	longer.  Add subsection about running a debugger on a remote host.

2007-07-10  Carsten Dominik  <dominik@science.uva.nl>

	* org.texi (Properties and columns): Chapter rewritten.

2007-07-08  Michael Albinus  <michael.albinus@gmx.de>

	* tramp.texi:
	* trampver.texi: Migrate to Tramp 2.1.

2007-07-02  Carsten Dominik  <dominik@science.uva.nl>

	* org.texi (Properties): New chapter.

2007-07-02  Reiner Steib  <Reiner.Steib@gmx.de>

	* gnus-faq.texi ([3.2]): Fix locating of environment variables in the
	Control Panel.

	* gnus.texi (Misc Article): Add index entry for
	gnus-single-article-buffer.

2007-06-27  Andreas Seltenreich  <andreas@gate450.dyndns.org>

	* gnus.texi (Starting Up): Fix typo.

2007-06-25  Katsumi Yamaoka  <yamaoka@jpl.org>

	* gnus.texi (Asynchronous Fetching): Fix typo.

2007-06-20  Jay Belanger  <jay.p.belanger@gmail.com>

	* calc.texi:Change ifinfo to ifnottex (as appropriate) throughout.
	(About This Manual): Remove redundant information.
	(Getting Started): Mention author.
	(Basic Arithmetic, Customizing Calc): Make description of the
	variable `calc-multiplication-has-precedence' match its new effect.

2007-06-19  Jay Belanger  <jay.p.belanger@gmail.com>

	* calc.texi (Basic Arithmetic, Customizing Calc):
	Mention the variable `calc-multiplication-has-precedence'.

2007-06-19  Carsten Dominik  <dominik@science.uva.nl>

	* org.texi (Tag): Section swapped with node Timestamps.
	(Formula syntax for Lisp): Document new `L' flag.

2007-06-06  Andreas Seltenreich  <andreas@gate450.dyndns.org>

	* gnus.texi (Misc Group Stuff, Summary Buffer)
	(Server Commands, Article Keymap): Fix typo.  s/function/command/.

2007-06-06  Juanma Barranquero  <lekktu@gmail.com>

	* cc-mode.texi (Comment Commands, Getting Started, Style Variables):
	* gnus.texi (Article Buttons, Mail Source Customization)
	(Sending or Not Sending, Customizing NNDiary):
	* message.texi (Message Headers):
	* mh-e.texi (HTML): Fix typos.

2007-06-07  Michael Albinus  <michael.albinus@gmx.de>

	Sync with Tramp 2.0.56.

	* tramp.texi (Frequently Asked Questions): Improve ~/.zshrc
	settings.  Reported by Ted Zlatanov <tzz@lifelogs.com>.

2007-06-02  Chong Yidong  <cyd@stupidchicken.com>

	* Version 22.1 released.

2007-05-26  Michael Olson  <mwolson@gnu.org>

	* erc.texi (Modules): Fix references to completion modules.

2007-05-09  Reiner Steib  <Reiner.Steib@gmx.de>

	* gnus.texi (Running NNDiary): Use ~/.gnus.el instead of gnusrc.

2007-05-09  Didier Verna  <didier@xemacs.org>

	* gnus.texi (Email Based Diary): New.  Proper documentation for the
	nndiary back end and the gnus-diary library.

2007-05-03  Karl Berry  <karl@gnu.org>

	* .cvsignore (*.pdf): New entry.

	* texinfo.tex: Update from current version for better pdf generation.

2007-04-30  Reiner Steib  <Reiner.Steib@gmx.de>

	* gnus.texi (Article Highlighting): Clarify gnus-cite-parse-max-size.

2007-04-28  Glenn Morris  <rgm@gnu.org>

	* faq.texi (New in Emacs 22): Restore mention of python.el pending
	consideration of legal status.

2007-04-27  J.D. Smith  <jdsmith@as.arizona.edu>

	* idlwave.texi: Minor updates for IDLWAVE 6.1.

2007-04-24  Chong Yidong  <cyd@stupidchicken.com>

	* faq.texi (New in Emacs 22): python.el removed.

2007-04-23  Jay Belanger  <jay.p.belanger@gmail.com>

	* calc.texi (Reporting bugs): Update maintainer's address.

2007-04-22  Chong Yidong  <cyd@stupidchicken.com>

	* faq.texi (New in Emacs 22): Rename "tumme" to "image-dired".

2007-04-15  Jay Belanger  <belanger@truman.edu>

	* calc.texi (Title page): Remove the date.
	(Basic Arithmetic): Emphasize that / binds less strongly than *.
	(The Standard Calc Interface): Change trail title.
	(Floats): Mention that when non-decimal floats are entered, only
	approximations are stored.
	(Copying): Move to the appendices.
	(GNU Free Documentation License): Add as an appendix.

2007-04-15  Chong Yidong  <cyd@stupidchicken.com>

	* ada-mode.texi, autotype.texi, cc-mode.texi, cl.texi:
	* dired-x.texi, ebrowse.texi, ediff.texi:
	* emacs-mime.texi, erc.texi, eshell.texi:
	* eudc.texi, flymake.texi, forms.texi, gnus.texi:
	* idlwave.texi, message.texi, newsticker.texi, org.texi:
	* pcl-cvs.texi, pgg.texi, rcirc.texi, reftex.texi, sc.texi:
	* ses.texi, sieve.texi, smtpmail.texi, speedbar.texi:
	* tramp.texi, url.texi, vip.texi, viper.texi, widget.texi:
	* woman.texi: Include GFDL.

	* doclicense.texi: Remove node heading, so that it can be included by
	other files.

	* dired-x.texi: Relicence under GFDL.  Remove date from title page.

	* calc.texi (Algebraic Tutorial): Emphasize that / binds less strongly
	than *.

2007-04-14  Carsten Dominik  <dominik@science.uva.nl>

	* org.texi (Formula syntax for Calc): Emphasize the operator precedence
	in Calc.

2007-04-09  Romain Francoise  <romain@orebokech.com>

	* faq.texi (New in Emacs 22): Mention improvements to the Windows and
	Mac OS ports.  Make it clear that mouse-1 complements and doesn't
	replace mouse-2.

2007-04-08  Chong Yidong  <cyd@stupidchicken.com>

	* woman.texi (Word at point, Interface Options): woman-topic-at-point
	renamed to woman-use-topic-at-point.  Document new behavior.

2007-04-08  Richard Stallman  <rms@gnu.org>

	* url.texi: Fix some indexing.
	(Disk Caching): Drop discussion of old/other Emacs versions.

2007-04-07  Chong Yidong  <cyd@stupidchicken.com>

	* url.texi (Disk Caching): Say Emacs 21 "and later".

	* cc-mode.texi (Font Locking Preliminaries): Link to Emacs manual node
	on Font locking which now mentions JIT lock.

2007-04-01  Michael Olson  <mwolson@gnu.org>

	* erc.texi: Update for the ERC 5.2 release.

2007-03-31  David Kastrup  <dak@gnu.org>

	* woman.texi (Topic, Interface Options): Explain changes semantics of
	woman-manpath in order to consider MANPATH_MAP entries.

2007-03-31  Eli Zaretskii  <eliz@gnu.org>

	* emacs-mime.texi (Non-MIME): Postscript -> PostScript.

2007-03-26  Richard Stallman  <rms@gnu.org>

	* pgg.texi (Caching passphrase): Clean up previous change.

2007-03-25  Thien-Thi Nguyen  <ttn@gnu.org>

	* gnus.texi (Setting Process Marks): Fix typo.

2007-03-25  Romain Francoise  <romain@orebokech.com>

	* faq.texi (New in Emacs 22): Reorganize using an itemized list for
	readability, and include various fixes by Daniel Brockman, Nick Roberts
	and Dieter Wilhelm.

2007-03-24  Thien-Thi Nguyen  <ttn@gnu.org>

	* gnus.texi (Splitting Mail): Reword "splitting"-as-adj to be -as-noun.

	* gnus.texi (Mail Source Specifiers): Fix typo.

2007-03-22  Ralf Angeli  <angeli@caeruleus.net>

	* reftex.texi (Imprint): Update maintainer information.

2007-03-15  Katsumi Yamaoka  <yamaoka@jpl.org>

	* message.texi (Message Buffers): Update documentation for
	message-generate-new-buffers.

2007-03-15  Daiki Ueno  <ueno@unixuser.org>

	* pgg.texi (Caching passphrase): Describe pgg-passphrase-coding-system.

2007-03-21  Glenn Morris  <rgm@gnu.org>

	* eshell.texi (Known problems): Emacs 22 comes with eshell 2.4.2.

2007-03-19  Chong Yidong  <cyd@stupidchicken.com>

	* eshell.texi (Known problems): Emacs 21 -> 22.

	* cc-mode.texi (Performance Issues): Update note about 21.3 to 22.1.

2007-03-18  Jay Belanger  <belanger@truman.edu>

	* calc.texi (Time Zones): Mention that the DST rules changed in 2007.

2007-03-12  Glenn Morris  <rgm@gnu.org>

	* calc.texi (Time Zones): Switch to new North America DST rule.

	* calc.texi: Replace "daylight savings" with "daylight
	saving" in text throughout.

2007-03-11  Andreas Seltenreich  <uwi7@rz.uni-karlsruhe.de>

	* gnus.texi (Mail and Post): Update documentation for gnus-user-agent.
	The variable now uses a list of symbols instead of just a symbol.
	Reported by Christoph Conrad <christoph.conrad@gmx.de>.

2007-03-06  Romain Francoise  <romain@orebokech.com>

	* faq.texi (New in Emacs 22): Don't say "now" too much.  Add MH-E to
	new packages, and mention Gnus update.

2007-02-27  Katsumi Yamaoka  <yamaoka@jpl.org>

	* gnus.texi (NNTP): Mention nntp-never-echoes-commands and
	nntp-open-connection-functions-never-echo-commands.

2007-02-27  Chong Yidong  <cyd@stupidchicken.com>

	* pgg.texi (Caching passphrase): Document gpg-agent usage, gpg-agent
	problems on the console, and security risk in not using gpg-agent.

2007-02-25  Carsten Dominik  <dominik@science.uva.nl>

	* org.texi (The spreadsheet): Rename from "Table calculations".
	Completely reorganized and rewritten.
	(CamelCase links): Section removed.
	(Repeating items): New section.
	(Tracking TODO state changes): New section.
	(Agenda views): Chapter reorganized and rewritten.
	(HTML export): Section rewritten.
	(Tables in arbitrary syntax): New section.
	(Summary): Better feature summary.
	(Activation): Document problem with cut-and-paste of Lisp code
	from PDF files.
	(Visibility cycling): Document indirect buffer use.
	(Structure editing): Document sorting.
	(Remember): Section rewritten.
	(Time stamps): Better description of time stamp types.
	(Tag searches): Document regular expression search for tags.
	(Stuck projects): New section.
	(In-buffer settings): New keywords.
	(History and Acknowledgments): Updated description.

2007-02-24  Alan Mackenzie  <acm@muc.de>

	* cc-mode.texi (Movement Commands): Insert two missing command names.
	(Getting Started): Slight wording correction (use conditional).

2007-02-22  Kim F. Storm  <storm@cua.dk>

	* widget.texi (User Interface, Basic Types): Document need to put some
	text before the %v escape in :format string in editable-field widget.

2007-02-18  Romain Francoise  <romain@orebokech.com>

	* pcl-cvs.texi (Miscellaneous commands): q runs `cvs-bury-buffer', not
	`cvs-mode-quit'.

2007-02-10  Markus Triska  <markus.triska@gmx.at>

	* widget.texi (Programming Example): Put constant strings in :format.

2007-02-07  Juanma Barranquero  <lekktu@gmail.com>

	* faq.texi (Fullscreen mode on MS-Windows): New node.

2007-02-04  David Kastrup  <dak@gnu.org>

	* faq.texi (AUCTeX): Update version number.  Should probably be done
	for other packages as well.

2007-01-28  Andreas Seltenreich  <uwi7@rz.uni-karlsruhe.de>

	* gnus.texi (Batching Agents): Fix example.  Reported by Tassilo Horn
	<tassilo@member.fsf.org>.

2007-01-27  Eli Zaretskii  <eliz@gnu.org>

	* msdog.texi (ls in Lisp): Document ls-lisp-format-time-list and
	ls-lisp-use-localized-time-format.

2007-01-20  Markus Triska  <markus.triska@gmx.at>

	* flymake.texi (Flymake mode): find-file-hook instead of ...-hooks.

2007-01-13  Michael Olson  <mwolson@gnu.org>

	* erc.texi (Modules): Mention capab-identify module.

2007-01-05  Michael Olson  <mwolson@gnu.org>

	* erc.texi (Getting Started): Update for /RECONNECT command.

2007-01-04  Richard Stallman  <rms@gnu.org>

	* ebrowse.texi: Change C-c b to C-c C-m.

2007-01-03  Reiner Steib  <Reiner.Steib@gmx.de>

	* gnus.texi (Customizing Articles): Use index entries for gnus-treat-*
	variables only in info to avoid redundant entries in the printed
	manual.

2007-01-02  Daiki Ueno  <ueno@unixuser.org>

	* message.texi (Using PGP/MIME): Document gpg-agent usage.

2007-01-02  Reiner Steib  <Reiner.Steib@gmx.de>

	* message.texi (Security): Split into sub-nodes.

2007-01-01  Alan Mackenzie  <acm@muc.de>

	* cc-mode.texi ("Limitations and Known Bugs"): Document problems with
	eval-after-load in Emacs <=21 and a workaround.  Document that
	trigraphs are not supported.

2007-01-01  Alan Mackenzie  <acm@muc.de>

	* cc-mode.texi ("Filling and Breaking"): Amend the doc for
	c-context-line-break.  When invoked within a string, preserve
	whitespace.  Add a backslash only when also in a macro.

2007-01-01  Alan Mackenzie  <acm@muc.de>

	* cc-mode.texi ("Choosing a Style"): Mention c-file-style.

2007-01-01  Alan Mackenzie  <acm@muc.de>

	* cc-mode.texi ("Movement Commands", "Sample .emacs File"): C-M-[ae]
	are now bound by default to c-\(beginning\|end\)-of-defun by default.

2007-01-01  Alan Mackenzie  <acm@muc.de>

	* cc-mode.texi ("Other Commands"): Move c-set-style (C-c .) here from
	"Choosing a Style".

	* cc-mode.texi ("Styles"): Add @dfn{style}.

2006-12-30  Michael Albinus  <michael.albinus@gmx.de>

	Sync with Tramp 2.0.55.

	* trampver.texi: Update release number.

2006-12-29  Reiner Steib  <Reiner.Steib@gmx.de>

	* gnus.texi (Customizing Articles): Add index entries for all
	gnus-treat-* variables.

2006-12-29  Jouni K. Seppänen  <jks@iki.fi>

	* gnus.texi (IMAP): Fix incorrect explanation of
	nnimap-search-uids-not-since-is-evil in documentation for
	nnimap-expunge-search-string.

2006-12-27  Reiner Steib  <Reiner.Steib@gmx.de>

	* gnus.texi (ifile spam filtering): Rename spam-ifile-database-path to
	spam-ifile-database.

2006-12-26  Reiner Steib  <Reiner.Steib@gmx.de>

	* gnus.texi (Spam Package Configuration Examples): Don't encourage to
	rebind C-s.

2006-12-26  Jouni K. Seppänen  <jks@iki.fi>

	* gnus.texi (Group Parameters, Group Maintenance, Topic Commands)
	(Mail Group Commands, Expiring Mail, IMAP): Add index entries for
	"expiring mail".
	(IMAP): Document nnimap-search-uids-not-since-is-evil and
	nnimap-nov-is-evil.

2006-12-25  Kevin Ryde  <user42@zip.com.au>

	* cl.texi (Sorting Sequences): In sort*, add a little cautionary note
	about the key procedure being used heavily.

2006-12-24  Chong Yidong  <cyd@stupidchicken.com>

	* pgg.texi (Caching passphrase): Default for pgg-gpg-use-agent changed
	to t.
	(Prerequisites): Add explanation about gpg-agent.

2006-12-22  Kevin Ryde  <user42@zip.com.au>

	* cl.texi (Sorting Sequences): Typo in sort*, example showed plain
	"sort" instead of "sort*".

2006-12-19  Richard Stallman  <rms@gnu.org>

	* calc.texi (History and Acknowledgements): Recognize that Emacs
	now does have floating point.

2006-12-19  Michael Albinus  <michael.albinus@gmx.de>

	* tramp.texi (External transfer methods): Describe new method `scpc'.

2006-12-17  Sascha Wilde  <wilde@sha-bang.de>

	* pgg.texi: Added short note on gpg-agent to the introduction.

2006-12-13  Reiner Steib  <Reiner.Steib@gmx.de>

	* gnus.texi (Hiding Headers): Document that `long-to' and `many-to'
	also applies to Cc.

2006-12-12  Reiner Steib  <Reiner.Steib@gmx.de>

	* gnus.texi (X-Face): Clarify.  Say which programs are required
	on Windows.

2006-12-08  Michael Olson  <mwolson@gnu.org>

	* erc.texi (Modules): Remove documentation for list module.

2006-12-05  Michaël Cadilhac  <michael.cadilhac@lrde.org>

	* faq.texi (^M in the shell buffer): Ditto.

2006-11-20  Michael Olson  <mwolson@gnu.org>

	* erc.texi: Call this the 5.2 stable pre-release of ERC.

2006-11-17  Carsten Dominik  <dominik@science.uva.nl>

	* org.texi: Fix typos.
	(Agenda commands): Document `C-k'.

2006-11-16  Eli Zaretskii  <eliz@gnu.org>

	* url.texi (http/https): Fix a typo in the HTTP URL.

2006-11-14  Stephen Leake  <stephen_leake@stephe-leake.org>

	* ada-mode.texi: Total rewrite.

2006-11-13  Carsten Dominik  <dominik@science.uva.nl>

	* org.texi: Minor typo fixes.

2006-11-13  Bill Wohler  <wohler@newt.com>

	Release MH-E manual version 8.0.3.

	* mh-e.texi (VERSION, EDITION, UPDATED, UPDATE-MONTH): Update for
	release 8.0.3.

	* mh-e.texi (Incorporating Mail): Use output of "mhparam Path"
	to set MAILDIR.
	(Reading Mail): Document the customization of read-mail-command
	for MH-E.
	(Viewing Attachments): Document mm-discouraged-alternatives.
	(Tool Bar): Fix Texinfo for mh-xemacs-use-tool-bar-flag.
	(Junk): Add more information about the settings of mh-junk-background
	in a program.  Add /usr/bin/mh to PATH in examples.

2006-11-12  Richard Stallman  <rms@gnu.org>

	* woman.texi: Update author address but say he no longer maintains it.

2006-11-10  Carsten Dominik  <carsten.dominik@gmail.com>

	* org.texi (ARCHIVE tag): Document C-TAB for forcing cycling of
	archived trees.
	(Checkboxes): Section moved to chapter 5, and extended.
	(The date/time prompt): New section.
	(Link abbreviations): New section.
	(Presentation and sorting): New section.
	(Custom agenda views): Section completely rewritten.
	(Summary): Compare with Planner.
	(Feedback): More info about creating backtraces.
	(Plain lists): Modified example.
	(Breaking down tasks): New section.
	(Custom time format): New section.
	(Time stamps): Document inactive timestamps.
	(Setting tags): More details about fast tag selection.
	(Block agenda): New section.
	(Custom agenda views): Section rewritten.
	(Block agenda): New section.

2006-11-07  Michael Albinus  <michael.albinus@gmx.de>

	* tramp.texi (Configuration): scp is the default method.
	(Default Method): Use ssh as example for another method.

2006-10-27  Richard Stallman  <rms@gnu.org>

	* woman.texi: Downcase nroff/troff/roff.
	(Installation): Chapter deleted.  Some xrefs deleted.
	(Background): woman doesn't advise man ;-).

2006-10-26  Roberto Rodríguez  <lanubeblanca@googlemail.com>  (tiny change)

	* ada-mode.texi (Project files, Identifier completion)
	(Automatic Casing, Debugging, Using non-standard file names)
	(Working Remotely): Fix typos.

2006-10-20  Masatake YAMATO  <jet@gyve.org>

	* cc-mode.texi (Sample .emacs File): Add missing `)' in
	sample code `my-c-initialization-hook'.

2006-10-19  Stuart D. Herring  <herring@lanl.gov>

	* widget.texi: Fix typos.

2006-10-19  Michael Albinus  <michael.albinus@gmx.de>

	* tramp.texi (Frequently Asked Questions): Remove questions marked with
	"???".  There have been no complaints for years, so the information
	must be appropriate.

2006-10-16  Richard Stallman  <rms@gnu.org>

	* widget.texi: Use @var instead of capitalization.
	Clarify many widget type descriptions.

2006-10-13  Andreas Seltenreich  <uwi7@rz.uni-karlsruhe.de>

	* gnus.texi (Other modes): Fix typo.  Add alternative index entry for
	gnus-dired-attach.
	(Selecting a Group): Fix typo.

2006-10-12  Roberto Rodríguez  <lanubeblanca@googlemail.com>  (tiny change)

	* widget.texi: Fix typos.

2006-10-06  Reiner Steib  <Reiner.Steib@gmx.de>

	* gnus.texi (Image Enhancements): Update for Emacs 22.

	* gnus-faq.texi ([1.3]): Update.

2006-10-06  Richard Stallman  <rms@gnu.org>

	* faq.texi (Displaying the current line or column):
	Delete "As of Emacs 20".

2006-10-06  Romain Francoise  <romain@orebokech.com>

	* faq.texi (VM): VM works with Emacs 22 too.

2006-10-06  Richard Stallman  <rms@gnu.org>

	* ebrowse.texi: Remove Emacs version "21" from title.

2006-10-02  Reiner Steib  <Reiner.Steib@gmx.de>

	* gnus.texi (Foreign Groups): Say where change of editing commands are
	stored.  Add reference to `gnus-parameters'.

2006-09-15  Jay Belanger  <belanger@truman.edu>

	* calc.texi, mh-e.texi (GNU GENERAL PUBLIC LICENSE):
	Change "Library Public License" to "Lesser Public License"
	throughout.  Use "yyyy" to represent year.

2006-09-15  Carsten Dominik  <dominik@science.uva.nl>

	* org.texi (Setting tags): Typo fix.

2006-09-14  Reiner Steib  <Reiner.Steib@gmx.de>

	* gnus.texi (Oort Gnus): Add @xref for `mm-fill-flowed'.

2006-09-12  Reiner Steib  <Reiner.Steib@gmx.de>

	* reftex.texi (Citations Outside LaTeX): Simplify lisp example.

2006-09-12  Paul Eggert  <eggert@cs.ucla.edu>

	* faq.texi (Escape sequences in shell output): EMACS is now set
	to Emacs's absolute file name, not to "t".
	(^M in the shell buffer): Likewise.
	* misc.texi (Interactive Shell): Likewise.

2006-09-11  Reiner Steib  <Reiner.Steib@gmx.de>

	* gnus.texi (Mail Source Specifiers): Mention problem of duplicate
	mails with pop3-leave-mail-on-server.  Fix wording.
	(Limiting): Improve gnus-summary-limit-to-articles.
	(X-Face): Fix typo.

2006-09-11  Simon Josefsson  <jas@extundo.com>

	* smtpmail.texi (Authentication): Explain TLS and SSL better, based on
	suggested by Phillip Lord <phillip.lord@newcastle.ac.uk>.

2006-09-06  Simon Josefsson  <jas@extundo.com>

	* smtpmail.texi (Authentication): Mention SSL.

2006-09-01  Eli Zaretskii  <eliz@gnu.org>

	* rcirc.texi (Internet Relay Chat, Useful IRC commands):
	Don't use @indicateurl.

	* cc-mode.texi (Subword Movement): Don't use @headitem.
	(Custom Braces, Clean-ups): Don't use @tie.

2006-08-29  Michael Albinus  <michael.albinus@gmx.de>

	Sync with Tramp 2.0.54.

	* tramp.texi (Bug Reports): The Tramp mailing list is moderated now.
	Suggested by Adrian Phillips <a.phillips@met.no>.

2006-08-15  Carsten Dominik  <dominik@science.uva.nl>

	* org.texi (Installation, Activation): Split from Installation and
	Activation.
	(Clocking work time): Documented new features.

2006-08-13  Alex Schroeder  <alex@gnu.org>

	* rcirc.texi (Configuration): Use correct variable in rcirc-authinfo
	example.

2006-08-12  Eli Zaretskii  <eliz@gnu.org>

	* faq.texi (How to add fonts): New node.

2006-08-05  Romain Francoise  <romain@orebokech.com>

	* faq.texi (New in Emacs 22): Expand.

2006-08-03  Michael Olson  <mwolson@gnu.org>

	* erc.texi: Update for ERC 5.1.4.

2006-07-28  Katsumi Yamaoka  <yamaoka@jpl.org>

	* gnus.texi (Oort Gnus): Mention that the Lisp files are now installed
	in .../site-lisp/gnus/ by default.
	[ From gnus-news.texi in the trunk. ]

2006-07-27  Reiner Steib  <Reiner.Steib@gmx.de>

	* gnus.texi (MIME Commands): Additions for yEnc.

2006-07-24  Richard Stallman  <rms@gnu.org>

	* pgg.texi, org.texi, info.texi, forms.texi, flymake.texi:
	* faq.texi: Move periods and commas inside quotes.

2006-07-20  Jay Belanger  <belanger@truman.edu>

	* calc.texi (Error forms): Mention M-+ keybinding for `calc-plus-minus'.

2006-07-18  Chong Yidong  <cyd@stupidchicken.com>

	* faq.texi (Security risks with Emacs): Document Emacs 22
	file-local-variable mechanism.

2006-07-12  Michael Olson  <mwolson@gnu.org>

	* erc.texi: Update for ERC 5.1.3.

2006-07-12  Alex Schroeder  <alex@gnu.org>

	* rcirc.texi: Fix typos.
	(Getting started with rcirc): New calling convention for M-x irc.
	Mention #rcirc.  Removed channel tracking.
	(Configuration): Change the names of all variables that got changed
	recently, eg. rcirc-server to rcirc-default-server.  Added
	documentation for rcirc-authinfo, some background for Bitlbee, and
	rcirc-track-minor-mode.
	(Scrolling conservatively): Fix the xref from Auto Scrolling to just
	Scrolling.
	(Reconnecting after you have lost the connection): Fix example code
	to match code changes.

2006-07-10  Nick Roberts  <nickrob@snap.net.nz>

	* gnus.texi, message.texi: Fix typos.

2006-07-07  Carsten Dominik  <dominik@science.uva.nl>

	* org.texi (Exporting): Document `C-c C-e' as the prefix for exporting
	commands.
	(Global TODO list): Document the use of the variables
	`org-agenda-todo-ignore-scheduled' and
	`org-agenda-todo-list-sublevels'.

2006-07-05  Richard Stallman  <rms@gnu.org>

	* faq.texi (Scrolling only one line): Fix xref.

2006-07-05  Thien-Thi Nguyen  <ttn@gnu.org>

	* faq.texi (Evaluating Emacs Lisp code):
	Throughout, replace eval-current-buffer with eval-buffer.

2006-07-03  Richard Stallman  <rms@gnu.org>

	* rcirc.texi (Scrolling conservatively): Fix xref.

	* pcl-cvs.texi (Viewing differences): Usage fix.

2006-07-03  Carsten Dominik  <dominik@science.uva.nl>

	* org.texi (Agenda commands): Document `s' key to save all org-mode
	buffers.

2006-06-30  Ralf Angeli  <angeli@caeruleus.net>

	* pcl-cvs.texi (Customizing Faces): Remove -face suffix from face
	names.  Mention `cvs-msg' face.

2006-06-29  Carsten Dominik  <dominik@science.uva.nl>

	* org.texi (Checkboxes): New section.

2006-06-28  Carsten Dominik  <dominik@science.uva.nl>

	* org.texi (Embedded LaTeX): Fix typos and implement small improvements
	throughout this chapter.

2006-06-27  Chong Yidong  <cyd@stupidchicken.com>

	* info.texi (Help-Small-Screen): Clarify placement of "All" and "Top"
	text for standalone vs Emacs info.
	(Help): Clarify header line description.  Use mouse-1 for clicks.
	(Help-P): Use mouse-1 for clicks.
	(Help-^L): "Top" and "All" not displayed with dashes in Emacs.
	(Help-^L, Help-M, Help-Int, Search Index, Go to node)
	(Choose menu subtopic): Remove gratuitous Emacs command names.
	(Help-FOO): Put usual behavior first.
	(Help-Xref): Clicking on xrefs works in Emacs.
	(Search Text): Clarify what the default behavior is.
	(Create Info buffer): Fix Emacs window/X window confusion.
	(Emacs Info Variables): Fix for new Emacs init file behavior.

2006-06-24  Andreas Seltenreich  <uwi7@rz.uni-karlsruhe.de>

	* gnus.texi (Summary Buffer Lines): Fix typo.

2006-06-23  Carsten Dominik  <dominik@science.uva.nl>

	* org.texi (Embedded LaTeX): New chapter.
	(Archiving): Section rewritten.
	(Enhancing text): Some parts moved to the new chapter about LaTeX.

2006-06-20  Bill Wohler  <wohler@newt.com>

	Release MH-E manual version 8.0.1.

	* mh-e.texi (VERSION, EDITION, UPDATED, UPDATE-MONTH): Update for
	release 8.0.1.
	(Preface): Depend on GNU mailutils 1.0 and higher.

2006-06-19  Katsumi Yamaoka  <yamaoka@jpl.org>

	* message.texi (News Headers): Update message-syntax-checks section.

2006-06-19  Karl Berry  <karl@gnu.org>

	* info.texi (Advanced): Mention C-q, especially with ?.

2006-06-19  Carsten Dominik  <dominik@science.uva.nl>

	* org.texi (Publishing links): Document the `:link-validation-function'
	property.
	(Extensions and Hacking): New chapter, includes some sections of the
	"Miscellaneous" chapter.

2006-06-10  Carsten Dominik  <dominik@science.uva.nl>

	* org.texi (Progress logging): New section.

2006-06-06  Carsten Dominik  <dominik@science.uva.nl>

	* org.texi (ASCII export): Document indentation adaptation.
	(Setting tags): Document mutually-exclusive tags.

2006-06-05  Romain Francoise  <romain@orebokech.com>

	* url.texi (irc): Mention new funs `url-irc-rcirc' and `url-irc-erc'.
	Fix typo.

	* gnus-faq.texi (Question 8.6): Update reference to the Gnus
	channel (#gnus@irc.freenode.net).
	Fix typos.  Update copyright notice.

	* cc-mode.texi (Getting Started, Indentation Commands, Config Basics)
	(Custom Filling and Breaking, Custom Braces, Syntactic Symbols)
	(Line-Up Functions, Custom Macros):
	* ediff.texi (Window and Frame Configuration)
	(Highlighting Difference Regions):
	* emacs-mime.texi (Display Customization):
	* erc.texi (History):
	* eshell.texi (Known problems):
	* eudc.texi (Overview, BBDB):
	* gnus.texi (NNTP, IMAP, Advanced Scoring Examples)
	(The problem of spam, SpamOracle, Extending the Spam package)
	(Conformity, Terminology):
	* idlwave.texi (Routine Info)
	(Class and Keyword Inheritance, Padding Operators)
	(Breakpoints and Stepping, Electric Debug Mode)
	(Examining Variables, Troubleshooting):
	* org.texi (Creating timestamps):
	* reftex.texi (Commands, Options, Changes):
	* tramp.texi (Inline methods, Password caching)
	(Auto-save and Backup, Issues):
	* vip.texi (Files, Commands in Insert Mode):
	* viper.texi (Emacs Preliminaries, States in Viper)
	(Packages that Change Keymaps, Viper Specials, Groundwork):
	Fix various typos.

2006-05-31  Michael Ernst  <mernst@alum.mit.edu>

	* ediff.texi: Fix typos.

2006-05-30  Carsten Dominik  <dominik@science.uva.nl>

	* org.texi: Small typo fixes.

2006-05-29  Stefan Monnier  <monnier@iro.umontreal.ca>

	* viper.texi (Viper Specials):
	* gnus.texi (Example Setup):
	* faq.texi (Backspace invokes help):
	* dired-x.texi (Optional Installation Dired Jump):
	* calc.texi (Defining Simple Commands): Use ;; instead of ;;; to better
	follow coding conventions.

2006-05-29  Michael Albinus  <michael.albinus@gmx.de>

	* tramp.texi (Frequently Asked Questions): Disable zsh zle.

2006-05-27  Thien-Thi Nguyen  <ttn@gnu.org>

	* pcl-cvs.texi: Fix typos.
	(Customization): Say "us".

2006-05-26  Eli Zaretskii  <eliz@gnu.org>

	* org.texi: Remove bogus @setfilename.

2006-05-26  Carsten Dominik  <dominik@science.uva.nl>

	* org.texi (ASCII export): Omit command name.
	(HTML export): Add prefix to all lines in Local Variable example.
	(Acknowledgments): Typeset names in italics.

2006-05-24  Carsten Dominik  <dominik@science.uva.nl>

	* org.texi (Plain lists): Add new item navigation commands.
	(External links): Document elisp and info links.
	(Custom searches): New section.
	(Publishing): New chapter.
	(HTML export): Include a list of supported CSS classes.
	(Setting tags): Describe the fast-tag-setting interface.

2006-05-20  Luc Teirlinck  <teirllm@auburn.edu>

	* dired-x.texi: ifinfo -> ifnottex.

2006-05-18  Reiner Steib  <Reiner.Steib@gmx.de>

	* gnus.texi (Saving Articles): Clarify gnus-summary-save-article-mail.

2006-05-12  Reiner Steib  <Reiner.Steib@gmx.de>

	* message.texi (Interface): Add tool bar customization.
	(MIME): Index and text additions for mml-attach.
	(MIME): Describe mml-dnd-protocol-alist and
	mml-dnd-attach-options.

	* gnus.texi (Oort Gnus): Reorder entries in sections.
	Fix some entries.
	(Starting Up): Add references to "Emacs for Heathens" and to
	"Finding the News".  Add user-full-name and user-mail-address.
	(Group Buffer Format): Add tool bar customization and update.
	(Summary Buffer): Add tool bar customization.
	(Posting Styles): Add message-alternative-emails.

2006-05-09  Michael Albinus  <michael.albinus@gmx.de>

	* tramp.texi (Filename completion): Improve wording.

2006-05-07  Romain Francoise  <romain@orebokech.com>

	* faq.texi (Using regular expressions): Fix typo.
	(Packages that do not come with Emacs): Fix capitalization.
	(Replacing text across multiple files): Expand node to explain how
	to use `dired-do-query-replace-regexp' in more detail, based on
	suggestion by Eric Hanchrow <offby1@blarg.net>.

2006-05-06  Michael Albinus  <michael.albinus@gmx.de>

	* tramp.texi (Filename completion): Completion of remote files'
	method, user name and host name is active only in partial
	completion mode.

2006-05-06  Bill Wohler  <wohler@newt.com>

	Release MH-E manual version 8.0.

	* mh-e.texi (VERSION, EDITION, UPDATED, UPDATE-MONTH): Update for
	release 8.0.

2006-05-06  Bill Wohler  <wohler@newt.com>

	* mh-e.texi (MH-BOOK-HOME): Change from
	http://www.ics.uci.edu/~mh/book/mh to
	http://rand-mh.sourceforge.net/book/mh.
	Replace .htm suffix with .html for MH book files.
	(Using This Manual): Update key binding for getting relevant
	chapter in Info from command key.
	(Ranges): Fix itemx.

2006-05-05  Karl Berry  <karl@gnu.org>

	* texinfo.tex (\definetextfonsizexi, \definetextfonsizex): New cmds.
	(\fonttextsize): New user-level command to change text font size.

2006-04-26  Reiner Steib  <Reiner.Steib@gmx.de>

	* pgg.texi (Caching passphrase): Fix markup and typos.  Simplify.

2006-04-26  Sascha Wilde  <wilde@sha-bang.de>  (tiny change)

	* pgg.texi (Caching passphrase): Add pgg-gpg-use-agent.

2006-04-24  Bill Wohler  <wohler@newt.com>

	* mh-e.texi (Getting Started): Make it more explicit that you need
	to install MH.  Add pointers to current MH implementations.

2006-04-21  Bill Wohler  <wohler@newt.com>

	Release MH-E manual version 7.94.

	* mh-e.texi (VERSION, EDITION, UPDATED, UPDATE-MONTH): Update for
	release 7.94.

2006-04-21  Carsten Dominik  <dominik@science.uva.nl>

	* org.texi: Many small fixes.
	(Handling links): Rename from "Managing links".

2006-04-20  Reiner Steib  <Reiner.Steib@gmx.de>

	* gnus.texi (Spam Statistics Package): Fix typo in @pxref.
	(Splitting mail using spam-stat): Fix @xref.

2006-04-20  Chong Yidong  <cyd@stupidchicken.com>

	* gnus.texi (Spam Package): Major revision of the text.
	Previously this node was "Filtering Spam Using The Spam ELisp Package".

2006-04-20  Carsten Dominik  <dominik@science.uva.nl>

	* org.texi (Time stamps): Better explanation of the purpose of
	different time stamps.
	(Structure editing, Plain lists): More details on how new items
	and headings are inserted.

2006-04-18  Carsten Dominik  <dominik@science.uva.nl>

	* org.texi (Formula syntax): Fix link to Calc Manual.

2006-04-17  Reiner Steib  <Reiner.Steib@gmx.de>

	* gnus.texi (Emacsen): Don't support Emacs 20.7 and XEmacs 21.1.

2006-04-17  Bill Wohler  <wohler@newt.com>

	* mh-e.texi (Folders): Update mh-before-quit-hook and
	mh-quit-hook example with code that removes the buffers rather
	than just bury them.

2006-04-17  Michael Albinus  <michael.albinus@gmx.de>

	Sync with Tramp 2.0.53.

2006-04-13  Carsten Dominik  <dominik@science.uva.nl>

	* org.texi (Updating settings): New section.
	(Visibility cycling): Better names for the startup folding
	options.
	(Exporting): Completely restructured.
	(The very busy C-c C-c key): New section.
	(Summary of in-buffer settings): New section.

2006-04-11  Reiner Steib  <Reiner.Steib@gmx.de>

	* gnus.texi, gnus-faq.texi, message.texi: Gnus v5.10.8 is released.

2006-04-10  Reiner Steib  <Reiner.Steib@gmx.de>

	* gnus.texi (Misc Group Stuff, Summary Buffer, Article Keymap)
	(Server Commands): Key `v' is reserved for users.

2006-04-11  Carsten Dominik  <dominik@science.uva.nl>

	* org.texi (Link format): New section, emphasis on bracket links.
	(External links): Document bracket links.
	(FAQ): Expand to cover shell links and the new link format.

2006-04-09  Kevin Ryde  <user42@zip.com.au>

	* org.texi (Formula syntax): Typo in node name of calc-eval xref.

2006-04-07  Reiner Steib  <Reiner.Steib@gmx.de>

	* gnus.texi (Summary Buffer Lines): Add `*'.

2006-04-07  Jochen Küpper  <jochen@fhi-berlin.mpg.de>

	* gnus.texi (Group Parameters):
	Mention gnus-permanently-visible-groups.

2006-04-06  Katsumi Yamaoka  <yamaoka@jpl.org>

	* gnus.texi (Face): Fix typo.

2006-04-05  Reiner Steib  <Reiner.Steib@gmx.de>

	* gnus.texi (X-Face): Clarify.
	(Face): Need Emacs with PNG support.

2006-04-06  Richard Stallman  <rms@gnu.org>

	* idlwave.texi: Delete the blocks "not suitable for inclusion with
	Emacs".

2006-04-06  J.D. Smith  <jdsmith@as.arizona.edu>

	* idlwave.texi: Updated for IDLWAVE version 6.0, factoring out
	blocks not suitable for inclusion with Emacs using variable
	PARTOFEMACS.

2006-04-04  Simon Josefsson  <jas@extundo.com>

	* gnus.texi (Security): Improve.

2006-04-02  Bill Wohler  <wohler@newt.com>

	* mh-e.texi (Getting Started, Junk, Bug Reports)
	(MH FAQ and Support): Fix URLs.

2006-03-31  Romain Francoise  <romain@orebokech.com>

	* gnus.texi (Virtual Groups): `nnvirtual-always-rescan' defaults
	to t, not nil (and has for the past eight years).

2006-03-31  Reiner Steib  <Reiner.Steib@gmx.de>

	* message.texi, gnus.texi: Bump version to 5.11.

2006-03-29  Reiner Steib  <Reiner.Steib@gmx.de>

	* gnus.texi (Top): Add comment about version line.

	* message.texi (Top): Ditto.  Change to take named versions into
	account.

2006-03-28  Reiner Steib  <Reiner.Steib@gmx.de>

	* gnus.texi (Posting Styles): Add x-face-file to example.
	(X-Face): Refer to posting styles.

	* gnus-faq.texi ([5.8]): Add x-face-file.
	([8.4]): Add links to gmane.emacs.gnus.user and
	gmane.emacs.gnus.general.

2006-03-27  Reiner Steib  <Reiner.Steib@gmx.de>

	* gnus-faq.texi: Use .invalid.
	([5.4]): Fix gnus-posting-styles example.

2006-03-27  Romain Francoise  <romain@orebokech.com>

	* faq.texi (Emacs/W3): Rename from `w3-mode'.  Mention that
	Emacs/W3 needs a new maintainer.
	(Ispell): Update author and version info.
	(Mailcrypt): Mention PGG.
	(New in Emacs 22): Add PGG to the list of new packages.
	Include minor changes from "Ramprasad B" <ramprasad_i82@yahoo.com>
	updating dead URLs.

2006-03-25  Karl Berry  <karl@gnu.org>

	* ada-mode.texi, autotype.texi, calc.texi, cc-mode.texi, cl.texi,
	* dired-x.texi, ebrowse.texi, ediff.texi, emacs-mime.texi, erc.texi,
	* eshell.texi, eudc.texi, faq.texi, forms.texi, gnus.texi, idlwave.texi,
	* info.texi, message.texi, mh-e.texi, pcl-cvs.texi, pgg.texi,
	* rcirc.texi, reftex.texi, sc.texi, ses.texi, sieve.texi,
	* speedbar.texi, url.texi, vip.texi, viper.texi, widget.texi,
	* woman.texi: (1) use @copyright{} instead of (C) in typeset text;
	(2) do not indent copyright year list (or anything else).

2006-03-21  Bill Wohler  <wohler@newt.com>

	* mh-e.texi (Folders): Various edits.

2006-03-20  Romain Francoise  <romain@orebokech.com>

	* gnus.texi (Mail Folders): Grammar fix.

2006-03-19  Bill Wohler  <wohler@newt.com>

	* mh-e.texi (Replying): Document Mail-Followup-To.
	Change manually-formatted table to multitable.  Add debugging info.
	Move description of mh-reply-default-reply-to into paragraph
	that describes its values.

2006-03-17  Bill Wohler  <wohler@newt.com>

	* mh-e.texi: Use smallexample and smalllisp consistently.
	(Sending Mail Tour): Update method of entering
	addresses and subject.
	(Sending Mail Tour, Reading Mail Tour, Processing Mail Tour)
	(Adding Attachments, Searching): Update screenshots for Emacs 22.

2006-03-15  Carsten Dominik  <dominik@science.uva.nl>

	* org.texi: Version number change only.

2006-03-14  Bill Wohler  <wohler@newt.com>

	* mh-e.texi: Add index entries around each paragraph rather than
	depend on entries from beginning of node.  Doing so ensures that
	index entries are less likely to be forgotten if text is cut and
	pasted, and are necessary anyway if the references are on a
	separate page.  It seems that makeinfo is now (v. 4.8) only
	producing one index entry per node, so there is no longer any
	excuse not to.  Use subheading instead of heading.  The incorrect
	use of heading produced very large fonts in Info--as large as the
	main heading.
	(From Bill Wohler): MH-E never did appear in Emacs 21--MH-E
	versions 6 and 7 appeared *around* the time of these Emacs releases.

2006-03-13  Carsten Dominik  <dominik@science.uva.nl>

	* org.texi (Clean view): Document new startup options.

2006-03-11  Bill Wohler  <wohler@newt.com>

	* mh-e.texi (Preface, More About MH-E, Options, HTML, Folders)
	(Composing, Scan Line Formats): Fix @refs.
	(Getting Started): Define MH profile and MH profile components.
	(Incorporating Mail, Reading Mail, Viewing, Printing)
	(Sending Mail, Forwarding, Editing Drafts, Inserting Letter)
	(Signature, Aliases, Scan Line Formats): Use @code instead of @samp
	for string constants.
	(Tool Bar): Remove spurious quote.
	(Junk): Use ``...'' instead of "...".
	(Scan Line Formats): Replace @samp with @kbd.

2006-03-10  Katsumi Yamaoka  <yamaoka@jpl.org>

	* gnus.texi (NoCeM): Mention gnus-use-nocem can also be a number.

2006-03-10  Reiner Steib  <Reiner.Steib@gmx.de>

	* gnus.texi (Fancy Mail Splitting): Improve sentences so as to be
	easy to understand.

2006-03-09  Katsumi Yamaoka  <yamaoka@jpl.org>

	* gnus.texi: Markup fix.
	(Fancy Mail Splitting): Specify new feature.

2006-03-08  Katsumi Yamaoka  <yamaoka@jpl.org>

	* gnus.texi (Fancy Mail Splitting): Improve descriptions about
	partial-words matching.

2006-03-07  Reiner Steib  <Reiner.Steib@gmx.de>

	* emacs-mime.texi (Display Customization): Reword image/.* stuff.

	* gnus.texi (Oort Gnus): Add note about `gnus-load'.
	(MIME Commands): Fix mm-discouraged-alternatives.

2006-03-07  Carsten Dominik  <dominik@science.uva.nl>

	* org.texi: Version number change only.

2006-03-06  Bill Wohler  <wohler@newt.com>

	* mh-e.texi: Move from SourceForge repository to Savannah.
	This is version 7.93, which is a total rewrite from the previous
	edition 1.3 for MH-E version 5.0.2, and corresponds to MH-E
	version 7.93.

2006-03-03  Reiner Steib  <Reiner.Steib@gmx.de>

	* gnus.texi (Oort Gnus): Add `mm-fill-flowed'.

2006-03-01  Carsten Dominik  <dominik@science.uva.nl>

	* org.texi (Interaction): Add item about `org-mouse.el' by
	Piotr Zielinski.
	(Managing links): Document that also mouse-1 can be used to
	activate a link.
	(Headlines, FAQ): Add entry about hiding leading stars.
	(Miscellaneous): Resort the sections in this chapter to a more
	logical sequence.

2006-02-27  Simon Josefsson  <jas@extundo.com>

	* emacs-mime.texi (Flowed text): Add mm-fill-flowed.  (Sync
	2004-01-27 from the trunk).

2006-02-24  Alan Mackenzie  <bug-cc-mode@gnu.org>

	* cc-mode.texi: Rename c-hungry-backspace to
	c-hungry-delete-backwards, at the request of RMS.  Leave the old
	name as an alias.

2006-02-24  Alan Mackenzie  <bug-cc-mode@gnu.org>

	* cc-mode.texi: Correct the definition of c-beginning-of-defun, to
	include the function header within the defun.

2006-02-24  Alan Mackenzie  <bug-cc-mode@gnu.org>

	* cc-mode.texi: Correct two typos.

2006-02-24  Alan Mackenzie  <bug-cc-mode@gnu.org>

	* cc-mode.texi (Comment Commands): State that C-u M-; kills any
	existing comment.
	(Electric Keys): Add a justification for electric indentation.
	(Hungry WS Deletion): Clear up the names and complications of the
	BACKSPACE and DELETE keys.

2006-02-23  Juri Linkov  <juri@jurta.org>

	* faq.texi (Common requests): Move `Turning on auto-fill by
	default' after `Wrapping words automatically'.  Move `Working with
	unprintable characters' before `Searching for/replacing newlines'.
	Move `Replacing highlighted text' after `Highlighting a region'.
	Merge `Repeating commands' and `Repeating a command as many times
	as possible' into the former.
	(Packages that do not come with Emacs): Add refs to Gmane and
	etc/MORE.STUFF.

2006-02-23  Juri Linkov  <juri@jurta.org>

	* faq.texi (Newsgroup archives): Update URLs of GNU mail archives.
	(Reporting bugs): Suggest using `M-x report-emacs-bug'.
	Add xref to `(emacs)Reporting Bugs'.
	(Getting a printed manual): Add URL to other formats of the manual.
	(Common requests): Fix menu.
	(Highlighting a region): Remove ref to `Turning on syntax highlighting'.
	(Horizontal scrolling): Mention `truncate-partial-width-windows'.
	(Inserting text at the beginning of each line): Add pxref to
	`Changing the included text prefix'.
	(Forcing the cursor to remain in the same column): Mention `track-eol'
	and `set-goal-column'.  Add pxref to `(emacs)Moving Point'.
	(Replacing text across multiple files): Add keybinding `Q' for
	`dired-do-query-replace'.

2006-02-22  Carsten Dominik  <dominik@science.uva.nl>

	* reftex.texi: Version number and date change only.

	* org.texi (Internal Links): Rewrite to cover the modified
	linking system.

2006-02-17  Eli Zaretskii  <eliz@gnu.org>

	* faq.texi: Remove the coding cookie, it's not needed anymore.

2006-02-13  YAMAMOTO Mitsuharu  <mituharu@math.s.chiba-u.ac.jp>

	* faq.texi (Colors on a TTY): Mention Mac OS port.

2006-02-12  Karl Berry  <karl@gnu.org>

	* faq.texi (Emacs for Atari ST): Use Sch@"auble instead of the
	8-bit accented a.

2006-02-09  Reiner Steib  <Reiner.Steib@gmx.de>

	* gnus.texi (Gnus Versions): Add history beyond start of Oort.

2006-02-08  Romain Francoise  <romain@orebokech.com>

	* faq.texi (Top): Remove paragraph about the FAQ being a
	transitional document, etc.
	(Searching for/replacing newlines): New node.
	(Yanking text in isearch): New node.
	(Inserting text at the beginning of each line): Rename and make
	more general, mention `M-;' in Message mode.

2006-02-07  Luc Teirlinck  <teirllm@auburn.edu>

	* faq.texi (Meta key does not work in xterm)
	(Emacs does not display 8-bit characters)
	(Inputting eight-bit characters): Update xrefs.

2006-02-06  Romain Francoise  <romain@orebokech.com>

	* faq.texi (VM): VM now at version 7.19.
	Set myself as maintainer of this file.

2006-02-04  Michael Olson  <mwolson@gnu.org>

	* erc.texi (History): Note that ERC is now included with Emacs.

2006-01-31  Romain Francoise  <romain@orebokech.com>

	* message.texi (Message Headers): Explain what
	`message-alternative-emails' does in more detail.
	Update copyright year.

2006-01-30  Juanma Barranquero  <lekktu@gmail.com>

	* makefile.w32-in (clean): Add newsticker, sieve, pgg, erc and rcirc.

2006-01-29  Richard M. Stallman  <rms@gnu.org>

	* cc-mode.texi (Indentation Commands): Inserts newline, not "linefeed".

2006-01-29  Michael Olson  <mwolson@gnu.org>

	* makefile.w32-in ($(infodir)/erc, erc.dvi): New targets.

	* Makefile.in (INFO_TARGETS, DVI_TARGETS): Add ERC.

	* faq.texi (New in Emacs 22): Mention ERC.

2006-01-28  Luc Teirlinck  <teirllm@auburn.edu>

	* rcirc.texi: Capitalize dir entry for consistency with the entry
	in info/dir and other entries in the Emacs category.
	Fix typos.  Delete trailing whitespace.

2006-01-28  Björn Lindström  <bkhl@elektrubadur.se>

	* rcirc.texi: Some @cindex changes, some changes from @kbd to @key.

2006-01-27  Eli Zaretskii  <eliz@gnu.org>

	* makefile.w32-in ($(infodir)/rcirc, rcirc.dvi): New targets.
	(INFO_TARGETS, DVI_TARGETS): Add rcirc.

	* Makefile.in (../info/rcirc, rcirc.dvi): New targets.
	(INFO_TARGETS, DVI_TARGETS): Add rcirc.

2006-01-27  Alex Schroeder  <alex@gnu.org>

	* rcirc.texi: New file.

2006-01-23  Juri Linkov  <juri@jurta.org>

	* widget.texi (User Interface): Add S-TAB for widget-backward.

2006-01-22  Michael Albinus  <michael.albinus@gmx.de>

	Sync with Tramp 2.0.52.

	* tramp.texi (Frequently Asked Questions): Remove Ange-FTP item.
	Add Tramp disabling item.  New item for common connection problems.
	(various): Apply "ftp" as method for the download URL.
	(Bug Reports): Refer to FAQ for common problems.

2006-01-21  Eli Zaretskii  <eliz@gnu.org>

	* widget.texi (User Interface): Use @key for TAB.

	* ses.texi (Formulas, Printer functions): Use @key for TAB.

	* ebrowse.texi (Switching to Tree, Symbol Completion): Use @key
	for TAB.

	* cc-mode.texi (Indentation Calculation): Use @key for TAB.

2006-01-16  Katsumi Yamaoka  <yamaoka@jpl.org>

	* gnus.texi: Update copyright.

2006-01-13  Katsumi Yamaoka  <yamaoka@jpl.org>

	* gnus.texi (Article Washing): Additions.

2006-01-13  Carsten Dominik  <dominik@science.uva.nl>

	* org.texi (Agenda commands): Document tags command.

2006-01-10  Katsumi Yamaoka  <yamaoka@jpl.org>

	* gnus.texi (RSS): Document nnrss-wash-html-in-text-plain-parts.

2006-01-06  Katsumi Yamaoka  <yamaoka@jpl.org>

	* gnus.texi (RSS): Addition.

2005-12-22  Katsumi Yamaoka  <yamaoka@jpl.org>

	* gnus.texi (Summary Post Commands): Fix function bound to `S O p'.

2005-12-19  Katsumi Yamaoka  <yamaoka@jpl.org>

	* emacs-mime.texi (Display Customization): Add setting example to
	mm-discouraged-alternatives.

2006-01-09  Stefan Monnier  <monnier@iro.umontreal.ca>

	* flymake.texi (Obtaining Flymake): Remove chapter since Emacs's
	version is the canonical version.

2006-01-08  Alex Schroeder  <alex@gnu.org>

	* pgg.texi (Caching passphrase): Rewording.

2006-01-06  Eli Zaretskii  <eliz@gnu.org>

	* flymake.texi (Obtaining Flymake): Update Flymake's CVS
	repository URL.

2006-01-06  Carsten Dominik  <dominik@science.uva.nl>

	* org.texi: Removed the accidentally re-added empty line in the
	direntry.

2006-01-05  Carsten Dominik  <dominik@science.uva.nl>

	* org.texi (Agenda Views): Chapter reorganized.

2005-12-29  Romain Francoise  <romain@orebokech.com>

	* faq.texi (Using Customize): New node.

2005-12-28  Luc Teirlinck  <teirllm@auburn.edu>

	* org.texi: Remove blank line in @direntry.  It is non-standard
	and recursively produces blank lines all over the dir file (when
	using Texinfo 4.8).

2005-12-21  Luc Teirlinck  <teirllm@auburn.edu>

	* widget.texi (atoms): Delete obsolete remark about `file' widget.

2005-12-20  Carsten Dominik  <dominik@science.uva.nl>

	* org.texi (Tags): Boolean logic documented.
	(Agenda Views): Document custom commands.

2005-12-20  David Kastrup  <dak@gnu.org>

	* faq.texi (AUCTeX): Update version and mailing list info.

2005-12-17  Katsumi Yamaoka  <yamaoka@jpl.org>

	* gnus.texi (MIME Commands): Mention addition of
	multipart/alternative to gnus-buttonized-mime-types and add xref
	to mm-discouraged-alternatives.

	* emacs-mime.texi (Display Customization): Mention addition of
	"image/.*" and add xref to gnus-buttonized-mime-types in the
	mm-discouraged-alternatives section.

2005-12-16  Carsten Dominik  <dominik@science.uva.nl>

	* org.texi (Tags): New section.
	(Agenda Views): Chapter reorganized.

2005-12-16  Eli Zaretskii  <eliz@gnu.org>

	* org.texi (Internal Links): Add a missing comma after an @xref.

2005-12-14  Chong Yidong  <cyd@stupidchicken.com>

	* faq.texi (Filling paragraphs with a single space): No need to
	change sentence-end now.

2005-12-13  Romain Francoise  <romain@orebokech.com>

	* faq.texi (Scrolling only one line): Use `scroll-conservatively'.

2005-12-12  Jay Belanger  <belanger@truman.edu>

	* faq.texi (Calc): Update version number.

2005-12-12  Carsten Dominik  <dominik@science.uva.nl>

	* org.texi (Progress Logging): New section.

2005-12-10  Romain Francoise  <romain@orebokech.com>

	Update the Emacs FAQ for the 22.1 release.

	* faq.texi: Set VER to `22.1'.
	(Basic editing): Explain how to use localized versions of the
	Tutorial.  Mention that `C-h r' displays the manual.
	Delete obsolete WWW link to an Emacs 18 tutorial.
	(Getting a printed manual): Point to the new locations of the
	manuals on the GNU Web site.
	(Emacs Lisp documentation): Explain that the Emacs Lisp manual is
	available via Info (it was previously distributed separately).
	(Installing Texinfo documentation): The latest version of Texinfo
	is 4.8, not 4.0.
	(Informational files for Emacs): COPYING is the GNU General Public
	License, not the Emacs General Public License.
	(Informational files for Emacs): Delete obsolete link to the
	GNUinfo pages as they have been removed from the GNU Web site.
	(New in Emacs 22): New node.
	(Setting up a customization file): Say that most packages support
	Customize nowadays.
	(Colors on a TTY): Delete reference to instructions on how to
	enable syntax highlighting, it is now enabled by default.
	(Turning on abbrevs by default): Emacs now reads the abbrevs file
	at startup automatically.
	(Controlling case sensitivity): Mention `M-c' in isearch.
	(Using an already running Emacs process): Emacs now creates the
	socket in `/tmp/emacsUID'.  Fix typos.  Change default location of
	gnuserv.  As emacsclient can now run Lisp code as well, delete a
	sentence praising gnuserv for that.  Simplify description of how
	the client/server operation works.
	(Compiler error messages): Delete obsolete text (compile.el has
	been rewritten).
	(Indenting switch statements): Fix typo.
	(Matching parentheses): Simplify setup instructions, mention the
	menu bar item in the Options menu.
	(Repeating a command as many times as possible): Mention `C-x e'.
	(Going to a line by number): Mention new keymap and bindings
	`M-g M-g', `M-g M-p' and `M-g M-n'.
	(Turning on syntax highlighting): Now on by default.  Simplify.
	(Replacing highlighted text): Use `1', not `t'.
	(Problems with very large files): The maximum size is now 256MB on
	32-bit machines.
	(^M in the shell buffer): Mention `comint-process-echoes'.
	(Emacs for Apple computers): Emacs 22 has native support for Mac
	OS X.
	(Translating names to IP addresses): Delete node.
	(Binding keys to commands): Fix typo.
	(SPC no longer completes file names): New node.
	(MIME with Emacs mail packages): Delete section about the Emacs
	MIME FAQ (it's not reachable anymore).

2005-12-08  Alan Mackenzie  <bug-cc-mode@gnu.org>

	* cc-mode.texi: The manual has been extensively revised: the
	information about using CC Mode has been separated from the larger
	and more difficult chapters about configuration.  It has been
	updated for CC Mode 5.31.

2005-12-05  Katsumi Yamaoka  <yamaoka@jpl.org>

	* pgg.texi (User Commands): Fix description of pgg-verify-region.
	(Selecting an implementation): Fix descriptions.

2005-11-30  Katsumi Yamaoka  <yamaoka@jpl.org>

	* message.texi (Various Message Variables): Addition.

2005-11-29  Katsumi Yamaoka  <yamaoka@jpl.org>

	* message.texi: Fix default values.

2005-11-25  Katsumi Yamaoka  <yamaoka@jpl.org>

	* message.texi (Header Commands): Clarify descriptions of
	message-cross-post-followup-to, message-reduce-to-to-cc, and
	message-insert-wide-reply.
	(Various Commands): Fix kindex for message-kill-to-signature;
	clarify description of message-tab.

2005-11-22  Katsumi Yamaoka  <yamaoka@jpl.org>

	* message.texi (Mailing Lists): Fix description about MFT.

	* gnus.texi (Emacs Lisp): Use ~/.gnus.el instead of ~/.emacs.

2005-11-17  Katsumi Yamaoka  <yamaoka@jpl.org>

	* gnus.texi (Slow Terminal Connection): Replace old description
	with new one.

2005-11-16  Katsumi Yamaoka  <yamaoka@jpl.org>

	* gnus.texi (Oort Gnus): Use ~/.gnus.el instead of ~/.emacs;
	replace X-Draft-Headers with X-Draft-From.

2005-11-14  Katsumi Yamaoka  <yamaoka@jpl.org>

	* gnus.texi (Various Various): Fix the default value of
	nnheader-max-head-length.
	(Gnus Versions): Fix typo.

2005-12-08  Carsten Dominik  <dominik@science.uva.nl>

	* org.texi (Structure editing): Document new functionality of
	M-RET.

2005-12-06  Luc Teirlinck  <teirllm@auburn.edu>

	* org.texi (Internal Links): Fix Texinfo usage.

2005-12-06  Carsten Dominik  <dominik@science.uva.nl>

	* org.texi (TODO basics): Document the global todo list.
	(TODO items): Documents sparse tree for specific TODO
	keywords.

2005-11-30  Carsten Dominik  <dominik@science.uva.nl>

	* org.texi (Plain Lists): Typos fixed.

2005-11-28  Jay Belanger  <belanger@truman.edu>

	* calc.texi: Change references of `M-#' to `C-x *' prefix.

2005-11-24  Carsten Dominik  <dominik@science.uva.nl>

	* org.texi (Structure editing): New item moving commands added.
	(Plain Lists): New section.

2005-11-18  Carsten Dominik  <dominik@science.uva.nl>

	* org.texi (FAQ): Document `org-table-tab-jumps-over-hlines'.
	(Agenda): Document commands `org-cycle-agenda-files' and
	`org-agenda-file-to-front'.
	(Built-in table editor): Document `org-table-sort-lines'.
	(HTML formatting): Export of hand-formatted lists.

2005-11-10  Katsumi Yamaoka  <yamaoka@jpl.org>

	* gnus.texi (XVarious): Fix description of gnus-use-toolbar; add
	new variable gnus-toolbar-thickness.

2005-11-08  Katsumi Yamaoka  <yamaoka@jpl.org>

	* gnus.texi (XVarious): Revert description of gnus-use-toolbar.

2005-11-07  Katsumi Yamaoka  <yamaoka@jpl.org>

	* gnus.texi (X-Face): Fix description.
	(XVarious): Remove gnus-xmas-logo-color-alist and
	gnus-xmas-logo-color-style; fix description of gnus-use-toolbar.

2005-11-01  Katsumi Yamaoka  <yamaoka@jpl.org>

	* gnus.texi (Group Parameters): Mention new variable
	gnus-parameters-case-fold-search.
	(Home Score File): Addition.

2005-11-04  Ulf Jasper  <ulf.jasper@web.de>

	* newsticker.texi: VERSION changed to 1.9.  Updated UPDATED.
	(Overview): List supported feed types.
	(Installation): No installation necessary when using autoload.
	(Configuration): Rename "RSS" to "news".

2005-11-04  Ken Manheimer  <ken.manheimer@gmail.com>

	* pgg.texi (User Commands): Document additional passphrase
	argument for pgg-encrypt-*, pgg-decrypt-*, and pgg-sign-* functions.
	(Backend methods): Likewise for corresponding pgg-scheme-* functions.

2005-11-04  Carsten Dominik  <dominik@science.uva.nl>

	* org.texi: Version number changed to 3.19.

2005-10-29  Sascha Wilde  <wilde@sha-bang.de>

	* pgg.texi (How to use): Update the example to add autoload of
	pgg-encrypt-symmetric-region.
	(User Commands): Document pgg-encrypt-symmetric-region.
	(Backend methods): Document pgg-scheme-encrypt-symmetric-region.

2005-10-27  Jay Belanger  <belanger@truman.edu>

	* calc.texi (Predefined Units): Fix the symbol for a TeX points,
	mention other TeX-related units.

2005-10-23  Lars Hansen  <larsh@soem.dk>

	* dired-x.texi (Miscellaneous Commands):
	Replace dired-do-relative-symlink by dired-do-relsymlink and
	dired-do-relative-symlink-regexp by dired-do-relsymlink-regexp.

2005-10-23  Jay Belanger  <belanger@truman.edu>

	* calc.texi (Predefined Units): Use `alpha' for the fine structure
	constant.

2005-10-23  Michael Albinus  <michael.albinus@gmx.de>

	* faq.texi (Bugs and problems):
	Replace `dired-move-to-filename-regexp' by
	`directory-listing-before-filename-regexp'.

2005-10-22  Eli Zaretskii  <eliz@gnu.org>

	* newsticker.texi (UPDATED): Set value.

2005-10-17  Katsumi Yamaoka  <yamaoka@jpl.org>

	* gnus.texi (Document Groups): Remove duplicate item.

2005-10-21  Carsten Dominik  <dominik@science.uva.nl>

	* org.texi (Summary): Mention iCalendar support.
	(Exporting): Document iCalendar support.

2005-10-18  Romain Francoise  <romain@orebokech.com>

	* viper.texi (Viper Specials): Capitalize GNU.

2005-10-17  Juri Linkov  <juri@jurta.org>

	* info.texi (Getting Started, Search Index, Expert Info):
	Fix wording.
	(Search Text): Replace `echo area' with `mode line'.
	(Search Index): Both `i' and `,' find all index entries.
	Replace example `C-f' with `C-l' (which exists in index of Info
	manual) and delete spaces in its keyboard input sequence.
	Delete unnecessary explanations about literal characters.

2005-10-14  Katsumi Yamaoka  <yamaoka@jpl.org>

	* gnus.texi (Document Server Internals): Addition.

2005-10-13  Katsumi Yamaoka  <yamaoka@jpl.org>

	* gnus.texi (A note on namespaces): Fix RFC reference.

2005-10-12  Katsumi Yamaoka  <yamaoka@jpl.org>

	* gnus.texi (RSS): Fix key description.

2005-10-11  Katsumi Yamaoka  <yamaoka@jpl.org>

	* gnus.texi: Emacs/w3 -> Emacs/W3.
	(Browsing the Web): Fix description.
	(Web Searches): Ditto.
	(Customizing W3): Ditto.

2005-10-07  Katsumi Yamaoka  <yamaoka@jpl.org>

	* gnus.texi (Maildir): Clarify expire-age and expire-group.

2005-10-11  Jay Belanger  <belanger@truman.edu>

	* calc.texi (Integration): Mention using `a i' to compute definite
	integrals.

2005-10-11  Juri Linkov  <juri@jurta.org>

	* info.texi: Rearrange nodes.
	(Top): Update menu.  Change ref `Info for Experts' to
	`Advanced Info Commands'.
	(Getting Started): Fix description of manual's parts.
	(Help-Int): Change xref `Info Search' to `Search Index', and
	`Expert Info' to `Advanced'.
	(Advanced): Move node one level up.
	(Search Text, Search Index): New nodes split out from `Info Search'.
	(Go to node, Choose menu subtopic, Create Info buffer): New nodes
	split out from `Advanced'.
	(Advanced, Emacs Info Variables): De-document editing an Info file
	in Info.
	(Emacs Info Variables): Move node from `Expert Info' to `Advanced'.
	(Creating an Info File): Delete node and move its text to
	`Expert Info'.

2005-10-10  Carsten Dominik  <dominik@science.uva.nl>

	* org.texi (Workflow states): Documented that change in keywords
	becomes active only after restart of Emacs.

2005-10-08  Michael Albinus  <michael.albinus@gmx.de>

	Sync with Tramp 2.0.51.

2005-10-08  Nick Roberts  <nickrob@snap.net.nz>

	* speedbar.texi (Introduction): Describe new location of speedbar
	on menubar.
	(Basic Key Bindings): Remove descriptions of bindings that have
	been removed.

2005-10-05  Nick Roberts  <nickrob@snap.net.nz>

	* speedbar.texi (GDB): Describe use of watch expressions.

2005-09-28  Simon Josefsson  <jas@extundo.com>

	* message.texi (IDNA): Fix.

2005-09-28  Katsumi Yamaoka  <yamaoka@jpl.org>

	* gnus.texi (NNTP): Remove nntp-buggy-select, nntp-read-timeout,
	nntp-server-hook, and nntp-warn-about-losing-connection; fix
	description of nntp-open-connection-function.
	(Common Variables): Fix descriptions.

2005-09-26  Katsumi Yamaoka  <yamaoka@jpl.org>

	* gnus.texi (Server Buffer Format): Document the %a format spec.

2005-09-22  Katsumi Yamaoka  <yamaoka@jpl.org>

	* gnus.texi (Mail): Fix gnus-confirm-mail-reply-to-news entry.

2005-09-23  Carsten Dominik  <dominik@science.uva.nl>

	* org.texi Version 3.16.

2005-09-19  Miles Bader  <miles@gnu.org>

	* newsticker.texi: Get rid of CVS keywords.

2005-09-15  Katsumi Yamaoka  <yamaoka@jpl.org>

	* gnus.texi (Finding the Parent): Fix description of how Gnus
	finds article.

2005-09-14  Jari Aalto  <jari.aalto@cante.net>

	* gnus.texi (Advanced Scoring Examples): New examples to teach how
	to drop off non-answered articles.

2005-09-19  Juanma Barranquero  <lekktu@gmail.com>

	* makefile.w32-in (newsticker.dvi): Use parentheses instead of curly
	braces (which are unsupported by NMAKE) for macro `srcdir'.

2005-09-17  Eli Zaretskii  <eliz@gnu.org>

	* makefile.w32-in (INFO_TARGETS, DVI_TARGETS): Add newsticker targets.
	(../info/newsticker, newsticker.dvi): New targets.

2005-09-17  Ulf Jasper  <ulf.jasper@web.de>

	* newsticker.texi: Replace @command with @code.  Replace @example
	with @lisp.
	(Top): Add explanations to menu items.
	(GNU Free Documentation License): Remove.

2005-09-16  Romain Francoise  <romain@orebokech.com>

	Update all files to specify GFDL version 1.2.

	* doclicense.texi (GNU Free Documentation License): Update to
	version 1.2.

2005-09-15  Richard M. Stallman  <rms@gnu.org>

	* newsticker.texi: Fix @setfilename.

	* Makefile.in (INFO_TARGETS, DVI_TARGETS): Add newsticker targets.
	(../info/newsticker, newsticker.dvi): New targets.

2005-08-30  Carsten Dominik  <dominik@science.uva.nl>

	* org.texi: Version 3.15.

2005-08-29  Luc Teirlinck  <teirllm@auburn.edu>

	* ses.texi: Combine all three indices into one.
	Correct a few typos.

2005-08-19  Katsumi Yamaoka  <yamaoka@jpl.org>

	* emacs-mime.texi (time-date): Fix description of safe-date-to-time.

2005-08-18  Katsumi Yamaoka  <yamaoka@jpl.org>

	* emacs-mime.texi (Handles): Remove duplicate item.
	(Encoding Customization): Fix the default value for
	mm-coding-system-priorities.
	(Charset Translation): Emacs doesn't use mm-mime-mule-charset-alist.
	(Basic Functions): Fix reference.

2005-08-09  Katsumi Yamaoka  <yamaoka@jpl.org>

	* gnus.texi (Charsets): Fj hierarchy uses iso-2022-jp.

2005-08-18  Richard M. Stallman  <rms@gnu.org>

	* faq.texi (Obtaining the FAQ): Delete refs to Lerner's email
	and web site.

	* faq.texi (Swapping keys): Xref for normal-erase-is-backspace-mode,
	not keyboard-translate.

2005-08-11  Richard M. Stallman  <rms@gnu.org>

	* faq.texi (Using regular expressions): Fix xref.

2005-08-09  Juri Linkov  <juri@jurta.org>

	* info.texi (Help-P): Replace `Prev' with `Previous'.
	(Help-M, Help-Xref): Add S-TAB.
	(Help-FOO): Update `u' command.
	(Help-Xref): Move info about Mouse-2 from `Help-Int'.
	Update info about visibility of xref parts.
	(Help-Int): Fix `m' command.  Rename `Info-last' to
	`Info-history-back'.  Add `Info-history-forward'.
	(Advanced): Fix `g*' and `M-n' commands.
	(Info Search): Add `index-apropos' in stand-alone browser.
	Add isearch commands.
	(Emacs Info Variables): Remove `Info-fontify'.
	Add `Info-mode-hook'.  Update face names.
	Add `Info-fontify-maximum-menu-size',
	`Info-fontify-visited-nodes', `Info-isearch-search'.

2005-08-07  Michael Albinus  <michael.albinus@gmx.de>

	Sync with Tramp 2.0.50.

	* tramp.texi: Use @option{} consequently for method names.
	(Inline methods, External transfer methods): Remove references to
	Cygwin.
	(Issues with Cygwin ssh): Explain trouble with Cygwin's ssh
	implementation.

2005-07-27  Reiner Steib  <Reiner.Steib@gmx.de>

	* gnus.texi (Startup Files): Fix name of gnus-site-init-file.
	Mention that gnus-init-file is not read when Emacs is invoked with
	--no-init-file or -q.

2005-07-19  Carsten Dominik  <dominik@science.uva.nl>

	* org.texi: Version 3.14.

2005-07-04  Carsten Dominik  <dominik@science.uva.nl>

	* org.texi: Version 3.13.

2005-07-18  Juri Linkov  <juri@jurta.org>

	* calc.texi (Time Zones, Logical Operations):
	* cl.texi (Overview):
	* org.texi (TODO types):
	* sc.texi (Emacs 18 MUAs):
	* speedbar.texi (Top):
	* url.texi (History):
	Delete duplicate duplicate words.

2005-07-16  Johan Bockgård  <bojohan@users.sourceforge.net>  (tiny change)

	* cl.texi (Type Predicates): Document `atom' type.

2005-07-04  Lute Kamstra  <lute@gnu.org>

	Update FSF's address in GPL notices.

	* calc.texi (Copying):
	* doclicense.texi (GNU Free Documentation License):
	* faq.texi (Contacting the FSF):
	* mh-e.texi (Copying): Update FSF's address.

2005-07-03  Richard M. Stallman  <rms@gnu.org>

	* flymake.texi (Example -- Configuring a tool called directly):
	Update name of flymake-build-relative-filename.

2005-06-29  Katsumi Yamaoka  <yamaoka@jpl.org>

	* gnus.texi (NoCeM): gnus-nocem-verifyer defaults to pgg-verify.

2005-06-29  Carsten Dominik  <dominik@science.uva.nl>

	* org.texi: Version 3.12.

2005-06-24  Eli Zaretskii  <eliz@gnu.org>

	* makefile.w32-in (MAKEINFO): Use --force.
	(INFO_TARGETS, DVI_TARGETS): Make identical to the lists in
	Makefile.in.
	(gnus.dvi): Use "..." to quote Sed args, so that it works with
	more shells.

2005-06-23  Richard M. Stallman  <rms@gnu.org>

	* speedbar.texi (Creating a display): Texinfo usage fixes.

	* tramp.texi (Customizing Completion, Auto-save and Backup):
	Texinfo usage fixes.

2005-06-23  Juanma Barranquero  <lekktu@gmail.com>

	* dired-x.texi (Miscellaneous Commands):
	* ediff.texi (Miscellaneous):
	* gnus.texi (MIME Commands, Fancy Mail Splitting, Agent Visuals)
	(Agent Variables):
	* info.texi (Help-Xref):
	* message.texi (Message Headers):
	* org.texi (Remember):
	* reftex.texi (Options (Defining Label Environments)):
	(Options (Index Support)):
	(Options (Viewing Cross-References)):
	(Options (Misc)):
	(Changes):
	* speedbar.texi (Creating a display):
	* tramp.texi (Customizing Completion, Auto-save and Backup):
	Texinfo usage fix.

2005-06-13  Carsten Dominik  <dominik@science.uva.nl>

	* org.texi: Version 3.11.

2005-06-12  Jay Belanger  <belanger@truman.edu>

	* calc.texi (Getting Started): Remove extra menu item.

2005-05-31  Jay Belanger  <belanger@truman.edu>

	* calc.texi (Notations Used in This Manual): Use @kbd for key
	sequence.
	(Demonstration of Calc): Mention another way of starting Calc.
	(Starting Calc): Mention long name of M-#.
	(Embedded Mode Overview): Remove unnecessary instruction.
	(Other M-# commands): Rephrase `M-# 0' explanation.
	(Basic Embedded Mode): Rewrite discussion of prefix arguments to
	reflect current behavior.

2005-05-30  Jay Belanger  <belanger@truman.edu>

	* calc.texi (Hooks): Change description of calc-window-hook and
	calc-trail-window-hook to match usage.
	(Computational Functions): Add more constant-generating functions.
	(Customizable Variables): Use defvar.

2005-05-28  Jay Belanger  <belanger@truman.edu>

	* calc.texi (Assignments in Embedded Mode): Fix variable name.
	(Basic Embedded Mode): Explain behavior of arguments to
	calc-embedded-mode.

2005-05-27  Jay Belanger  <belanger@truman.edu>

	* calc.texi (Queries in Keyboard Macros): Rewrite to reflect
	current behavior.

2005-05-25  Jay Belanger  <belanger@truman.edu>

	* calc.texi: Change Calc version number throughout.
	(Keypad Mode): Change location in info output.
	(Keypad mode overview): Move picture of keypad.

2005-05-21  Jay Belanger  <belanger@truman.edu>

	* calc.texi (Storing variables): Mention that only most variables
	are void to begin with.

2005-05-21  Kevin Ryde  <user42@zip.com.au>

	* widget.texi (Basic Types): Update cross ref from "Enabling
	Mouse-1 to Follow Links" to "Links and Mouse-1" per recent
	lispref/text.texi change.

2005-05-20  Carsten Dominik  <dominik@science.uva.nl>

	* org.texi: Version 3.09.

2005-05-18  Carsten Dominik  <dominik@science.uva.nl>

	* reftex.texi: Version 4.28.

2005-05-16  Jay Belanger  <belanger@truman.edu>

	* calc.texi (Storing Variables): Mention `calc-copy-special-constant'.

2005-05-14  Jay Belanger  <belanger@truman.edu>

	* calc.texi (Default Simplifications): Insert missing ! (logical
	not operator).

2005-05-14  Michael Albinus  <michael.albinus@gmx.de>

	Sync with Tramp 2.0.49.

2005-05-10  Jay Belanger  <belanger@truman.edu>

	* calc.texi (Default Simplifications): Mention that 0^0 simplifies
	to 1.

2005-04-29  Carsten Dominik  <dominik@science.uva.nl>

	* org.texi: Version 3.08, structure reorganized.

2005-04-24  Richard M. Stallman  <rms@gnu.org>

	* faq.texi: Delete info about lazy-lock.el and fast-lock.el.

2005-04-15  Carsten Dominik  <dominik@science.uva.nl>

	* org.texi: Update to version 3.06.

2005-04-13  Lute Kamstra  <lute@gnu.org>

	* cc-mode.texi: Prevent creating an unnecessary empty cc-mode.ss file.

2005-04-10  Thien-Thi Nguyen  <ttn@gnu.org>

	* cl.texi (Porting Common Lisp): Fix typo.

2005-04-06  Katsumi Yamaoka  <yamaoka@jpl.org>

	* gnus.texi (RSS): Addition.

2005-04-04  Jay Belanger  <belanger@truman.edu>

	* calc.texi: Change Calc version number.
	(Customizable variables): Fix description of calc-language-alist.
	(Copying): Put in version 2 of GPL.

2005-04-01  Jay Belanger  <belanger@truman.edu>

	* calc.texi (Troubleshooting Commands): Remove comment about
	installation.
	(Installation): Remove section.
	(Customizable Variables): New section.
	(Basic Embedded Mode, Customizing Embedded Mode, Graphics)
	(Graphical Devices): Add references to Customizable Variables.

2005-03-25  Katsumi Yamaoka  <yamaoka@jpl.org>

	* emacs-mime.texi (Display Customization): Markup fixes.
	(rfc2047): Update.

2005-03-23  Reiner Steib  <Reiner.Steib@gmx.de>

	* gnus-faq.texi: Replaced with auto-generated version.

2005-03-26  Stephan Stahl  <stahl@eos.franken.de>  (tiny change)

	* dired-x.texi (Multiple Dired Directories): default-directory was
	renamed to dired-default-directory.

2005-03-26  Jay Belanger  <belanger@truman.edu>

	* calc.texi (Simplifying Formulas, Rewrite Rules):
	Change description of top and bottom of fraction.
	(Modulo Forms): Move description of how to create modulo forms to
	earlier in the section.
	(Fraction Mode): Suggest using : to get a fraction by dividing.
	(Basic Arithmetic): Adjust placement of command name.
	(Truncating the Stack): Emphasize that "hidden" entries are still
	visible.
	(Installation): Move discussion of printing manual to "About This
	Manual".
	(About This Manual): Mention how to print the manual.
	(Reporting Bugs): Remove first person.
	(Building Vectors): Add algebraic version of append.
	(Manipulating Vectors): Fix algebraic version of calc-reverse-vector.
	(Grouping Digits): Fix typo.

2005-03-25  Werner Lemberg  <wl@gnu.org>

	* calc.texi, cl.texi, gnus.texi, idlwave.texi, reftex.texi:
	Replace `legal' with `valid'.

2005-03-25  Werner Lemberg  <wl@gnu.org>

	* calc.texi, reftex.texi: Replace `illegal' with `invalid'.

2005-03-24  Jay Belanger  <belanger@truman.edu>

	* calc.texi (General Mode Commands)
	(Mode Settings in Embedded Mode): Add some explanation of
	recording mode settings.

2005-03-24  Richard M. Stallman  <rms@gnu.org>

	* calc.texi: Remove praise of non-free software.

	* idlwave.texi: Don't say where to get IDL or its non-free manual.
	(Installation): Node deleted.

2005-03-23  Richard M. Stallman  <rms@gnu.org>

	* url.texi (HTTP language/coding): Improve last change.

2005-03-22  Jay Belanger  <belanger@truman.edu>

	* calc.texi (Embedded Mode): Add new information on changing
	modes.

2005-03-20  Michael Albinus  <michael.albinus@gmx.de>

	Sync with Tramp 2.0.48.

	* trampver.texi.in: Replace "Emacs" by "GNU Emacs".

	* tramp.texi: Replace "Emacs" by "GNU Emacs".  Replace "Linux" by
	"GNU/Linux".  Change all addresses to .gnu.org.
	(Default Method): Offer shortened syntax for "su" and "sudo"
	methods.

2005-03-07  Richard M. Stallman  <rms@gnu.org>

	* url.texi: Fix usage of "e.g.".
	(HTTP language/coding): Explain the rules for these strings.

2005-03-06  Richard M. Stallman  <rms@gnu.org>

	* woman.texi (Introduction): Minor cleanups.

	* url.texi (HTTP language/coding): Get rid of "Emacs 21".

	* pcl-cvs.texi (About PCL-CVS): Get rid of "Emacs 21".
	(Installation): Node deleted.

	* mh-e.texi (Preface): Get rid of "Emacs 21".

	* eshell.texi (Installation): Delete node (for Emacs 20).

2005-03-05  Thien-Thi Nguyen  <ttn@gnu.org>

	* flymake.texi: Refill and tweak style in @lisp blocks.

2005-03-03  Reiner Steib  <Reiner.Steib@gmx.de>

	* gnus.texi (Slow/Expensive Connection): Don't abbreviate "very".

2005-03-01  Jay Belanger  <belanger@truman.edu>

	* calc.texi (Trigonometric and Hyperbolic Functions):
	Mention additional functions.
	(Algebraic Simplifications): Mention additional simplifications.

2005-02-18  Jonathan Yavner  <jyavner@member.fsf.org>

	* ses.texi: Add concept/function/variable indices (this work was
	donated by Brad Collins <brad@chenla.org>, copyright-assignment
	papers on file at FSF).

2005-02-10  Jay Belanger  <belanger@truman.edu>

	* calc.texi: Change @LaTeX to La@TeX throughout.
	Redefine @expr as @math for TeX output.
	Redefine @texline as a no-op for TeX output.
	Define @tfn, replace @t by @tfn throughout.

2005-02-09  Jay Belanger  <belanger@truman.edu>

	* calc.texi: Add macro for LaTeX for info output.

2005-02-08  Kim F. Storm  <storm@cua.dk>

	* texinfo.tex (LaTex): Add def.

2005-02-06  Jay Belanger  <belanger@truman.edu>

	* calc.texi (TeX Language Mode): Add mention of LaTeX mode, and
	change name to "TeX and LaTeX Language Modes."  Mention LaTeX mode
	throughout manual.

2005-01-28  Lars Magne Ingebrigtsen  <larsi@gnus.org>

	* gnus.texi: Some edits based on comments from David Abrahams.

2005-01-24  Katsumi Yamaoka  <yamaoka@jpl.org>

	* gnus.texi (RSS): Fix the keystroke.

2005-01-24  David Kastrup  <dak@gnu.org>

	* faq.texi: Update AUCTeX version info.

2005-01-16  Xavier Maillard  <zedek@gnu-rox.org>  (tiny change)

	* gnus-faq.texi ([4.1]): Typo.

2005-01-19  Jay Belanger  <belanger@truman.edu>

	* calc.texi (Keep Arguments): Mention that keeping arguments
	doesn't work with keyboard macros.

2005-01-16  Richard M. Stallman  <rms@gnu.org>

	* autotype.texi (Autoinserting): Fix small error.

2005-01-16  Michael Albinus  <michael.albinus@gmx.de>

	Sync with Tramp 2.0.47.

	* tramp.texi (Compilation): New section, describing compilation of
	remote files.

2005-01-11  Kim F. Storm  <storm@cua.dk>

	* widget.texi (Basic Types): Add :follow-link keyword.

2005-01-09  Jay Belanger  <belanger@truman.edu>

	* calc.texi (Basic Commands): Describe new behavior of calc-reset.

2005-01-08  Jay Belanger  <belanger@truman.edu>

	* calc.texi: Change throughout to reflect new default value of
	calc-settings-file.

2005-01-06  Katsumi Yamaoka  <yamaoka@jpl.org>

	* message.texi (Reply): `message-reply-to-function' should return
	a list.  Suggested by ARISAWA Akihiro <ari@mbf.ocn.co.jp>.

2005-01-06  Hiroshi Fujishima  <pooh@nature.tsukuba.ac.jp>  (tiny change)

	* faq.texi (Changing load-path): Fix typo.

2005-01-05  Jay Belanger  <belanger@truman.edu>

	* calc.texi (Programming Tutorial): Replace kbd command by
	appropriate characters for a keyboard macro.

2005-01-04  Jay Belanger  <belanger@truman.edu>

	* calc.texi (Basic Tutorial, Programming Tutorial): Remove caveats
	for Lucid Emacs.
	(Programming Tutorial): Mention that the user needs to be in the
	right mode to compute some functions.

2005-01-04  Jay Belanger  <belanger@truman.edu>

	* calc.texi (Rewrite rules): Remove an exercise (on 0^0) which is
	no longer applicable.

2005-01-01  Jay Belanger  <belanger@truman.edu>

	* calc.texi (Programming Tutorial): Change description of how to
	edit keyboard macros to match current behavior.

2004-12-31  Jay Belanger  <belanger@truman.edu>

	* calc.texi: Mention C-cC-c as the way to finish editing throughout.

2004-12-20  Jay Belanger  <belanger@truman.edu>

	* calc.texi (Types Tutorial): Emphasize that you can't divide by
	zero.

2004-12-17  Luc Teirlinck  <teirllm@auburn.edu>

	* cc-mode.texi (Text Filling and Line Breaking): Put period after
	@xref.
	(Font Locking): Avoid @strong{Note:}.

2004-12-17  Michael Albinus  <michael.albinus@gmx.de>

	Sync with Tramp 2.0.46.

	* tramp.texi (bottom): Add arch-tag.  It was lost, somehow.

2004-12-16  Luc Teirlinck  <teirllm@auburn.edu>

	* url.texi: Correct typos.
	(Retrieving URLs): @var{nil}->@code{nil}.
	(HTTP language/coding, mailto): Replace "GNU Emacs Manual" with
	the standard "The GNU Emacs Manual" in fifth argument of @xref's.
	(Dealing with HTTP documents): @inforef->@xref.

2004-12-15  Jay Belanger  <belanger@truman.edu>

	* calc.texi: Consistently capitalized all mode names.
	(Answers to Exercises): Mention that an answer can be a fraction
	when in Fraction mode.

2004-12-13  Jay Belanger  <belanger@truman.edu>

	* calc.texi: Fix some TeX definitions.

2004-12-09  Luc Teirlinck  <teirllm@auburn.edu>

	* reftex.texi (Imprint): Remove erroneous @value's.

2004-12-08  Luc Teirlinck  <teirllm@auburn.edu>

	* makefile.w32-in (INFO_TARGETS, DVI_TARGETS, $(infodir)/org)
	(org.dvi, $(infodir)/url, url.dvi, clean): Add org and url manuals.

2004-12-08  Jay Belanger  <belanger@truman.edu>

	* calc.texi (Starting Calc): Remove comment about installation.
	(Keypad Mode Overview): Remove comment about Emacs 19 support.

2004-12-08  Luc Teirlinck  <teirllm@auburn.edu>

	* url.texi: Update @setfilename.
	(Getting Started): No need to worry about Gnus versions.
	(Dealing with HTTP documents): Use @inforef.

	* org.texi: Fix @direntry file name.

2004-12-07  Stefan Monnier  <monnier@iro.umontreal.ca>

	* url.texi: New file.

	* Makefile.in (INFO_TARGETS, DVI_TARGETS, ../info/url, url.dvi): Add it.

2004-12-06  Jay Belanger  <belanger@truman.edu>

	* calc.texi (Using Calc): Remove paragraph about installation.

2004-12-06  Jay Belanger  <belanger@truman.edu>

	* calc.texi: Use more Texinfo macros and less TeX defs.
	Remove @refill's.

2004-12-06  Richard M. Stallman  <rms@gnu.org>

	* org.texi: New file.

2004-12-05  Richard M. Stallman  <rms@gnu.org>

	* Makefile.in (org.dvi, ../info/org): New targets.
	(INFO_TARGETS): Add ../info/org.
	(DVI_TARGETS): Add org.dvi.
	(maintainer-clean): Remove the info files in the info dir.

2004-11-26  Eli Zaretskii  <eliz@gnu.org>

	* idlwave.texi: Fix the setfilename directive to put the produced
	file in ../info.
	(Continued Statement Indentation): Resurrect Jan D.'s change from
	2004-11-03 that was lost when a newer version of idlwave.texi was
	imported.

2004-12-08  Reiner Steib  <Reiner.Steib@gmx.de>

	* gnus-faq.texi ([5.1]): Add missing bracket.

	* gnus.texi (Filtering Spam Using The Spam ELisp Package):
	Index `spam-initialize'.

2004-11-22  Reiner Steib  <Reiner.Steib@gmx.de>

	* message.texi (Various Message Variables): Mention that all mail
	file variables are derived from `message-directory'.

	* gnus.texi (Splitting Mail): Clarify bogus group.

2004-11-02  Katsumi Yamaoka  <yamaoka@jpl.org>

	* emacs-mime.texi (Encoding Customization):
	Fix mm-coding-system-priorities entry.

2004-11-03  Jan Djärv  <jan.h.d@swipnet.se>

	* idlwave.texi (Continued Statement Indentation):
	* reftex.texi (Options (Index Support)):
	(Displaying and Editing the Index, Table of Contents):
	* speedbar.texi (Creating a display, Major Display Modes):
	Replace non-nil with non-@code{nil}.

2004-10-21  Jay Belanger  <belanger@truman.edu>

	* calc.texi (Algebraic-Style Calculations): Remove a comment.

2004-10-18  Luc Teirlinck  <teirllm@auburn.edu>

	* calc.texi (Reporting Bugs): Double up `@'.

2004-10-18  Jay Belanger  <belanger@truman.edu>

	* calc.texi (Reporting Bugs): Change the address that bugs
	should be sent to.

2004-10-15  Reiner Steib  <Reiner.Steib@gmx.de>

	* gnus.texi (New Features): Add 5.11.

	* message.texi (Resending): Remove wrong default value.

	* gnus.texi (Mail Source Specifiers): Describe possible problems
	of `pop3-leave-mail-on-server'.  Add `pop3-movemail' and
	`pop3-leave-mail-on-server' to the index.

2004-10-15  Katsumi Yamaoka  <yamaoka@jpl.org>

	* message.texi (Canceling News): Add how to set a password.

2004-10-12  Jay Belanger  <belanger@truman.edu>

	* calc.texi (Help Commands): Change the descriptions of
	calc-describe-function and calc-describe-variable to match their
	current behavior.

2004-10-12  Reiner Steib  <Reiner.Steib@gmx.de>

	* gnus-faq.texi ([5.9]): Improve code for reply-in-news.

2004-10-12  Michael Albinus  <michael.albinus@gmx.de>

	Sync with Tramp 2.0.45.

	* tramp.texi (Frequently Asked Questions): Comment paragraph about
	plink link.  The URL is outdated.  Originator contacted for
	clarification.

2004-10-10  Juri Linkov  <juri@jurta.org>

	* gnus.texi (Top, Marking Articles): Join two menus in one node
	because a node can have only one menu.

2004-10-09  Juri Linkov  <juri@jurta.org>

	* gnus.texi (Fancy Mail Splitting): Remove backslash in the
	example of nnmail-split-fancy.

2004-10-06  Karl Berry  <karl@gnu.org>

	* info.texi (@kbd{1}--@kbd{9}): No space around --, for
	consistency with other uses of dashes.

2004-10-05  Karl Berry  <karl@gnu.org>

	* info.texi: Consistently use --- throughout, periods at end of
	menu descriptions, and a couple typos.

2004-09-26  Jesper Harder  <harder@ifa.au.dk>

	* sieve.texi (Manage Sieve API): nil -> @code{nil}.
	* pgg.texi (User Commands, Backend methods): Do.
	* gnus.texi: Markup fixes.
	(Setting Process Marks): Fix `M P a' entry.
	* emacs-mime.texi: Fixes.

2004-09-23  Reiner Steib  <Reiner.Steib@gmx.de>

	* gnus-faq.texi ([5.12]): Fix code example for FQDN in Message-Ids
	again.
	Use 5.10 instead of 5.10.0.

2004-09-20  Lars Magne Ingebrigtsen  <larsi@gnus.org>

	* gnus.texi (Summary Mail Commands): S D e.

2004-09-20  Raymond Scholz  <ray-2004@zonix.de>  (tiny change)

	* gnus.texi (Misc Article): Refer to `Summary Buffer Mode Line' in
	the gnus-article-mode-line-format section.

2004-09-20  Helmut Waitzmann  <Helmut.Waitzmann@web.de>  (tiny change)

	* gnus.texi (Various Summary Stuff): Fix the documentation for
	gnus-newsgroup-variables.

2004-09-20  Reiner Steib  <Reiner.Steib@gmx.de>

	* gnus.texi (MIME Commands):
	Add gnus-mime-display-multipart-as-mixed,
	gnus-mime-display-multipart-alternative-as-mixed,
	gnus-mime-display-multipart-related-as-mixed.
	(Mail Source Customization): Clarify `mail-source-directory'.
	(Splitting Mail): Mention gnus-group-find-new-groups.
	(SpamOracle): Fix typo.

	* gnus-faq.texi: Untabify.
	([6.3]): nnir.el is in contrib directory.

	* message.texi (News Headers): Clarify how a unique ID is created.

	* gnus.texi (Batching Agents): Fix typo in example.
	Reported by Hiroshi Fujishima <pooh@nature.tsukuba.ac.jp>.

2004-09-20  Andre Srinivasan  <andre@e2open.com>  (tiny change)

	* gnus.texi (Group Parameters): Add more on hooks.

2004-09-20  Florian Weimer  <fw@deneb.enyo.de>

	* gnus.texi (Charsets): Point to relevant section in emacs-mime.

2004-09-22  Jay Belanger  <belanger@truman.edu>

	* calc.texi (Vectors as Lists): Add a warning that the tutorial
	might be hidden during part of the session.

2004-09-20  Jay Belanger  <belanger@truman.edu>

	* calc.texi (Notations Used in This Manual): Put in an earlier
	mention that DEL could be called Backspace.

2004-09-10  Simon Josefsson  <jas@extundo.com>

	* gnus.texi (IMAP): Add example.  Suggested and partially written
	by Steinar Bang <sb@dod.no>.

2004-09-10  Teodor Zlatanov  <tzz@lifelogs.com>

	* gnus.texi (IMAP): Add comments about imaps synonym to imap in
	netrc syntax.

2004-09-10  Teodor Zlatanov  <tzz@lifelogs.com>

	* gnus.texi (Spam ELisp Package Sequence of Events):
	Some clarifications.
	(Spam ELisp Package Global Variables): More clarifications.

2004-09-10  Teodor Zlatanov  <tzz@lifelogs.com>

	* gnus.texi (Spam ELisp Package Filtering of Incoming Mail):
	Mention spam-split does not modify incoming mail.

2004-09-10  Teodor Zlatanov  <tzz@lifelogs.com>

	* gnus.texi (Spam ELisp Package Sequence of Events): Fix typo.

2004-09-10  Eli Zaretskii  <eliz@gnu.org>

	* Makefile.in (../info/gnus, gnus.dvi): Depend on gnus-faq.texi.

2004-09-09  Reiner Steib  <Reiner.Steib@gmx.de>

	* makefile.w32-in (sieve, pgg): Use $(infodir).

2004-09-08  Dhruva Krishnamurthy  <dhruva.krishnamurthy@gmail.com>  (tiny change)

	* makefile.w32-in: Fix PGG and Sieve entries.

2004-08-28  Eli Zaretskii  <eliz@gnu.org>

	* faq.texi (Emacs for MS-DOS): Update URLs for the MS-DOS port of
	Emacs and related programs.

2004-08-27  Richard M. Stallman  <rms@gnu.org>

	* faq.texi: Fix texinfo usage, esp. doublequotes.
	(Difference between Emacs and XEmacs): Some clarification.

	* faq.texi (Difference between Emacs and XEmacs):
	Explain not to contrast XEmacs with GNU Emacs.

2004-08-26  Richard M. Stallman  <rms@gnu.org>

	* faq.texi (Difference between Emacs and XEmacs): Rewrite.

2004-08-22  David Kastrup  <dak@gnu.org>

	* reftex.texi (AUCTeX): Update links, section name.

	* faq.texi (Calc): Update availability (included in 22.1).
	(AUCTeX): Update availability, information, versions, description.

2004-08-14  Eli Zaretskii  <eliz@gnu.org>

	* Makefile.in (../info/tramp, tramp.dvi): Depend on trampver.texi.

2004-08-11  Martin Stjernholm  <bug-cc-mode@gnu.org>

	* cc-mode.texi: Various updates for CC Mode 5.30.9.

2004-08-10  Michael Albinus  <michael.albinus@gmx.de>

	Sync with Tramp 2.0.44.

2004-08-05  Lars Hansen  <larsh@math.ku.dk>

	* widget.texi (User Interface): Update how to separate the
	editable field of an editable-field widget from other widgets.
	(Programming Example): Add text after field.

2004-08-31  Katsumi Yamaoka  <yamaoka@jpl.org>

	* emacs-mime.texi (Encoding Customization): Add a note to the
	mm-content-transfer-encoding-defaults entry.
	(rfc2047): Update.

	* gnus.texi (Article Highlighting):
	Add gnus-cite-ignore-quoted-from.
	(POP before SMTP): New node.
	(Posting Styles): Addition.
	(Splitting Mail): Add nnmail-split-lowercase-expanded.
	(Fancy Mail Splitting): Ditto.
	(X-Face): Add gnus-x-face.

2004-08-30  Reiner Steib  <Reiner.Steib@gmx.de>

	* emacs-mime.texi, gnus-faq.texi, gnus.texi, message.texi,
	* pgg.texi, sieve.texi: Use @copying and @insertcopying.

2004-08-22  Reiner Steib  <Reiner.Steib@gmx.de>

	* gnus.texi (Mail Source Specifiers):
	Describe `pop3-leave-mail-on-server'.

2004-08-02  Reiner Steib  <Reiner.Steib@gmx.de>

	* Makefile.in, makefile.w32-in: Added PGG and Sieve files.

	* pgg.texi, sieve.texi: Import from the v5_10 branch of the Gnus
	repository.  Change setfilename.

	* emacs-mime.texi, gnus-faq.texi, gnus.texi, message.texi: Ditto.

2004-07-02  Juri Linkov  <juri@jurta.org>

	* pcl-cvs.texi (Viewing differences): Add `d r'.

2004-06-29  Jesper Harder  <harder@ifa.au.dk>

	* ses.texi, viper.texi, flymake.texi, faq.texi:
	* eshell.texi, ediff.texi: Markup fixes.

2004-06-21  Karl Berry  <karl@gnu.org>

	* info.texi (Top): Mention that only Emacs has mouse support.
	(Getting Started): Mention this in a few other places.

2004-06-13  Luc Teirlinck  <teirllm@auburn.edu>

	* autotype.texi (Copyrights, Timestamps):
	Recommend `before-save-hook' instead of `write-file-functions'.

2004-06-13  Lars Hansen  <larsh@math.ku.dk>

	* dired-x.texi (dired-mark-omitted): Update keybinding.

2004-06-10  Kim F. Storm  <storm@cua.dk>

	* pcl-cvs.texi (Viewing differences): Add 'd y'.

2004-06-05  Lars Hansen  <larsh@math.ku.dk>

	* dired-x.texi (variable dired-omit-mode): Rename from
	dired-omit-files-p.
	(function dired-omit-mode): Rename from dired-omit-toggle.
	Call dired-omit-mode rather than set dired-omit-files-p.
	(dired-mark-omitted): Describe command.

2004-05-29  Michael Albinus  <michael.albinus@gmx.de>

	Version 2.0.41 of Tramp released.

2004-05-29  Juanma Barranquero  <lektu@terra.es>

	* makefile.w32-in (../info/flymake, flymake.dvi): New targets.
	(INFO_TARGETS, DVI_TARGETS): Add Flymake.

2004-05-29  Richard M. Stallman  <rms@gnu.org>

	* cl.texi (Top): Call this chapter `Introduction'.
	(Overview): In TeX, no section heading here.

	* cc-mode.texi: Put commas after i.e. and e.g.  Minor cleanups.

2004-05-29  Eli Zaretskii  <eliz@gnu.org>

	* Makefile.in (../info/flymake, flymake.dvi): New targets.
	(INFO_TARGETS, DVI_TARGETS): Add Flymake.

2004-05-29  Pavel Kobiakov  <pk_at_work@yahoo.com>

	* flymake.texi: New file.

2004-05-28  Simon Josefsson  <jas@extundo.com>

	* smtpmail.texi (Authentication): Improve STARTTLS discussion.

2004-05-07  Kai Großjohann  <kai@emptydomain.de>

	Version 2.0.40 of Tramp released.

2004-04-25  Michael Albinus  <Michael.Albinus@alcatel.de>

	Complete rework, based on review by Karl Berry <karl@gnu.org>.

	* tramp.texi (Auto-save and Backup): Explain exploitation of new
	variables `tramp-backup-directory-alist' and
	`tramp-bkup-backup-directory-info'.
	(Overview, Connection types)
	(External transfer methods, Default Method)
	(Windows setup hints): Remove restriction of password entering
	with external methods.
	(Auto-save and Backup): Make file name example
	(X)Emacs neutral.  In case of XEmacs, `bkup-backup-directory-info'
	and `auto-save-directory' must be used.
	(Frequently Asked Questions): Use "MS Windows NT/2000/XP" (not
	only "NT").  Remove doubled entry "What kinds of systems does
	@tramp{} work on".
	(tramp): Macro removed.
	(Obtaining Tramp): Flag removed from title.
	(all): "tramp-" and "-" removed from flag names.  Flags `tramp'
	and `trampver' used properly.  Flag `tramp-inst' replaced by
	`installchapter'.  Installation related text adapted.

2004-04-28  Masatake YAMATO  <jet@gyve.org>

	* widget.texi (Programming Example): Remove overlays.

2004-04-27  Jesper Harder  <harder@ifa.au.dk>

	* faq.texi, viper.texi, dired-x.texi, autotype.texi: lisp -> Lisp.

2004-04-23  Juanma Barranquero  <lektu@terra.es>

	* makefile.w32-in: Add "-*- makefile -*-" mode tag.

2004-04-05  Jesper Harder  <harder@ifa.au.dk>

	* info.texi (Info Search): Add info-apropos.

2004-03-22  Juri Linkov  <juri@jurta.org>

	* faq.texi: Fix help key bindings.

2004-03-17  Luc Teirlinck  <teirllm@auburn.edu>

	* info.texi (Advanced): Replace @unnumberedsubsec by @subheading
	(as suggested by Karl Berry).  Update information about colored
	stars in menus.  Add new subheading describing M-n.

2004-03-12  Richard M. Stallman  <rms@gnu.org>

	* cl.texi (Top): Rename top node's title.

2004-03-08  Karl Berry  <karl@gnu.org>

	* info.texi: \input texinfo.tex instead of just texinfo, to avoid
	problems making the texinfo distribution.

2004-02-29  Simon Josefsson  <jas@extundo.com>

	* smtpmail.texi (Authentication): Change the list of supported
	authentication mechanisms from CRAM-MD5, PLAIN and LOGIN-MD5 to
	CRAM-MD5 and LOGIN, tiny patch from Andreas Voegele
	<voegelas@gmx.net>.

2004-02-29  Juanma Barranquero  <lektu@terra.es>

	* makefile.w32-in (mostlyclean, clean, maintainer-clean):
	Use $(DEL) instead of rm, and ignore exit code.

2004-02-29  Kai Großjohann  <kgrossjo@eu.uu.net>

	Tramp version 2.0.39 released.

2004-02-29  Michael Albinus  <Michael.Albinus@alcatel.de>

	* tramp.texi (Customizing Completion): Explain new functions
	`tramp-parse-shostkeys' and `tramp-parse-sknownhosts'.
	(all): Savannah URLs unified to "http://savannah.nongnu.org".
	(Top): Refer to Savannah mailing list as the major one.
	Mention older mailing lists in HTML mode only.
	(Auto-save and Backup): Add auto-save.  Based on wording of Kai.
	(Frequently Asked Questions): Remote hosts must not be Unix-like
	for "smb" method.
	(Password caching): New node.
	(External transfer methods): Refer to password caching for "smb"
	method.

2004-02-17  Karl Berry  <karl@gnu.org>

	* info.texi (Help-Int): Mention the new line number feature.

2004-02-14  Jonathan Yavner  <jyavner@member.fsf.org>

	* ses.texi (Advanced Features): New functionality for
	ses-set-header-row (defaults to current row unless C-u used).
	(Acknowledgements): Add Stefan Monnier.

2003-12-29  Kevin Ryde  <user42@zip.com.au>

	* viper.texi (Vi Macros): Fix reference to the Emacs manual.

2003-11-30  Kai Großjohann  <kai.grossjohann@gmx.net>

	Tramp version 2.0.38 released.

	* tramp.texi (Remote shell setup): Warn of environment variables
	FRUMPLE if user frumple exists.  Suggested by Sven Gabriel
	<sven.gabriel@imk.fzk.de>.
	(Configuration): Tramp now chooses base64/uuencode
	automatically.  Update wording accordingly.
	(Top): More description for the `Default Method' menu entry.
	(Default Method): Use @code, not @var, for Lisp variables.
	(Default Method): New subsection `Which method is the right one
	for me?'  Suggested by Christian Kirsch.
	(Configuration): Pointer to new subsection added.
	(Default Method): Too many "use" in one sentence.
	Rephrase.  Reported by Christian Kirsch.
	(Filename Syntax): Old `su' example is probably a left-over from
	the sm/su method naming.  Replace with `ssh', instead.
	(External transfer methods, Auto-save and Backup):
	Typo fixes.

2003-11-02  Michael Albinus  <Michael.Albinus@alcatel.de>

	* tramp.texi (all): Harmonize all occurrences of @tramp{}.
	(Top): Mention japanese manual only if flag `jamanual' is set.
	Insert section `Japanese manual' in menu.

2003-11-26  Thien-Thi Nguyen  <ttn@gnu.org>

	* eshell.texi (Known Problems): Add doc item.

2003-11-22  Martin Stjernholm  <bug-cc-mode@gnu.org>

	* cc-mode.texi: Update for CC Mode 5.30.

	Note: Please refrain from doing purely cosmetic changes like
	removing trailing whitespace in this manual; it clobbers cvs
	merging for no good reason.

2003-11-02  Jesper Harder  <harder@ifa.au.dk>  (tiny change)

	* man/ediff.texi, man/tramp.texi, man/vip.texi, man/viper.texi:
	* man/widget.texi, man/woman.texi: Replace @sc{ascii} and ASCII with
	@acronym{ASCII}.

2003-10-26  Karl Berry  <karl@gnu.org>

	* info.texi (Info Search): Echo area, not echo are.  From Debian
	diff.

2003-10-26  Per Abrahamsen  <abraham@dina.kvl.dk>

	* widget.texi (Defining New Widgets): Document new behavior of
	:buttons and :children keywords.

2003-10-22  Miles Bader  <miles@gnu.org>

	* Makefile.in (info): Move before $(top_srcdir)/info.

2003-10-17  Thien-Thi Nguyen  <ttn@gnu.org>

	* tramp.texi (Inline methods): Small grammar fix.
	(External transfer methods): Likewise.

2003-10-08  Nick Roberts  <nick@nick.uklinux.net>

	* speedbar.texi: Remove paragraph for GUD that is no longer true.

2003-10-06  Luc Teirlinck  <teirllm@auburn.edu>

	* texinfo.tex: Replace `%' in arch tagline by @ignore.

2003-09-30  Richard M. Stallman  <rms@gnu.org>

	* dired-x.texi (Miscellaneous Commands): Delete M-g, w, T.

	* widget.texi (User Interface): Fix typos.

	* pcl-cvs.texi, cl.texi, woman.texi, ediff.texi: Fix @strong{Note:}.

2003-09-29  Thien-Thi Nguyen  <ttn@gnu.org>

	* pcl-cvs.texi (Selected Files): Fix typo.

2003-09-21  Karl Berry  <karl@gnu.org>

	* info.texi (] and [ commands): No period at end of section title.

2003-09-04  Miles Bader  <miles@gnu.org>

	* Makefile.in (top_srcdir): New variable.
	($(top_srcdir)/info): New rule.
	(info): Depend on it.

2003-09-03  Peter Runestig  <peter@runestig.com>

	* makefile.w32-in: New file.

2003-08-26  Per Abrahamsen  <abraham@dina.kvl.dk>

	* widget.texi (User Interface): Explain the need of static text
	around an editable field.

2003-08-19  Luc Teirlinck  <teirllm@mail.auburn.edu>

	* widget.texi (Basic Types): The argument to `:help-echo' can now
	be a form that evaluates to a string.

2003-08-18  Kim F. Storm  <storm@cua.dk>

	* calc.texi (Queries in Macros): Update xref to keyboard macro query.

2003-08-16  Richard M. Stallman  <rms@gnu.org>

	* dired-x.texi (Shell Command Guessing): Explain *.

2003-08-16  Chunyu Wang  <spr@db.cs.hit.edu.cn>  (tiny change)

	* pcl-cvs.texi (Log Edit Mode): Fix key binding for
	log-edit-insert-changelog.

2003-08-03  Karl Berry  <karl@gnu.org>

	* info.texi: Need @contents.

2003-07-20  Kai Großjohann  <kai.grossjohann@gmx.net>

	Tramp version 2.0.36 released.

	* tramp.texi (Remote shell setup): Explain about problems with
	non-Bourne commands in ~/.profile and ~/.shrc.

2003-07-07  Luc Teirlinck  <teirllm@mail.auburn.edu>

	* info.texi (Help-Inv, Help-M, Help-Xref): Update following
	renaming of `vis-mode' to `visible-mode'.

2003-07-04  Luc Teirlinck  <teirllm@mail.auburn.edu>

	* info.texi (Top, Help-Small-Screen): Remove accidentally added
	next, prev and up pointers.

2003-07-02  Luc Teirlinck  <teirllm@mail.auburn.edu>

	* info.texi (Help): Mention existence of Emacs and stand-alone
	Info at the very beginning of the tutorial.
	(Help-Inv): New node.
	(Help-]): New node.
	(Help-M): Systematically point out the differences between default
	Emacs and stand-alone versions.  Delete second menu.
	(Help-Xref): Systematically point out the differences between
	default Emacs and stand-alone versions.
	(Help-Int): Change `l' example.
	(Expert Info): Fix typos.
	(Emacs Info Variables): Mention `Info-hide-note-references' and
	new default for `Info-scroll-prefer-subnodes'.

2003-06-17  Kai Großjohann  <kai.grossjohann@gmx.net>

	Version 2.0.35 of Tramp released.

	* tramp.texi: From Michael Albinus <Michael.Albinus@alcatel.de>:
	(Inline methods): Add methods `remsh' and `plink1'.
	(External transfer methods): Add method `remcp'.
	(Multi-hop Methods): Add method `remsh'.
	Small patch from Adrian Aichner <adrian@xemacs.org>:
	Fix minor typos.
	(Concept Index): Add to make manual searchable via
	`Info-index'.
	(Version Control): Add cindex entry.

2003-05-24  Kai Großjohann  <kai.grossjohann@gmx.net>

	* trampver.texi: Version 2.0.34 released.

2003-05-03  Glenn Morris  <gmorris@ast.cam.ac.uk>

	* faq.texi: Improve previous changes.

2003-05-02  Glenn Morris  <gmorris@ast.cam.ac.uk>

	* faq.texi: Update copyright and maintenance details.
	Update some package URLs, versions, and maintainers.
	Remove many references to the Emacs Lisp Archive.

2003-04-23  Simon Josefsson  <jas@extundo.com>

	* smtpmail.texi: Fix license (the invariant sections mentioned has
	never been part of the smtp manual).  Align info dir entry with
	other emacs packages.

2003-04-08  Michael Albinus  <Michael.Albinus@alcatel.de>

	* tramp.texi: Version 2.0.33 released.
	Remove installation chapter.  Remove XEmacs specifics.

2003-03-29  Richard M. Stallman  <rms@gnu.org>

	* tramp.texi (Top): Undo the previous renaming.
	(emacs-other-name, emacs-other-dir, emacs-other-file-name): Delete.

2003-03-29  Kai Großjohann  <kai.grossjohann@gmx.net>

	* Makefile.in (../info/tramp): Compile Emacs, instead of XEmacs,
	version of manual.

	* tramp.texi (Auto-save and Backup): New node.

2003-03-29  Michael Albinus  <Michael.Albinus@alcatel.de>

	* tramp.texi (Top): Include trampver.texi.  Rename "Emacs" to "GNU
	Emacs" in order to have better differentiation to "XEmacs".
	`emacs-other-name', `emacs-other-dir' and `emacs-other-file-name'
	are new macros in order to point to the other Emacs flavor where
	appropriate.  In info case, point to node `Installation' in order
	to explain how to generate the other way.  In html case, make a
	link to the other html file.
	(Obtaining TRAMP): Add a paragraph saying to perform `autoconf'
	after CVS checkout/update.
	(Installation): Completely rewritten.
	(Installation parameters, Load paths): New sections under
	`Installation'.

2003-02-28  Kai Großjohann  <kai.grossjohann@uni-duisburg.de>

	* tramp.texi: Version 2.0.30 released.
	Replace word "path" with "localname" where used as a component of
	a Tramp file name.

2003-02-28  Michael Albinus  <Michael.Albinus@alcatel.de>

	* tramp.texi (Frequently Asked Questions): `tramp-chunksize'
	introduced.
	(Installation): Explain what to do if files from the tramp/contrib
	directory are needed.

2003-02-23  Alex Schroeder  <alex@emacswiki.org>

	* smtpmail.texi (How Mail Works): New.

2003-02-22  Alex Schroeder  <alex@emacswiki.org>

	* smtpmail.texi: New file.

	* Makefile.in: Build SMTP manual.

2003-02-05  Kai Großjohann  <kai.grossjohann@uni-duisburg.de>

	* tramp.texi: Version 2.0.29 released.
	(Installation): In Emacs, use M-x texinfo-format-buffer RET, not
	M-x makeinfo-buffer RET.  Reported by gebser@ameritech.net.

2003-02-01  Michael Albinus  <Michael.Albinus@alcatel.de>

	* tramp.texi (Frequently Asked Questions): Explain a workaround if
	another package loads accidentally Ange-FTP.

2003-01-24  Michael Albinus  <Michael.Albinus@alcatel.de>

	* tramp.texi (Customizing Completion): Add function
	`tramp-parse-sconfig'.  Change example of
	`tramp-set-completion-function', because parsing of ssh config
	files looks more natural.

2003-01-15  ShengHuo ZHU  <zsh@cs.rochester.edu>

	* gnus.texi: Do not use `path' in several locations.

2002-12-26  Kai Großjohann  <kai.grossjohann@uni-duisburg.de>

	* tramp.texi (External transfer methods): New method `smb'.
	From Michael Albinus.

2002-11-05  Karl Berry  <karl@gnu.org>

	* info.texi (Info-fontify): Reorder face list to avoid bad line
	breaks.

2002-10-06  Kai Großjohann  <Kai.Grossjohann@CS.Uni-Dortmund.DE>

	* tramp.texi: Move @copying to standard place.
	Use @insertcopying.

2002-10-02  Karl Berry  <karl@gnu.org>

	* (ada-mode.texi autotype.texi calc.texi cc-mode.texi cl.texi
	dired-x.texi ebrowse.texi ediff.texi emacs-mime.texi
	eshell.texi eudc.texi faq.texi forms.texi idlwave.texi info.texi
	message.texi mh-e.texi pcl-cvs.texi reftex.texi sc.texi ses.texi
	speedbar.texi vip.texi viper.texi widget.texi woman.texi):
	Per rms, update all manuals to use @copying instead of @ifinfo.
	Also use @ifnottex instead of @ifinfo around the top node, where
	needed for the sake of the HTML output.
	(The Gnus manual is not fixed since it's not clear to me how it
	works; and the Tramp manual already uses @copying, although in an
	unusual way.  All others were changed.)

2002-09-10  Jonathan Yavner  <jyavner@engineer.com>

	* Makefile.in (INFO_TARGETS, DVI_TARGETS): Add SES.
	(../info/ses, ses.dvi): New targets.
	* ses.texi: New file.

2002-09-06  Pavel Janík  <Pavel@Janik.cz>

	* texinfo.tex: Update to texinfo 4.2.

2002-08-27  Carsten Dominik  <dominik@sand.science.uva.nl>

	* reftex.texi: Update to RefTeX 4.19.

2002-06-17  Kai Großjohann  <Kai.Grossjohann@CS.Uni-Dortmund.DE>

	* Makefile.in (INFO_TARGETS, DVI_TARGETS): Add Tramp.
	(../info/tramp, tramp.dvi): New targets.

2002-01-04  Eli Zaretskii  <eliz@is.elta.co.il>

	* Makefile.in (DVI_TARGETS): Add calc.dvi.
	(calc.dvi): Uncomment.

2001-11-07  Eli Zaretskii  <eliz@is.elta.co.il>

	* Makefile.in (INFO_TARGETS): Add ../info/calc.
	(../info/calc): New target.

2001-10-20  Gerd Moellmann  <gerd@gnu.org>

	* (Version 21.1 released.)

2001-10-05  Gerd Moellmann  <gerd@gnu.org>

	* Branch for 21.1.

2001-04-14  Eli Zaretskii  <eliz@is.elta.co.il>

	* Makefile.in (../info/info): Use an explicit -o switch to
	makeinfo.

2001-03-05  Gerd Moellmann  <gerd@gnu.org>

	* Makefile.in (mostlyclean, maintainer-clean): Delete more files.

2000-12-20  Eli Zaretskii  <eliz@is.elta.co.il>

	* Makefile.in (../info/idlwave): Use --no-split.

2000-12-14  Dave Love  <fx@gnu.org>

	* Makefile.in (mostlyclean): Remove gnustmp.*.
	(gnus.dvi): Change rule to remove @latex stuff.

2000-10-19  Eric M. Ludlam  <zappo@ultranet.com>

	* Makefile.in (Speedbar): Add build targets for speedbar.texi.

2000-10-13  John Wiegley  <johnw@gnu.org>

	* Makefile.in: Add build targets for eshell.texi.

2000-09-25  Gerd Moellmann  <gerd@gnu.org>

	* Makefile.in: Remove/comment speedbar stuff.

2000-09-22  Dave Love  <fx@gnu.org>

	* Makefile.in: Add emacs-mime.

2000-08-08  Eli Zaretskii  <eliz@is.elta.co.il>

	* Makefile.in (INFO_TARGETS): Add ../info/woman.
	(DVI_TARGETS): Add woman.dvi.
	(../info/woman, woman.dvi): New targets.

2000-05-31  Stefan Monnier  <monnier@cs.yale.edu>

	* .cvsignore (*.tmp): New entry.  Seems to be used for @macro.

	* pcl-cvs.texi: New file.
	* Makefile.in (INFO_TARGETS, DVI_TARGETS: Add pcl-cvs.
	(../info/pcl-cvs, pcl-cvs.dvi): New targets.

2000-05-11  Gerd Moellmann  <gerd@gnu.org>

	* Makefile.in (INFO_TARGETS): Add info/ebrowse.
	(../info/ebrowse, ebrowse.dvi): New targets.

2000-01-13  Gerd Moellmann  <gerd@gnu.org>

	* Makefile.in (INFO_TARGETS): Add eudc.
	(DVI_TARGETS): Add eudc.dvi.
	(../info/eudc, eudc.dvi): New targets.

2000-01-05  Eli Zaretskii  <eliz@is.elta.co.il>

	* Makefile.in (INFO_TARGETS): Rename emacs-faq to efaq (for
	compatibility with 8+3 filesystems).
	(../info/efaq): Rename from emacs-faq.

2000-01-03  Eli Zaretskii  <eliz@is.elta.co.il>

	* Makefile.in (INFO_TARGETS, DVI_TARGETS): Add idlwave.
	(../info/idlwave, idlwave.dvi): New targets.

1999-10-23  Dave Love  <fx@gnu.org>

	* Makefile.in: Use autotype.texi.

1999-10-12  Stefan Monnier  <monnier@cs.yale.edu>

	* Makefile.in (faq): Use ../info/emacs-faq.info (as specified in the
	faq.texi file) rather than ../info/faq.

1999-10-07  Gerd Moellmann  <gerd@gnu.org>

	* Makefile.in (INFO_TARGETS, DVI_TARGETS): Add ada-mode.
	(../info/ada-mode, ada-mode.dvi): New targets.

1999-09-01  Dave Love  <fx@gnu.org>

	* Makefile.in: Add faq.

1999-07-12  Richard Stallman  <rms@gnu.org>

	* Version 20.4 released.

1998-08-19  Richard Stallman  <rms@psilocin.ai.mit.edu>

	* Version 20.3 released.

1998-04-06  Andreas Schwab  <schwab@gnu.org>

	* Makefile.in (ENVADD): Environment vars to pass to texi2dvi.
	Use it in dvi targets.
	(../etc/GNU): Change to $(srcdir) first.

1998-03-11  Carsten Dominik  <cd@delysid.gnu.org>

	* reftex.texi: Update for RefTeX version 3.22.

1998-02-08  Richard Stallman  <rms@psilocin.gnu.org>

	* Makefile.in (reftex.dvi, ../info/reftex): New targets.
	(INFO_TARGETS, DVI_TARGETS): Add the new targets.

1997-09-23  Paul Eggert  <eggert@twinsun.com>

	* Makefile.in: Merge changes mistakenly made to `Makefile'.
	(../info/viper, viper.dvi): Remove dependency on viper-cmd.texi.

1997-09-19  Richard Stallman  <rms@psilocin.gnu.ai.mit.edu>

	* Version 20.2 released.

1997-09-15  Richard Stallman  <rms@psilocin.gnu.ai.mit.edu>

	* Version 20.1 released.

1997-07-10  Richard Stallman  <rms@psilocin.gnu.ai.mit.edu>

	* Makefile (../info/viper, viper.dvi): Delete viper-cmd.texi dep.

1996-08-11  Richard Stallman  <rms@psilocin.gnu.ai.mit.edu>

	* Version 19.33 released.

1996-07-31  Richard Stallman  <rms@psilocin.gnu.ai.mit.edu>

	* Version 19.32 released.

1996-06-27  Lars Magne Ingebrigtsen  <larsi@ifi.uio.no>

	* Makefile.in: Add rules for the Message manual.

1996-06-26  Lars Magne Ingebrigtsen  <larsi@ifi.uio.no>

	* gnus.texi: New version.

	* message.texi: New manual.

1996-06-20  Richard Stallman  <rms@psilocin.gnu.ai.mit.edu>

	* Makefile.in (All info targets): cd $(srcdir) to do the work.

1996-06-19  Richard Stallman  <rms@psilocin.gnu.ai.mit.edu>

	* Makefile.in (All info targets): Specify $(srcdir) in input files.
	Specify -I option.
	(All dvi targets): Set the TEXINPUTS variable.

1996-05-25  Karl Heuer  <kwzh@gnu.ai.mit.edu>

	* Version 19.31 released.

1996-01-07  Richard Stallman  <rms@whiz-bang.gnu.ai.mit.edu>

	* Makefile.in (../info/ccmode): Rename from ../info/cc-mode.
	(INFO_TARGETS): Use new name.  This avoids name conflict on MSDOS.

1995-11-29  Richard Stallman  <rms@mole.gnu.ai.mit.edu>

	* Makefile.in (../info/cc-mode, cc-mode.dvi): New targets.
	(INFO_TARGETS): Add ../info/cc-mode.
	(DVI_TARGETS): Add cc-mode.dvi.

1995-11-24  Richard Stallman  <rms@mole.gnu.ai.mit.edu>

	* Version 19.30 released.

1995-11-04  Lars Magne Ingebrigtsen  <larsi@ifi.uio.no>

	* gnus.texi: New file.

1995-11-04  Erik Naggum  <erik@naggum.no>

	* gnus.texi: File deleted.

1995-11-02  Stephen Gildea  <gildea@stop.mail-abuse.org>

	* mh-e.texi: "Function Index" -> "Command Index" to work with
	Emacs 19.30 C-h C-k support of separately-documented commands.

1995-06-26  Richard Stallman  <rms@mole.gnu.ai.mit.edu>

	* Makefile.in (../info/ediff, ediff.dvi): New targets.
	(INFO_TARGETS, DVI_TARGETS): Add those new targets.

1995-04-24  Richard Stallman  <rms@mole.gnu.ai.mit.edu>

	* Makefile.in (INFO_TARGETS, DVI_TARGETS): Add viper targets.
	(../info/viper, viper.dvi): New targets.

1995-04-20  Kevin Rodgers  <kevinr@ihs.com>

	* dired-x.texi (Installation): Change the example to set
	buffer-local variables like dired-omit-files-p in
	dired-mode-hook.

1995-04-17  Richard Stallman  <rms@mole.gnu.ai.mit.edu>

	* Makefile.in (INFO_TARGETS, DVI_TARGETS): Add mh-e targets.
	(../info/mh-e, mh-e.dvi): New targets.

1995-02-07  Richard Stallman  <rms@pogo.gnu.ai.mit.edu>

	* Makefile.in (maintainer-clean): Rename from realclean.

1994-11-23  Richard Stallman  <rms@mole.gnu.ai.mit.edu>

	* Makefile.in: New file.
	* Makefile: File deleted.

1994-11-19  Richard Stallman  <rms@mole.gnu.ai.mit.edu>

	* Makefile (TEXINDEX_OBJS): Variable deleted.
	(texindex, texindex.o, getopt.o): Rules deleted.
	All deps on texindex deleted.
	(distclean): Don't delete texindex.
	(mostlyclean): Don't delete *.o.
	* texindex.c, getopt.c: Files deleted.

1994-09-07  Richard Stallman  <rms@mole.gnu.ai.mit.edu>

	* Version 19.26 released.

1994-05-30  Richard Stallman  (rms@mole.gnu.ai.mit.edu)

	* Version 19.25 released.

1994-05-23  Richard Stallman  (rms@mole.gnu.ai.mit.edu)

	* Version 19.24 released.

1994-05-16  Richard Stallman  (rms@mole.gnu.ai.mit.edu)

	* Version 19.23 released.

1994-04-17  Richard Stallman  (rms@mole.gnu.ai.mit.edu)

	* Makefile: Delete spurious tab.

1994-02-16  Richard Stallman  (rms@mole.gnu.ai.mit.edu)

	* Makefile (.SUFFIXES): New rule.

1994-01-15  Richard Stallman  (rms@mole.gnu.ai.mit.edu)

	* Makefile (dired-x.dvi, ../info/dired-x): New targets.
	(INFO_TARGETS, DVI_TARGETS): Add the new targets.

1994-01-08  Richard Stallman  (rms@mole.gnu.ai.mit.edu)

	* Makefile (../info/sc): Rename from sc.info.
	(../info/cl): Likewise.
	(INFO_TARGETS): Use new names.

1993-12-04  Richard Stallman  (rms@srarc2)

	* getopt.c: New file.
	* Makefile (TEXINDEX_OBJS): Use getopt.o in this dir, not ../lib-src.
	(getopt.o): New rule.
	(dvi): Don't depend on texindex.
	(cl.dvi, forms.dvi, vip.dvi, gnus.dvi, sc.dvi):
	Depend on texindex.

1993-12-03  Richard Stallman  (rms@srarc2)

	* Makefile (../info/sc.info): Rename from ../info/sc.
	(TEXI2DVI): New variable.
	(cl.dvi forms.dvi, sc.dvi, vip.dvi, gnus.dvi, info.dvi):
	Add explicit commands.
	(TEXINDEX_OBJS): Delete duplicate getopt.o.

1993-11-27  Richard Stallman  (rms@mole.gnu.ai.mit.edu)

	* Version 19.22 released.

1993-11-18  Richard Stallman  (rms@mole.gnu.ai.mit.edu)

	* Makefile (TEXINDEX_OBJS): Delete spurious period.

1993-11-16  Richard Stallman  (rms@mole.gnu.ai.mit.edu)

	* Version 19.21 released.

1993-11-15  Paul Eggert  (eggert@twinsun.com)

	* man/Makefile (../info/cl.info): Rename from ../info/cl.

1993-11-15  Richard Stallman  (rms@mole.gnu.ai.mit.edu)

	* Makefile (../etc/GNU): New target.
	(EMACSSOURCES): Add gnu1.texi.

1993-11-14  Richard Stallman  (rms@mole.gnu.ai.mit.edu)

	* Makefile (realclean): Don't delete the Info files.

1993-10-25  Brian J. Fox  (bfox@albert.gnu.ai.mit.edu)

	* forms.texi: Fix forms.texi so that it will format correctly.
	Add missing `@end iftex', fix bad reference.

	* info.texi, info-stn.texi: New files implement texinfo version of
	`info' file.

1993-10-20  Brian J. Fox  (bfox@ai.mit.edu)

	* Makefile: Fix targets for texindex, new info.texi files.
	* info-stnd.texi: New file implements info for standalone info
	reader.
	* info.texi: Update to include recent changes to "../info/info".
	New source file for ../info/info; includes info-stnd.texi.

	* texindex.c: Include "../src/config.h" if building in emacs.

	* Makefile: Change all files to FILENAME.texi, force all targets
	to be FILENAME, not FILENAME.info.  This changes sc.texinfo,
	vip.texinfo, forms.texinfo, cl.texinfo.
	Add target to build texindex.c, defining `emacs'.

	* forms.texi: Install new file to match version 2.3 of forms.el.

1993-08-14  Richard Stallman  (rms@mole.gnu.ai.mit.edu)

	* Version 19.19 released.

1993-08-10  Simon Leinen  (simon@lia.di.epfl.ch)

	* sc.texinfo: Fix info file name.

	* Makefile (info): Add gnus and sc.
	(dvi): Add gnus.dvi and sc.dvi.
	(../info/sc, sc.dvi): New targets.

1993-08-08  Richard Stallman  (rms@mole.gnu.ai.mit.edu)

	* Version 19.18 released.

1993-07-20  Richard Stallman  (rms@mole.gnu.ai.mit.edu)

	* Makefile: Fix source file names of the separate manuals.
	(gnus.dvi, ../info/gnus): New targets.

1993-07-18  Richard Stallman  (rms@mole.gnu.ai.mit.edu)

	* Version 19.17 released.

1993-07-10  Richard Stallman  (rms@mole.gnu.ai.mit.edu)

	* split-man: Fix typos in last change.

1993-07-06  Jim Blandy  (jimb@geech.gnu.ai.mit.edu)

	* Version 19.16 released.

1993-06-19  Jim Blandy  (jimb@wookumz.gnu.ai.mit.edu)

	* version 19.15 released.

1993-06-18  Jim Blandy  (jimb@geech.gnu.ai.mit.edu)

	* Makefile (distclean): It's rm, not rf.

1993-06-17  Jim Blandy  (jimb@wookumz.gnu.ai.mit.edu)

	* Version 19.14 released.

1993-06-16  Jim Blandy  (jimb@wookumz.gnu.ai.mit.edu)

	* Makefile: New file.

1993-06-08  Jim Blandy  (jimb@wookumz.gnu.ai.mit.edu)

	* Version 19.13 released.

1993-05-27  Jim Blandy  (jimb@geech.gnu.ai.mit.edu)

	* Version 19.9 released.

1993-05-25  Jim Blandy  (jimb@wookumz.gnu.ai.mit.edu)

	* Version 19.8 released.

1993-05-22  Jim Blandy  (jimb@geech.gnu.ai.mit.edu)

	* Version 19.7 released.

1990-08-30  David Lawrence  (tale@pogo.ai.mit.edu)

	* gnus.texinfo: New file.  Removed installation instructions.

1990-05-25  Richard Stallman  (rms@sugar-bombs.ai.mit.edu)

	* texindex.tex: If USG, include sys/types.h and sys/fcntl.h.

1989-01-17  Robert J. Chassell  (bob@rice-chex.ai.mit.edu)

	* texinfo.tex: Change spelling of `\sc' font to `\smallcaps' and
	then define `\sc' as the command for smallcaps in Texinfo.
	This means that the @sc command will produce small caps.  bfox has
	made the corresponding change to makeinfo and texinfm.el.

1988-08-16  Robert J. Chassell  (bob@frosted-flakes.ai.mit.edu)

	* vip.texinfo: Remove menu entry Adding Lisp Code in node
	Customization since the menu entry did not point to anything.
	Also add an @finalout command to remove overfull hboxes from the
	printed output.

	* cl.texinfo: Add @bye, \input line and @settitle to file.
	This file is clearly intended to be a chapter of some other work,
	but the other work does not yet exist.

1988-07-25  Robert J. Chassell  (bob@frosted-flakes.ai.mit.edu)

	* texinfo.texinfo: Three typos corrected.

;; Local Variables:
;; coding: utf-8
;; End:

  Copyright (C) 1993-1999, 2001-2012 Free Software Foundation, Inc.

  This file is part of GNU Emacs.

  GNU Emacs is free software: you can redistribute it and/or modify
  it under the terms of the GNU General Public License as published by
  the Free Software Foundation, either version 3 of the License, or
  (at your option) any later version.

  GNU Emacs is distributed in the hope that it will be useful,
  but WITHOUT ANY WARRANTY; without even the implied warranty of
  MERCHANTABILITY or FITNESS FOR A PARTICULAR PURPOSE.  See the
  GNU General Public License for more details.

  You should have received a copy of the GNU General Public License
  along with GNU Emacs.  If not, see <http://www.gnu.org/licenses/>.<|MERGE_RESOLUTION|>--- conflicted
+++ resolved
@@ -1,12 +1,7 @@
-<<<<<<< HEAD
-2012-11-13  Glenn Morris  <rgm@gnu.org>
-=======
 2012-11-16  Glenn Morris  <rgm@gnu.org>
 
 	* cl.texi (Function Bindings): Clarify that cl-flet is lexical.
 	(Obsolete Macros): Move example here from Function Bindings.
-
-2012-11-13  Glenn Morris  <rgm@gnu.org>
 
 	* erc.texi: Use @code{nil} rather than just "nil".
 	(Modules): Undocument obsolete "hecomplete".
@@ -14,8 +9,7 @@
 	(Connecting): Add brief section on passwords.
 	(Options): Make a start by adding erc-hide-list, erc-lurker-hide-list.
 
-2012-11-12  Glenn Morris  <rgm@gnu.org>
->>>>>>> cdc5d88c
+2012-11-13  Glenn Morris  <rgm@gnu.org>
 
 	* flymake.texi (Customizable variables)
 	(Highlighting erroneous lines): Mention flymake-error-bitmap,
