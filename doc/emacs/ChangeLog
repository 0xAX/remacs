--- conflicted
+++ resolved
@@ -1,7 +1,4 @@
-<<<<<<< HEAD
-2015-01-28  Eli Zaretskii  <eliz@gnu.org>
-=======
-2015-01-31  Eli Zaretskii  <eliz@gnu.org>
+2015-02-26  Eli Zaretskii  <eliz@gnu.org>
 
 	* msdog.texi (Windows Files): Document characters invalid in
 	Windows file names.  (Bug#19463)
@@ -12,13 +9,12 @@
 	* programs.texi (Hungry Delete): Fix a typo: "C-d" instead of
 	"C-c C-d" in hungry-delete mode.
 
-2015-01-29  Eli Zaretskii  <eliz@gnu.org>
+2015-02-26  Eli Zaretskii  <eliz@gnu.org>
 
 	* mule.texi (Language Environments): Work around refill bug in
 	makeinfo 4.x.  (Bug#19697)
 
-2015-01-26  Eli Zaretskii  <eliz@gnu.org>
->>>>>>> e726f205
+2015-01-28  Eli Zaretskii  <eliz@gnu.org>
 
 	* cmdargs.texi (Action Arguments): Clarify into which buffer
 	'--insert' inserts.  (Bug#19694)
