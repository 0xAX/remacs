<<<<<<< HEAD
/* Copyright (C) 1992, 1995-2002, 2005-2015 Free Software Foundation, Inc.
=======
/* Copyright (C) 1992, 1995-2002, 2005-2015 Free Software Foundation,
   Inc.
>>>>>>> a012c7bb
   This file is part of the GNU C Library.

   This program is free software: you can redistribute it and/or modify
   it under the terms of the GNU General Public License as published by
   the Free Software Foundation; either version 3 of the License, or
   (at your option) any later version.

   This program is distributed in the hope that it will be useful,
   but WITHOUT ANY WARRANTY; without even the implied warranty of
   MERCHANTABILITY or FITNESS FOR A PARTICULAR PURPOSE.  See the
   GNU General Public License for more details.

   You should have received a copy of the GNU General Public License
   along with this program.  If not, see <http://www.gnu.org/licenses/>.  */

/* Don't use __attribute__ __nonnull__ in this compilation unit.  Otherwise gcc
   optimizes away the name == NULL test below.  */
#define _GL_ARG_NONNULL(params)

#include <config.h>

/* Specification.  */
#include <stdlib.h>

#include <errno.h>
#if !_LIBC
# define __set_errno(ev) ((errno) = (ev))
#endif

#include <string.h>
#include <unistd.h>

#if !_LIBC
# define __environ      environ
#endif

#if _LIBC
/* This lock protects against simultaneous modifications of 'environ'.  */
# include <bits/libc-lock.h>
__libc_lock_define_initialized (static, envlock)
# define LOCK   __libc_lock_lock (envlock)
# define UNLOCK __libc_lock_unlock (envlock)
#else
# define LOCK
# define UNLOCK
#endif

/* In the GNU C library we must keep the namespace clean.  */
#ifdef _LIBC
# define unsetenv __unsetenv
#endif

#if _LIBC || !HAVE_UNSETENV

int
unsetenv (const char *name)
{
  size_t len;
  char **ep;

  if (name == NULL || *name == '\0' || strchr (name, '=') != NULL)
    {
      __set_errno (EINVAL);
      return -1;
    }

  len = strlen (name);

  LOCK;

  ep = __environ;
  while (*ep != NULL)
    if (!strncmp (*ep, name, len) && (*ep)[len] == '=')
      {
        /* Found it.  Remove this pointer by moving later ones back.  */
        char **dp = ep;

        do
          dp[0] = dp[1];
        while (*dp++);
        /* Continue the loop in case NAME appears again.  */
      }
    else
      ++ep;

  UNLOCK;

  return 0;
}

#ifdef _LIBC
# undef unsetenv
weak_alias (__unsetenv, unsetenv)
#endif

#else /* HAVE_UNSETENV */

# undef unsetenv
# if !HAVE_DECL_UNSETENV
#  if VOID_UNSETENV
extern void unsetenv (const char *);
#  else
extern int unsetenv (const char *);
#  endif
# endif

/* Call the underlying unsetenv, in case there is hidden bookkeeping
   that needs updating beyond just modifying environ.  */
int
rpl_unsetenv (const char *name)
{
  int result = 0;
  if (!name || !*name || strchr (name, '='))
    {
      errno = EINVAL;
      return -1;
    }
  while (getenv (name))
# if !VOID_UNSETENV
    result =
# endif
      unsetenv (name);
  return result;
}

#endif /* HAVE_UNSETENV */<|MERGE_RESOLUTION|>--- conflicted
+++ resolved
@@ -1,9 +1,5 @@
-<<<<<<< HEAD
-/* Copyright (C) 1992, 1995-2002, 2005-2015 Free Software Foundation, Inc.
-=======
 /* Copyright (C) 1992, 1995-2002, 2005-2015 Free Software Foundation,
    Inc.
->>>>>>> a012c7bb
    This file is part of the GNU C Library.
 
    This program is free software: you can redistribute it and/or modify
