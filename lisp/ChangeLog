<<<<<<< HEAD
2010-08-06  Kenichi Handa  <handa@m17n.org>

	* international/mule.el (define-charset): Store NAME as :base
	property.
	(ctext-non-standard-encodings-table): Pay attention to charset
	aliases.
	(ctext-pre-write-conversion): Sort ctext-standard-encodings by the
	current priority.  Force using the designation of the specific
	charset by adding `charset' text property.  Improve the whole
	algorithm.

2010-08-04  Kenichi Handa  <handa@m17n.org>

	* language/cyrillic.el: Don't add "microsoft-cp1251" to
	ctext-non-standard-encodings-alist here.

	* international/mule.el (ctext-non-standard-encodings-alist): Add
	"koi8-r" and "microsoft-cp1251".
	(ctext-standard-encodings): New variable.
	(ctext-non-standard-encodings-table): List only elements for
	non-standard encodings.
	(ctext-pre-write-conversion): Adjusted for the above change.
	Check ctext-standard-encodings.

	* international/mule-conf.el (compound-text): Doc fix.
	(ctext-no-compositions): Doc fix.
	(compound-text-with-extensions): Doc fix.
=======
2010-08-05  Juanma Barranquero  <lekktu@gmail.com>

	* emulation/pc-select.el (pc-selection-mode-hook)
	(copy-region-as-kill-nomark, beginning-of-buffer-mark)
	(pc-selection-mode): Fix typos in docstrings.

2010-08-04  Stefan Monnier  <monnier@iro.umontreal.ca>

	* simple.el (exchange-dot-and-mark): Mark obsolete, finally.
>>>>>>> f6b55526

2010-08-03  Juanma Barranquero  <lekktu@gmail.com>

	* progmodes/which-func.el (which-func-format): Split help-echo text
	into lines, like other mode-line tooltips.

	* server.el (server-start): When using TCP sockets, force IPv4
	and use a literal 127.0.0.1 for localhost.  (Related to bug#6781.)

2010-08-02  Stefan Monnier  <monnier@iro.umontreal.ca>

	* bindings.el (complete-symbol): Run completion-at-point as a fallback.

2010-08-02  Juanma Barranquero  <lekktu@gmail.com>

	* term.el (term-delimiter-argument-list): Reflow docstring.
	(term-read-input-ring, term-write-input-ring, term-send-input)
	(term-bol, term-erase-in-display, serial-supported-or-barf):
	Fix typos in docstrings.

2010-08-02  Stefan Monnier  <monnier@iro.umontreal.ca>

	* bindings.el (function-key-map): Add a S-tab => backtab fallback.

2010-08-01  Juanma Barranquero  <lekktu@gmail.com>

	* dabbrev.el (dabbrev-completion): Fix typo in docstring.

2010-08-01  MON KEY  <monkey@sandpframing.com>  (tiny change)

	* emacs-lisp/syntax.el (syntax-ppss-toplevel-pos):
	Fix typo in docstring (bug#6747).

2010-07-30  Leo  <sdl.web@gmail.com>

	* eshell/esh-io.el (eshell-get-target): Better detection of
	read-only file (Bug#6762).

2010-07-30  Juanma Barranquero  <lekktu@gmail.com>

	* align.el (align-default-spacing): Doc fix.
	(align-region-heuristic, align-regexp): Fix typos in docstrings.

2010-07-23  Juanma Barranquero  <lekktu@gmail.com>

	* help-fns.el (find-lisp-object-file-name): Doc fix (bug#6494).

2010-07-20  Juanma Barranquero  <lekktu@gmail.com>

	* cedet/semantic/db-file.el (object-write): Fix typo in docstring.

2010-07-19  Juanma Barranquero  <lekktu@gmail.com>

	* time.el (display-time-day-and-date): Remove spurious * in docstring.
	(display-time-world-buffer-name, display-time-world-mode-map):
	Fix typos in docstrings.

2010-07-17  Shyam Karanatt  <shyam@swathanthran.in>  (tiny change)

	* image-mode.el (image-display-size): New function.
	(image-forward-hscroll, image-next-line, image-eol, image-eob)
	(image-mode-fit-frame): Use it (Bug#6639).

2010-07-17  Chong Yidong  <cyd@stupidchicken.com>

	* dired.el (dired-buffers-for-dir): Handle list values of
	dired-directory (Bug#6636).

2010-07-16  Reiner Steib  <Reiner.Steib@gmx.de>

	* vc.el (vc-coding-system-inherit-eol): New defvar.
	(vc-coding-system-for-diff): Use it to decide whether to inherit
	from the file the EOL format for reading the diffs of that file.
	(Bug#4451)

2010-07-16  Eli Zaretskii  <eliz@gnu.org>

	* mail/rmailmm.el (rmail-mime-save): Make the temp buffer
	unibyte, so compressed attachments are not compressed again.

2010-07-14  Jan Djärv  <jan.h.d@swipnet.se>

	* xt-mouse.el (xterm-mouse-event-read): Fix for characters > 127
	now that unicode is used (Bug#6594).

2010-07-14  Chong Yidong  <cyd@stupidchicken.com>

	* simple.el (push-mark-command): Set the selection if
	select-active-regions is non-nil.

2010-07-10  Glenn Morris  <rgm@gnu.org>

	* calendar/calendar.el (calendar-week-end-day): New function.
	* calendar/cal-tex.el (cal-tex-cursor-month): Remove unused vars.
	Respect calendar-week-start-day.  (Bug#6606)
	(cal-tex-insert-day-names, cal-tex-insert-blank-days)
	(cal-tex-insert-blank-days-at-end): Respect calendar-week-start-day.
	(cal-tex-first-blank-p, cal-tex-last-blank-p): Simplify, and
	respect calendar-week-start-day.

2010-07-10  Chong Yidong  <cyd@stupidchicken.com>

	* simple.el (use-region-p): Doc fix (Bug#6607).

2010-07-07  Christoph Scholtes  <cschol2112@gmail.com>

	* progmodes/python.el (python-font-lock-keywords): Add Python 2.7
	builtins (BufferError, BytesWarning, WindowsError; callables
	bin, bytearray, bytes, format, memoryview, next, print; __package__).

2010-07-07  Glenn Morris  <rgm@gnu.org>

	* play/zone.el (zone-fall-through-ws): Fix next-line ->
	forward-line fallout.

2010-07-06  Chong Yidong  <cyd@stupidchicken.com>

	* mouse.el (mouse-appearance-menu): Add docstring.

	* help.el (describe-key): Print up-event using key-description.

2010-07-03  Michael Albinus  <michael.albinus@gmx.de>

	* net/zeroconf.el (zeroconf-resolve-service)
	(zeroconf-service-resolver-handler): Use
	`dbus-byte-array-to-string'.
	(zeroconf-publish-service): Use `dbus-string-to-byte-array'.

2010-07-03  Jan Moringen  <jan.moringen@uni-bielefeld.de>

	* net/zeroconf.el (zeroconf-service-remove-hook): New defun.

2010-06-30  Dan Nicolaescu  <dann@ics.uci.edu>

	Avoid displaying files with a nil state in vc-dir.
	* vc-dir.el (vc-dir-update): Obey the noinsert argument in all
	cases that cause insertion.
	(vc-dir-resynch-file): Tell vc-dir-update to avoid inserting files
	with a nil state.

2010-06-30  Chong Yidong  <cyd@stupidchicken.com>

	* xml.el (xml-parse-region): Avoid infloop (Bug#5281).

2010-06-29  Leo  <sdl.web@gmail.com>

	* emacs-lisp/rx.el (rx): Doc fix.  (Bug#6537)

2010-06-27  Oleksandr Gavenko  <gavenkoa@gmail.com>  (tiny change)

	* generic-x.el (bat-generic-mode): Fix regexp for command line
	switches (Bug#5719).

2010-06-27  Masatake YAMATO  <yamato@redhat.com>

	* htmlfontify.el (hfy-face-attr-for-class): Use append instead
	of nconc to avoid pure storage error (Bug#6239).

2010-06-27  Christoph  <cschol2112@googlemail.com>  (tiny change)

	* bookmark.el (bookmark-bmenu-2-window, bookmark-bmenu-other-window)
	(bookmark-bmenu-other-window-with-mouse): Remove unnecessary
	bindings of bookmark-automatically-show-annotations (Bug#6515).

2010-06-25  Eli Zaretskii  <eliz@gnu.org>

	* arc-mode.el (archive-zip-extract): Don't quote the file name on
	MS-Windows and MS-DOS.  (Bug#6467, Bug#6144)

2010-06-24  Štěpán Němec  <stepnem@gmail.com>  (tiny change)

	* comint.el (make-comint, make-comint-in-buffer): Mention return
	value in the docstrings.  (Bug#6498)

2010-06-24  Yoni Rabkin  <yoni@rabkins.net>

	* bs.el (bs-mode-font-lock-keywords): Remove "by" from Dired pattern,
	since it is not present when using some non-default switches.

2010-06-23  Karl Fogel  <kfogel@red-bean.com>

	* simple.el (compose-mail): Fix doc string to refer to
	`compose-mail-user-agent-warnings', instead of to the
	nonexistent `compose-mail-check-user-agent'.

2010-06-22  Dan Nicolaescu  <dann@ics.uci.edu>

	Fix vc-annotate for renamed files when using Git.
	* vc-git.el (vc-git-find-revision): Deal with empty results from
	ls-files.  Doe not pass the object as a file name to cat-file, it
	is not a file name.
	(vc-git-annotate-command): Pass the file name using -- to avoid
	ambiguity with the revision.
	(vc-git-previous-revision): Pass a relative file name.

2010-06-22  Glenn Morris  <rgm@gnu.org>

	* progmodes/js.el (js-mode-map): Use standard capitalization and
	ellipses for menu entries.

	* wid-edit.el (widget-complete): Doc fix.

2010-06-22  Jürgen Hötzel  <juergen@hoetzel.info>  (tiny change)

	* wid-edit.el (widget-complete): Fix typo in 2009-12-02 change.

2010-06-22  Dan Nicolaescu  <dann@ics.uci.edu>

	Fix annotating other revisions for renamed files in vc-annotate.
	* vc-annotate.el (vc-annotate): Add an optional argument for the
	VC backend.  Use it when non-nil.
	(vc-annotate-warp-revision): Pass the VC backend to vc-annotate.  (Bug#6487)

	Fix vc-annotate-show-changeset-diff-revision-at-line for git.
	* vc-annotate.el (vc-annotate-show-diff-revision-at-line-internal):
	Do not pass the file name to the 'previous-revision call when we
	don't want a file diff.  (Bug#6489)

2010-06-21  Dan Nicolaescu  <dann@ics.uci.edu>

	Fix finding revisions for renamed files in vc-annotate.
	* vc.el (vc-find-revision): Add an optional argument for
	the VC backend.  Use it when non-nil.
	* vc-annotate.el (vc-annotate-find-revision-at-line): Pass the VC
	backend to vc-find-revision.  (Bug#6487)

2010-06-21  Dan Nicolaescu  <dann@ics.uci.edu>

	Fix reading file names in Git annotate buffers.
	* vc-git.el (vc-git-annotate-extract-revision-at-line): Remove
	trailing whitespace.  Suggested by Eric Hanchrow.  (Bug#6481)

2010-06-20  Alan Mackenzie  <acm@muc.de>

	* progmodes/cc-mode.el (c-before-hack-hook): When the mode is set
	in file local variables, set it first.

2010-06-19  Glenn Morris  <rgm@gnu.org>

	* descr-text.el (describe-char-unicode-data): Insert separating
	space when needed.  (Bug#6422)

	* progmodes/idlwave.el (idlwave-action-and-binding):
	Fix typo in 2009-12-03 change.  (Bug#6450)

2010-06-17  Stefan Monnier  <monnier@iro.umontreal.ca>

	* subr.el (read-quoted-char): Fix up last change (bug#6290).

2010-06-16  Stefan Monnier  <monnier@iro.umontreal.ca>

	* font-lock.el (font-lock-major-mode): Rename from
	font-lock-mode-major-mode to distinguish it from
	global-font-lock-mode's own font-lock-mode-major-mode (bug#6135).
	(font-lock-set-defaults):
	* font-core.el (font-lock-default-function): Adjust users.
	(font-lock-mode): Don't set it at all.

2010-06-15  Stefan Monnier  <monnier@iro.umontreal.ca>

	* vc-annotate.el (vc-annotate): Use vc-read-revision.

2010-06-15  Glenn Morris  <rgm@gnu.org>

	* calendar/appt.el (appt-time-msg-list): Doc fix.
	(appt-check): Let-bind appt-warn-time.
	(appt-add): Make the 3rd argument optional.
	Simplify argument names.  Doc fix.  Check for integer WARNTIME.
	Only add WARNTIME to the output list if non-nil.

2010-06-15  Ivan Kanis  <apple@kanis.eu>

	* calendar/appt.el (appt-check): Let the 3rd element of
	appt-time-msg-list specify the warning time.
	(appt-add): Add new argument with the warning time.  (Bug#5176)

2010-06-12  Bob Rogers  <rogers-emacs@rgrjr.dyndns.org>  (tiny change)

	* vc-svn.el (vc-svn-after-dir-status): Fix regexp for Subversions
	older than version 1.6.  (Bug#6361)

2010-06-12  Helmut Eller  <eller.helmut@gmail.com>

	* emacs-lisp/cl-macs.el (destructuring-bind): Bind `bind-enquote',
	used by cl-do-arglist.  (Bug#6408)

2010-06-09  Stefan Monnier  <monnier@iro.umontreal.ca>

	* emacs-lisp/advice.el (ad-compile-function):
	Define warning-suppress-types before we let-bind it (bug#6275).

	* vc-dispatcher.el: Rename mode-line-hook to vc-mode-line-hook;
	declare it, make it buffer-local and permanent-local (bug#6324).
	(vc-resynch-window): Adjust name.
	* vc-hooks.el (vc-find-file-hook): Adjust name.

2010-06-07  Jonathan Rockway  <jon@jrock.us>

	* net/rcirc.el: Add support for password authentication.
	(rcirc-server-alist): Add :password keyword.
	(rcirc): Ask for a password, or get it from the server's alist.
	(rcirc-connect): Add password argument.  Pass it to server.

2010-06-05  Juanma Barranquero  <lekktu@gmail.com>

	* net/dbus.el (dbus-register-method): Declare function.
	(dbus-handle-event, dbus-property-handler): Fix typos in docstrings.
	(dbus-introspect): Doc fix.
	(dbus-event-bus-name, dbus-introspect-get-interface)
	(dbus-introspect-get-argument): Reflow docstrings.

2010-06-04  Chong Yidong  <cyd@stupidchicken.com>

	* term/common-win.el (x-colors): Add "dark green" and "dark
	turquoise" (Bug#6332).

2010-06-03  Eric Ludlam  <zappo@gnu.org>

	* cedet/semantic/lex-spp.el
	(semantic-lex-spp-table-write-slot-value): Instead of erroring on
	invalid values during save, just save a nil (Bug#6324).

2010-06-03  Glenn Morris  <rgm@gnu.org>

	* desktop.el (desktop-clear-preserve-buffers):
	Add "*Warnings*" buffer.  (Bug#6336)

2010-06-02  Dan Nicolaescu  <dann@ics.uci.edu>

	* vc-dir.el (vc-dir-update): Remove entries with a nil state (bug#5539).

2010-06-01  Stefan Monnier  <monnier@iro.umontreal.ca>

	* vc-bzr.el (vc-bzr-revision-completion-table): Apply
	`file-directory-p' to the filename part rather than to the whole text.

2010-05-31  Jonathan Marchand  <jonathlela@gmail.com>  (tiny change)

	* cedet/ede/cpp-root.el (ede-set-project-variables): Fix feature name
	(bug#6231).

2010-05-31  Stefan Monnier  <monnier@iro.umontreal.ca>

	* man.el (Man-completion-table): Let the user type "-k " (bug#6319).

2010-05-31  Drew Adams  <drew.adams@oracle.com>

	* files.el (directory-files-no-dot-files-regexp): Doc fix (bug#6298).

2010-05-31  Juanma Barranquero  <lekktu@gmail.com>

	* subr.el (momentary-string-display): Just use read-event to read
	the exit event (Bug#6238).

2010-05-29  Chong Yidong  <cyd@stupidchicken.com>

	* ansi-color.el: Delete unused escape sequences (Bug#6085).
	(ansi-color-drop-regexp): New constant.
	(ansi-color-apply, ansi-color-filter-region)
	(ansi-color-apply-on-region): Delete unrecognized control sequences.
	(ansi-color-apply): Build string list before calling concat.

2010-05-27  Chong Yidong  <cyd@stupidchicken.com>

	* progmodes/verilog-mode.el (verilog-type-font-keywords):
	Use font-lock-constant-face, not obsolete font-lock-reference-face.

2010-05-27  Masatake YAMATO  <yamato@redhat.com>

	* htmlfontify.el (hfy-face-resolve-face): New function.
	(hfy-face-to-style): Use it (Bug#6279).

2010-05-25  Stefan Monnier  <monnier@iro.umontreal.ca>

	* epa.el (epa--select-keys): Don't explicitly delete the window since
	that can fail (e.g. sole window in frame).  Use dedication instead.

2010-05-19  Uday S Reddy  <u.s.reddy@cs.bham.ac.uk>  (tiny change)

	* textmodes/fill.el (fill-region): Don't fill past the end (bug#6201).

2010-05-18  Stefan Monnier  <monnier@iro.umontreal.ca>

	* subr.el (read-quoted-char): Resolve modifiers after key
	remapping (bug#6212).

2010-05-11  Stefan Monnier  <monnier@iro.umontreal.ca>

	* tmm.el (tmm-prompt): Don't try to precompute bindings.
	(tmm-get-keymap): Compute shortcuts (bug#6171).

2010-05-10  Glenn Morris  <rgm@gnu.org>

	* desktop.el (desktop-save-buffer-p): Don't mistakenly include
	all dired buffers, even tramp ones.  (Bug#5755)  [Backport from trunk]

2010-05-07  Chong Yidong  <cyd@stupidchicken.com>

	* Version 23.2 released.

2010-05-03  Chong Yidong  <cyd@stupidchicken.com>

	* international/mule.el (auto-coding-alist):  Only purecopy
	car of each item, not the whole list (Bug#6083).

2010-05-02  Chong Yidong  <cyd@stupidchicken.com>

	* progmodes/js.el (js-mode): Make paragraph variables local before
	calling c-setup-paragraph-variables (Bug#6071).

2010-05-01  Eli Zaretskii  <eliz@gnu.org>

	* composite.el (compose-region, reference-point-alist): Fix typos
	in the doc strings.

2010-04-28  Alexander Klimov  <alserkli@inbox.ru>  (tiny change)

	* calc/calc-graph.el (calc-graph-plot): Use the proper form for
	gnuplot's "set" command.

2010-04-26  Juanma Barranquero  <lekktu@gmail.com>

	* abbrev.el (last-abbrev-text): Doc fix.
	(abbrev-prefix-mark): Don't escape parenthesis.

2010-04-24  Andreas Schwab  <schwab@linux-m68k.org>

	* composite.el (find-composition): Doc fix.

2010-04-24  Juanma Barranquero  <lekktu@gmail.com>

	* progmodes/sql.el (sql-electric-stuff): Fix typo in tag.
	(sql-oracle-program, sql-sqlite-options)
	(sql-query-placeholders-and-send): Doc fixes.
	(sql-set-product, sql-interactive-mode): Reflow docstrings.
	(sql-imenu-generic-expression, sql-buffer)
	(sql-mode-ansi-font-lock-keywords, sql-mode-oracle-font-lock-keywords)
	(sql-mode-postgres-font-lock-keywords, sql-mode-ms-font-lock-keywords)
	(sql-mode-sybase-font-lock-keywords)
	(sql-mode-informix-font-lock-keywords)
	(sql-mode-interbase-font-lock-keywords)
	(sql-mode-ingres-font-lock-keywords, sql-mode-solid-font-lock-keywords)
	(sql-mode-mysql-font-lock-keywords, sql-mode-sqlite-font-lock-keywords)
	(sql-mode-db2-font-lock-keywords, sql-mode-font-lock-keywords)
	(sql-product-feature, sql-highlight-product)
	(comint-line-beginning-position, sql-rename-buffer)
	(sql-toggle-pop-to-buffer-after-send-region)
	(sql-oracle, sql-sybase, sql-informix, sql-sqlite, sql-mysql, sql-solid)
	(sql-ingres, sql-ms, sql-postgres, sql-interbase, sql-db2, sql-linter):
	Fix typos in docstrings.

2010-04-23  Juri Linkov  <juri@jurta.org>

	* info.el (Info-fontify-node): Put Info-breadcrumbs to the `display'
	property instead of `invisible' and `after-string' (bug#5998).

2010-04-23  Juri Linkov  <juri@jurta.org>

	* image-mode.el (image-mode-as-text): Fix typo in docstring.

2010-04-23  Juanma Barranquero  <lekktu@gmail.com>

	* filecache.el (file-cache-add-directory-list)
	(file-cache-add-directory-recursively): Fix typos in docstrings.

2010-04-22  Kenichi Handa  <handa@m17n.org>

	* language/indian.el (gurmukhi-composable-pattern): Fix typo.
	(gujarati-composable-pattern): Fix typo.

2010-04-20  Kenichi Handa  <handa@m17n.org>

	* language/indian.el (oriya-composable-pattern)
	(tamil-composable-pattern, malayalam-composable-pattern): Add
	two-part vowels to "v" (vowel sign).

2010-04-20  Chong Yidong  <cyd@stupidchicken.com>

	* files.el (copy-directory): Handle symlinks (Bug#5982).

	* progmodes/compile.el (compilation-next-error-function): Revert
	2009-10-12 change (Bug#5983).

2010-04-20  Dan Nicolaescu  <dann@ics.uci.edu>

	* vc-hg.el (vc-hg-state): Use HGRCPATH, not HGRC.
	(vc-hg-working-revision): Likewise.  Use hg parents, not hg parent
	(Bug#5846).

2010-04-20  Glenn Morris  <rgm@gnu.org>

	* emacs-lisp/lisp.el (lisp-completion-at-point): Give it a doc string.

	* minibuffer.el (completion-at-point): Doc fix.

2010-04-18  Chong Yidong  <cyd@stupidchicken.com>

	* cedet/ede/pmake.el (ede-proj-makefile-insert-variables): Don't
	destroy list before using it.

2010-04-17  Dan Nicolaescu  <dann@ics.uci.edu>

	Fix the version number for added files.
	* vc-hg.el (vc-hg-working-revision): Check if the file is
	registered after hg parent fails (Bug#5961).

2010-04-17  Glenn Morris  <rgm@gnu.org>

	* htmlfontify.el (htmlfontify-buffer)
	(htmlfontify-copy-and-link-dir): Autoload entry points.

2010-04-17  Magnus Henoch  <magnus.henoch@gmail.com>

	* vc-hg.el (vc-hg-annotate-extract-revision-at-line): Expand file
	name relative to the project root (Bug#5960).

2010-04-16  Glenn Morris  <rgm@gnu.org>

	* vc-git.el (vc-git-print-log): Doc fix.

2010-04-14  Óscar Fuentes  <ofv@wanadoo.es>

	* ido.el (ido-file-internal): Fix 2009-12-02 change.

2010-04-14  Christoph  <cschol2112@googlemail.com>  (tiny change)

	* progmodes/grep.el (grep-compute-defaults): Fix handling of host
	default settings (Bug#5928).

2010-04-10  Glenn Morris  <rgm@gnu.org>

	* progmodes/fortran.el (fortran-match-and-skip-declaration):
	New function.
	(fortran-font-lock-keywords-3): Use it.  (Bug#1385)

2010-04-07  Kenichi Handa  <handa@m17n.org>

	* language/indian.el (malayalam-composable-pattern): Fix previous
	change (add U+0D4D "SIGN VIRAMA").
	(oriya-composable-pattern): Add U+0B30 and fix typo in the regexp.
	(tamil-composable-pattern): Fix typo in the regexp.
	(telugu-composable-pattern): Fix U+0C4D and typo in the regexp.
	(kannada-composable-pattern): Fix U+0CB0 and typo in the regexp.
	(malayalam-composable-pattern): Fix U+0D4D and typo in the regexp.

2010-04-06  Chong Yidong  <cyd@stupidchicken.com>

	* textmodes/tex-mode.el (latex-mode): Revert 2008-03-03 change to
	paragraph-separate (Bug#5821).

2010-04-05  Juri Linkov  <juri@jurta.org>

	Put breadcrumbs on overlay instead of inserting to buffer (bug#5809).

	* info.el (Info-find-node-2): Comment out code that skips
	breadcrumbs line.
	(Info-mouse-follow-link): New command.
	(Info-link-keymap): New keymap.
	(Info-breadcrumbs): Rename from `Info-insert-breadcrumbs'.
	Return a string with links instead of inserting breadcrumbs
	to the Info buffer.
	(Info-fontify-node): Comment out code that inserts breadcrumbs.
	Instead of putting the `invisible' text property over the Info
	header, make an overlay over the Info header with the `invisible'
	property and `after-string' set to the string returned by
	`Info-breadcrumbs'.

2010-04-03  Chong Yidong  <cyd@stupidchicken.com>

	* help.el (help-window-setup-finish): Doc fix (Bug#5830).
	Reported by monkey@sandpframing.com.

2010-04-02  Juanma Barranquero  <lekktu@gmail.com>

	* cedet/semantic/imenu.el (semantic-imenu-bucketize-type-members)
	(semantic-create-imenu-directory-index): Fix typos in docstrings.
	(semantic-imenu-goto-function): Reflow docstring.

2010-03-30  Tomas Abrahamsson  <tab@lysator.liu.se>

	* textmodes/artist.el (artist-mode): Fix typo in docstring.
	Reported by Alex Schröder <kensanata@gmail.com>.  (Bug#5807)

2010-03-30  Kenichi Handa  <handa@m17n.org>

	* language/sinhala.el (composition-function-table): Fix regexp for
	the new Unicode specification.

	* language/indian.el (devanagari-composable-pattern)
	(tamil-composable-pattern, kannada-composable-pattern)
	(malayalam-composable-pattern): Adjust for the new Unicode
	specification.
	(bengali-composable-pattern, gurmukhi-composable-pattern)
	(gujarati-composable-pattern, oriya-composable-pattern)
	(telugu-composable-pattern): New variables to cope with the new
	Unicode specification.  Use them in composition-function-table.

2010-03-29  Stefan Monnier  <monnier@iro.umontreal.ca>

	Make tmm-menubar work for the Buffers menu again (bug#5726).
	* tmm.el (tmm-prompt): Also handle keymap entries in the form of
	vectors rather than cons cells, as used in menu-bar-update-buffers.

2010-03-28  Chong Yidong  <cyd@stupidchicken.com>

	* progmodes/js.el (js-auto-indent-flag, js-mode-map)
	(js-insert-and-indent): Revert 2009-08-15 change, restoring
	electric punctuation for "{}();,:" (Bug#5586).

	* mail/sendmail.el (mail-default-directory): Doc fix.

2010-03-27  Chong Yidong  <cyd@stupidchicken.com>

	* mail/sendmail.el (mail-default-directory): Doc fix.

2010-03-27  Eli Zaretskii  <eliz@gnu.org>

	* subr.el (version-regexp-alist, version-to-list)
	(version-list-<, version-list-=, version-list-<=)
	(version-list-not-zero, version<, version<=, version=): Doc fix.
	(Bug#5744).

2010-03-26  YAMAMOTO Mitsuharu  <mituharu@math.s.chiba-u.ac.jp>
            Nick Roberts  <nickrob@snap.net.nz>

	* progmodes/gdb-ui.el (gdb-apple-test): New function.
	(gdb-init-1): Use it.

2010-02-10  Dan Nicolaescu  <dann@ics.uci.edu>

	* vc.el (vc-root-diff): Doc fix.

2010-03-25  Chong Yidong  <cyd@stupidchicken.com>

	* vc.el (vc-print-log, vc-print-root-log): Doc fix.

	* simple.el (append-to-buffer): Fix last change.

2010-03-24  Chong Yidong  <cyd@stupidchicken.com>

	* simple.el (append-to-buffer): Ensure that point is preserved if
	BUFFER is the current buffer.  Suggested by YAMAMOTO Mitsuharu.
	(Bug#5749)

2010-03-24  Stefan Monnier  <monnier@iro.umontreal.ca>

	* progmodes/make-mode.el (makefile-rule-action-regex): Backtrack less.
	(makefile-make-font-lock-keywords): Adjust rule since submatch 1 may
	not be present any more.

2010-03-24  Juanma Barranquero  <lekktu@gmail.com>

	* faces.el (set-face-attribute): Fix typo in docstring.
	(face-valid-attribute-values): Reflow docstring.

	* cedet/srecode/table.el (srecode-template-table): Fix docstring typo.

2010-03-23  Glenn Morris  <rgm@gnu.org>

	* textmodes/flyspell.el (sgml-lexical-context): Autoload it (Bug#5752).

2010-03-21  Chong Yidong  <cyd@stupidchicken.com>

	* indent.el (indent-for-tab-command): Doc fix.

2010-03-22  Juanma Barranquero  <lekktu@gmail.com>

	* image-dired.el (image-dired-display-thumbs): Fix typo in docstring.
	(image-dired-read-comment): Doc fix.

	* json.el (json-object-type, json-array-type, json-key-type)
	(json-false, json-null, json-read-number):
	* minibuffer.el (completion-in-region-functions):
	* calendar/cal-tex.el (cal-tex-daily-end, cal-tex-number-weeks)
	(cal-tex-cursor-week):
	* emacs-lisp/trace.el (trace-function):
	* eshell/em-basic.el (eshell/printnl):
	* eshell/em-dirs.el (eshell-last-dir-ring, eshell-parse-drive-letter)
	(eshell-read-last-dir-ring, eshell-write-last-dir-ring):
	* obsolete/levents.el (allocate-event, event-key, event-object)
	(event-point, event-process, event-timestamp, event-to-character)
	(event-window, event-x, event-x-pixel, event-y, event-y-pixel):
	* textmodes/reftex-vars.el (reftex-index-macros-builtin)
	(reftex-section-levels, reftex-auto-recenter-toc, reftex-toc-mode-hook)
	(reftex-cite-punctuation, reftex-search-unrecursed-path-first)
	(reftex-highlight-selection): Fix typos in docstrings.

2010-03-19  Juanma Barranquero  <lekktu@gmail.com>

	* minibuffer.el (completion-in-region-functions): Fix docstring typos.

2010-03-18  Glenn Morris  <rgm@gnu.org>

	* mail/rmail.el (rmail-highlight-face): Restore option deleted
	2008-02-13 without comment; mark it obsolete.
	(rmail-highlight-headers): Use rmail-highlight-face once more.

2010-03-16  Chong Yidong  <cyd@stupidchicken.com>

	* woman.el (woman2-process-escapes): Only consume the newline if
	the filler character is on a line by itself (Bug#5729).

2010-03-16  Kenichi Handa  <handa@m17n.org>

	* language/indian.el (devanagari-composable-pattern): Add more
	consonants.

2010-03-14  Michael Albinus  <michael.albinus@gmx.de>

	* net/trampver.el: Update release number.

2010-03-13  Glenn Morris  <rgm@gnu.org>

	* Makefile.in (ELCFILES): Add cedet/semantic/imenu.el.

2010-03-13  Michael Albinus  <michael.albinus@gmx.de>

	* net/tramp.el (tramp-find-executable):
	Use `tramp-get-connection-buffer'.  Make the regexp for checking
	output of "wc -l" more robust.
	(tramp-find-shell): Use another shell but /bin/sh on OpenSolaris.
	(tramp-open-connection-setup-interactive-shell): Remove workaround
	for OpenSolaris bug, it is not needed anymore.

2010-03-13  Eric M. Ludlam  <zappo@gnu.org>

	* cedet/semantic/imenu.el: New file, from the CEDET repository
	(Bug#5412).

2010-03-12  Glenn Morris  <rgm@gnu.org>

	* emacs-lisp/cl-macs.el (defsubst*): Add autoload cookie.  (Bug#4427)

2010-03-11  Wilson Snyder  <wsnyder@wsnyder.org>

	* files.el (auto-mode-alist): Accept more verilog file patterns.

2010-03-09  Miles Bader  <miles@gnu.org>

	* vc-git.el (vc-git-print-log): Use "tformat:" for shortlog,
	instead of "format:"; this ensures that the output is
	newline-terminated.

2010-03-08  Chong Yidong  <cyd@stupidchicken.com>

	* mail/rfc822.el (rfc822-addresses): Use nested catches to ensure
	that all errors are caught, and that the return value is always a
	list (Bug#5692).

2010-03-08  Kenichi Handa  <handa@m17n.org>

	* language/misc-lang.el (windows-1256): New coding system.
	(cp1256): New alias of windows-1256 (bug#5690).

2010-03-07  Andreas Schwab  <schwab@linux-m68k.org>

	* mail/rfc822.el (rfc822-addresses): Move catch clause down around
	call to rfc822-bad-address.  (Bug#5692)

2010-03-07  Štěpán Němec  <stepnem@gmail.com>  (tiny change)

	* vc-git.el (vc-git-annotate-extract-revision-at-line): Use
	vc-git-root as default directory for revision path (Bug#5657).

2010-03-06  Chong Yidong  <cyd@stupidchicken.com>

	* calculator.el (calculator): Don't bind split-window-keep-point
	(Bug#5674).

2010-03-06  Stefan Monnier  <monnier@iro.umontreal.ca>

	* vc-git.el: Re-flow to fit into 80 columns.
	(vc-git-after-dir-status-stage, vc-git-dir-status-goto-stage):
	Remove spurious `quote' element in each case alternative.
	(vc-git-show-log-entry): Use prog1.
	(vc-git-after-dir-status-stage): Remove unused var `remaining'.

2010-03-06  Glenn Morris  <rgm@gnu.org>

	* cedet/semantic/grammar.el (semantic-grammar-header-template):
	Update template copyright to GPLv3+.

2010-03-05  Stefan Monnier  <monnier@iro.umontreal.ca>

	* man.el (Man-files-regexp): Tighten up the regexp (bug#5686).

2010-03-03  Chong Yidong  <cyd@stupidchicken.com>

	* macros.el (insert-kbd-macro): Look up keyboard macro using the
	definition, not the name (Bug#5481).

2010-03-03  Štěpán Němec  <stepnem@gmail.com>  (tiny change)

	* subr.el (momentary-string-display): Don't overwrite the MESSAGE
	argument with a local variable.  (Bug#5670)

2010-03-02  Juri Linkov  <juri@jurta.org>

	* info.el (Info-index-next): Decrement line number by 2.  (Bug#5652)

2010-03-02  Michael Albinus  <michael.albinus@gmx.de>

	* net/tramp.el (tramp-do-copy-or-rename-file-out-of-band): Fix an
	error when FILENAME and NEWNAME are existing remote directories.

	* net/tramp-compat.el (tramp-compat-make-temp-file): Add optional
	parameter DIR-FLAG.

2010-03-02  Glenn Morris  <rgm@gnu.org>

	* calendar/cal-hebrew.el (holiday-hebrew-passover): Fix date
	of Yom HaAtzma'ut when it falls on a Monday (rule changed in 2004).

2010-03-01  Kenichi Handa  <handa@m17n.org>

	* language/burmese.el (burmese-composable-pattern): Rename from
	myanmar-composable-pattern.

	* international/characters.el (script-list):
	* international/fontset.el (script-representative-chars):
	Change myanmar to burmese.
	(otf-script-alist): Likewise.
	(setup-default-fontset): Likewise.  Re-fix :otf spec.

2010-02-28  Katsumi Yamaoka  <yamaoka@jpl.org>

	* menu-bar.el (menu-bar-manuals-menu): Fix typo.

2010-02-28  Jan Djärv  <jan.h.d@swipnet.se>

	* scroll-bar.el (scroll-bar-drag-1): Add save-excursion, bug #5654.

2010-02-28  Michael Albinus  <michael.albinus@gmx.de>

	* net/tramp.el (tramp-handle-write-region): START can be a string.
	Take care in the checks.  Reported by Dan Davison
	<davison@stats.ox.ac.uk>.

2010-02-28  Michael Albinus  <michael.albinus@gmx.de>

	* net/dbus.el (dbus-introspect, dbus-get-property)
	(dbus-set-property, dbus-get-all-properties): Use
	`dbus-call-method' when noninteractive.  (Bug#5645)

2010-02-28  Chong Yidong  <cyd@stupidchicken.com>

	* textmodes/reftex-toc.el (reftex-toc-promote-prepare):
	* emacs-lisp/elint.el (elint-add-required-env):
	* cedet/semantic/db-find.el
	(semanticdb-find-translate-path-brutish-default):
	* cedet/ede/make.el (ede-make-check-version):
	* calendar/icalendar.el (icalendar--add-diary-entry):
	* calc/calcalg2.el (math-tracing-integral):
	* files.el (recover-session-finish): Use with-current-buffer
	instead of save-excursion.

2010-02-27  Stefan Monnier  <monnier@iro.umontreal.ca>

	Fix in-buffer completion when after-change-functions modify the buffer.
	* minibuffer.el (completion--replace): New function.
	(completion--do-completion): Use it and use relative movement.

2010-02-27  Chong Yidong  <cyd@stupidchicken.com>

	* international/fontset.el (setup-default-fontset): Fix :otf spec.

2010-02-27  Jeremy Whitlock  <jcscoobyrs@gmail.com>  (tiny change)

	* progmodes/python.el (python-pdbtrack-stack-entry-regexp):
	Allow the characters _<> in the stack entry (Bug#5653).

2010-02-26  Kenichi Handa  <handa@m17n.org>

	* language/burmese.el: Fix entries in composition-function-table.
	(myanmar-composable-pattern): New variable.

	* international/fontset.el (setup-default-fontset): Add an entry
	for myanmar.

	* international/characters.el (script-list): Add Myanmar
	Extended-A.

2010-02-26  Glenn Morris  <rgm@gnu.org>

	* custom.el (custom-initialize-delay): Doc fix.

	* mail/sendmail.el (send-mail-function): Autoload the call
	to custom-initialize-delay, not otherwise preserved in loaddefs.el.

2010-02-24  Chong Yidong  <cyd@stupidchicken.com>

	* files.el (hack-local-variables-filter): For eval forms, also
	check safe-local-variable-p (Bug#5636).

2010-02-24  Eduard Wiebe  <usenet@pusto.de>

	* javascript.el (wisent-javascript-jv-expand-tag): Avoid c(ad)ddr
	and use c(ad)r of cddr (Bug#5640).

2010-02-22  Michael Albinus  <michael.albinus@gmx.de>

	* net/tramp.el (tramp-do-copy-or-rename-file-out-of-band): Protect
	setting the modes by `ignore-errors'.  It might fail, for example
	if the file is not owned by the user but the group.
	(tramp-handle-write-region): Ensure, that `tmpfile' is always readable.

2010-02-21  Chong Yidong  <cyd@stupidchicken.com>

	* files.el (directory-listing-before-filename-regexp): Use
	stricter matching for iso-style dates, to avoid false matches with
	date-like filenames (Bug#5597).

	* htmlfontify.el (htmlfontify): Doc fix.

	* eshell/eshell.el (eshell): Doc fix.

	* startup.el (fancy-about-screen): In mode-line, apply
	mode-line-buffer-id face only to the buffer name (Bug#5613).

2010-02-20  Kevin Ryde  <user42@zip.com.au>

	* progmodes/compile.el (compilation-error-regexp-alist-alist):
	In `watcom' anchor regexp to start of line, to avoid slowness
	(Bug#5599).

2010-02-20  Eli Zaretskii  <eliz@gnu.org>

	* subr.el (remove-yank-excluded-properties): Explain in a comment
	why `category' property is removed.

2010-02-19  Chong Yidong  <cyd@stupidchicken.com>

	* isearch.el (isearch-update-post-hook, isearch-update): Revert
	2010-02-17 change.

2010-02-19  Ulf Jasper  <ulf.jasper@web.de>

	* calendar/icalendar.el (icalendar--convert-ordinary-to-ical)
	(icalendar--convert-weekly-to-ical)
	(icalendar--convert-yearly-to-ical)
	(icalendar--convert-block-to-ical)
	(icalendar--convert-cyclic-to-ical)
	(icalendar--convert-anniversary-to-ical): Take care of time
	specifications where hour has 1-digit only (Bug#5549).

2010-02-19  Nick Roberts  <nickrob@snap.net.nz>

	* progmodes/gdb-ui.el (gdb-assembler-handler): Accommodate change
	of disassemble output in GDB 7.1.

2010-02-19  Glenn Morris  <rgm@gnu.org>

	* progmodes/f90.el (f90-electric-insert): Give it a delete-selection
	property.  (Bug#5593)

2010-02-18  Sam Steingold  <sds@gnu.org>

	* vc-cvs.el (vc-cvs-merge-news): Yet another fix of message parsing.

2010-02-18  Stefan Monnier  <monnier@iro.umontreal.ca>

	Use abbreviated file names in bookmarks (bug#5591).
	* bookmark.el (bookmark-maybe-load-default-file): Remove redundant
	calls to expand-file-name.
	(bookmark-relocate): Use abbreviated file names in bookmarks.
	(bookmark-load): Use abbreviated file names in messages.

2010-02-18  Michael Albinus  <michael.albinus@gmx.de>

	* net/tramp.el (tramp-handle-directory-files): When FULL, do not
	expand "." and "..".  Reported by Thierry Volpiatto
	<thierry.volpiatto@gmail.com>.

2010-02-18  Michael Albinus  <michael.albinus@gmx.de>

	* net/tramp.el (tramp-handle-insert-file-contents): Set always the
	permissions of the temporary file to "0600".  In case the remote
	file has no read permissions for the owner, there might be
	problems otherwise.  Reported by Ole Laursen <olau@iola.dk>.

22010-02-18  Glenn Morris  <rgm@gnu.org>

	* emacs-lisp/authors.el (authors-renamed-files-alist):
	Add entries for INSTALL.CVS.

2010-02-17  Mark A. Hershberger  <mah@everybody.org>

	* vc-bzr.el: Fix typo in Known Bugs section.

	* isearch.el (isearch-update-post-hook): New hook.
	(isearch-update): Use the new hook.

2010-02-16  Michael Albinus  <michael.albinus@gmx.de>

	* net/tramp.el (tramp-do-copy-or-rename-file-out-of-band):
	Fix errors in copying directories.
	(tramp-handle-add-name-to-file, tramp-handle-copy-directory)
	(tramp-do-copy-or-rename-file, tramp-handle-delete-directory)
	(tramp-handle-delete-file)
	(tramp-handle-dired-recursive-delete-directory)
	(tramp-handle-write-region): Flush also the cache for the upper
	directory.

2010-02-16  Chong Yidong  <cyd@stupidchicken.com>

	* simple.el (save-interprogram-paste-before-kill): Doc fix.

	* cus-edit.el (hardware): Doc fix.

	* man.el (man): Add to external custom group.

	* delim-col.el (columns): Move to wp custom group.

	* doc-view.el (doc-view): Add to data custom group.

	* cedet/data-debug.el (data-debug): Move to extensions group.

	* cedet/ede.el (ede):
	* cedet/srecode.el (srecode):
	* cedet/semantic.el (semantic): Put in tools and extensions group.

	* nxml/nxml-mode.el (nxml-faces): Remove from font-lock-faces group.

	* textmodes/flyspell.el (flyspell-word): Obey the offset specified
	by ispell-parse-output (Bug#5575).

2010-02-16  Kenichi Handa  <handa@m17n.org>

	* international/ja-dic-cnv.el (iso-2022-7bit-short): Delete it.
	(skkdic-convert-okuri-ari): Ignore lines starting with '>'.
	(skkdic-convert): Use `euc-japan' coding system for writing.

2010-02-16  Glenn Morris  <rgm@gnu.org>

	* textmodes/tex-mode.el (tex-bibtex-file): Expand the result of
	tex-main-file before using it.  (Bug#5562)

2010-02-15  Stefan Monnier  <monnier@iro.umontreal.ca>

	* emacs-lisp/advice.el (ad-compile-function): Suppress byte-compiler
	warnings, since it is annoying for the user to see them each time he
	runs the code.

2010-02-15  Michael Albinus  <michael.albinus@gmx.de>

	* net/tramp.el (tramp-process-actions, tramp-read-passwd):
	* net/tramp-gvfs.el (tramp-gvfs-maybe-open-connection): Use VEC
	instead of PROC for caching "first-password-request".  Otherwise,
	new processes would not profit from passwords already entered.

	* net/tramp-cache.el (tramp-dump-connection-properties):
	Don't save "first-password-request" property.

2010-02-14  Juanma Barranquero  <lekktu@gmail.com>

	* outline.el (outline-head-from-level):
	* simple.el (with-wrapper-hook):
	* cedet/ede.el (ede-run-target, project-delete-target)
	(project-dist-files, ede-name, ede-documentation, ede-parent-project)
	(ede-adebug-project, ede-adebug-project-parent)
	(ede-adebug-project-root):
	* emacs-lisp/elint.el (elint-extra-errors, elint-current-buffer)
	(elint-defun, elint-buffer-env, elint-top-form-logged)
	(elint-unbound-variable):
	* textmodes/reftex-toc.el (reftex-toc-newhead-from-alist):
	Fix typos in docstrings.

2010-02-14  Michael Albinus  <michael.albinus@gmx.de>

	* files.el (insert-directory): When WILDCARD-REGEXP and
	FULL-DIRECTORY-P are nil, insert the file entry instead of the
	whole directory.  (Bug#5551)

	* net/ange-ftp.el (ange-ftp-insert-directory): Insert "  " for
	dired's alignment sanity.  (Bug#5516)

2010-02-14  Juri Linkov  <juri@jurta.org>

	* man.el (Man-fontify-manpage, Man-cleanup-manpage):
	Remove remaining ^H with their preceding chars.  (Bug#5566)

2010-02-13  Glenn Morris  <rgm@gnu.org>

	* simple.el (transpose-subr): Give it a doc-string.

	* textmodes/paragraphs.el (transpose-paragraphs, transpose-sentences):
	Doc fixes.

2010-02-12  Juri Linkov  <juri@jurta.org>

	* arc-mode.el (archive-unique-fname): Make directories for nested
	archives.  (Bug#5540)

2010-02-12  Juri Linkov  <juri@jurta.org>

	* ffap.el (dired-at-point): Fix docstring.  (Bug#5565)

2010-02-11  Stefan Monnier  <monnier@iro.umontreal.ca>

	* subr.el (copy-overlay): Handle deleted overlays.

	* man.el (Man-completion-table): Don't signal an error if we can't run
	manual-program (bug#4056).

2010-02-10  Juanma Barranquero  <lekktu@gmail.com>

	* textmodes/artist.el (artist-mt): Fix typos in docstring.

2010-02-10  Thierry Volpiatto  <thierry.volpiatto@gmail.com>

	* info.el (Info-bookmark-jump): Simplify.

	* bookmark.el (bookmark-handle-bookmark): Catch the right error.
	(bookmark-default-handler): Accept new bookmark field `buffer'.

2010-02-10  Chong Yidong  <cyd@stupidchicken.com>

	* iswitchb.el (iswitchb-completions): Revert last change.

2010-02-10  Michael Albinus  <michael.albinus@gmx.de>

	* ls-lisp.el (ls-lisp-insert-directory): When WILDCARD-REGEXP and
	FULL-DIRECTORY-P are nil, and FILE is absolute, expand it.
	This prevents file names like "~/" being listed literally.

2010-02-10  Dan Nicolaescu  <dann@ics.uci.edu>

	* term/xterm.el (xterm-maybe-set-dark-background-mode):
	Remove dead code.  (Bug#5546)

2010-02-09  Chong Yidong  <cyd@stupidchicken.com>

	* eshell/em-ls.el (eshell-ls-applicable): Frob file attributes
	correctly (Bug#5548).

2010-02-08  Jose E. Marchesi  <jemarch@gnu.org>

	* progmodes/ada-mode.el (ada-in-numeric-literal-p): New function.
	(ada-adjust-case): Don't adjust case in hexadecimal number literals.

2010-02-08  Kenichi Handa  <handa@m17n.org>

	* international/mule-util.el (with-coding-priority): Add autoload
	cookie for putting `lisp-indent-function'.

2010-02-07  Glenn Morris  <rgm@gnu.org>

	* progmodes/f90.el (f90-font-lock-keywords-1, f90-font-lock-keywords-2):
	Move F2003 named interfaces from keywords-2 to keywords-1, and
	use function-name-face rather than constant-face.
	Simplify "abstract interface" regexp.

2010-02-07  Chong Yidong  <cyd@stupidchicken.com>

	* eshell/esh-util.el (eshell-file-attributes): New optional arg
	ID-FORMAT.  Pass it to `file-attributes'.

	* eshell/em-ls.el (eshell-do-ls): Use it (Bug#5528).

2010-02-07  sj  <prime.wizard+emacs@gmail.com>  (tiny change)

	* faces.el (set-face-attribute): Allow calling
	internal-set-lisp-face-attribute with 'unspecified family and
	foundry argument (Bug#5536).

2010-02-07  Glenn Morris  <rgm@gnu.org>

	* progmodes/f90.el (f90-font-lock-keywords-2)
	(f90-looking-at-type-like, f90-looking-at-program-block-end):
	Handle F2003 named interfaces.

2010-02-06  Chong Yidong  <cyd@stupidchicken.com>

	* progmodes/cc-mode.el (c-common-init): Bind temporary variables
	beg and end before calling c-get-state-before-change-functions.

2010-02-06  Dan Nicolaescu  <dann@ics.uci.edu>

	* vc-bzr.el (vc-bzr-dir-extra-headers): Disable the pending merges header.

2010-02-05  Juri Linkov  <juri@jurta.org>

	* doc-view.el (doc-view-mode):
	* image-mode.el (image-mode): Put property mode-class=special.
	(Bug#4896)

2010-02-05  Mark A. Hershberger  <mah@everybody.org>

	* vc-svn.el (vc-svn-revision-table): New function.

2010-02-05  Michael Albinus  <michael.albinus@gmx.de>

	* net/ange-ftp.el (ange-ftp-insert-directory):
	* net/tramp-imap.el (tramp-imap-handle-insert-directory):
	* net/tramp-smb.el (tramp-smb-handle-insert-directory):
	Handle also directories.  (Bug#5478)

2010-02-05  Glenn Morris  <rgm@gnu.org>

	* progmodes/f90.el (f90-font-lock-keywords-2): Fix `enum'.

2010-02-05  Chong Yidong  <cyd@stupidchicken.com>

	* startup.el (command-line-1): Convert options beginning with a
	single dash as well (Bug#5519).

2010-02-05  Stefan Monnier  <monnier@iro.umontreal.ca>

	Make `initials' completion work for /hh -> /home/horn again (bug#5524).
	* minibuffer.el (completion-initials-expand): Only check the presence
	of delims *within* the boundaries, since otherwise the / delim is
	always found for files.

	Fix up various corner case problems.
	* doc-view.el (doc-view-last-page-number): New function.
	(doc-view-mode, doc-view-last-page, doc-view-goto-page): Use it.
	(doc-view-goto-page): Avoid inf-loops when the conversion fails.
	(doc-view-kill-proc): Avoid inf-loop in freak cases.
	(doc-view-reconvert-doc): Use the new recursive delete-directory.
	(doc-view-convert-current-doc): Don't create the resolution.el file
	here any more.
	(doc-view-pdf/ps->png): Do it here instead.
	(doc-view-already-converted-p): Check that resolution.el is present.
	(doc-view-pdf->png): Don't rely on doc-view-pdf/ps->png for the few
	windows that are not yet showing images.

2010-02-04  Michael Albinus  <michael.albinus@gmx.de>

	* dired.el (dired-revert): If DIRED-DIRECTORY is a cons cell, call
	`dired-uncache' for every elemnt which is an absolute file name.

	* net/tramp.el (tramp-handle-dired-uncache): When DIR is not a
	directory, handle its directory component.
	(tramp-handle-file-remote-p): Let-bind `tramp-verbose' to 3; this
	function is called permanently and creates noise, otherwise.

	* net/tramp-imap.el (tramp-imap-handle-insert-directory):
	* net/tramp-smb.el (tramp-smb-handle-insert-directory):
	Handle the case, FILENAME is not in `default-directory'.  (Bug#5478)

2010-02-04  David Burger  <dburger@google.com>  (tiny change)

	* macros.el (apply-macro-to-region-lines):
	Minor simplification.  (Bug#5485)

2010-02-04  Glenn Morris  <rgm@gnu.org>

	* mail/rmail.el (rmail-show-message-1): Handle malformed
	quoted-printable text.  (Bug#5441)

	* mail/mail-utils.el (mail-unquote-printable-region): Doc fix.

	* simple.el (visual-line-mode): Capitalize lighter.

2010-02-03  John Wiegley  <jwiegley@gmail.com>

	* iswitchb.el (iswitchb-completions): Add bookmark files to the
	list of files considered for "virtual buffer" completions.

2010-02-03  Michael Albinus  <michael.albinus@gmx.de>

	* net/ange-ftp.el (ange-ftp-insert-directory): Parse directory
	also in case of (and (not full) (not wildcard)). This is needed,
	when dired is called with a list of files, which are not in
	`default-directory'.  (Bug#5478)

2010-02-03  Stefan Monnier  <monnier@iro.umontreal.ca>

	* vc-hooks.el (vc-path): Make it an obsolete var, rather than function.

2010-02-02  Juri Linkov  <juri@jurta.org>

	* textmodes/ispell.el (ispell-message-text-end): Remove final newline
	from unidiff to allow function-line after @@.

2010-02-02  Juri Linkov  <juri@jurta.org>

	* ediff-util.el (ediff-file-checked-in-p): Replace '(nil CVS) by
	'(RCS SCCS) with inverted condition.

2010-02-02  Michael Albinus  <michael.albinus@gmx.de>

	* net/ange-ftp.el (ange-ftp-skip-msgs): Ignore all ""^500 .*AUTH"
	messages.

2010-02-01  Juri Linkov  <juri@jurta.org>

	* arc-mode.el (archive-zip-extract): Use `member-ignore-case' to
	compare with "pkunzip" and "pkzip" instead of only "pkzip".
	In the `archive-extract-by-stdout' branch use `shell-quote-argument'
	only when (car archive-zip-extract) is "unzip".  (Bug#5475)

2010-02-01  Stefan Monnier  <monnier@iro.umontreal.ca>

	* doc-view.el (doc-view-new-window-function): Be a bit more defensive.
	(doc-view-revert-buffer): New command.
	(doc-view-mode-map): Use it.

2010-02-01  Dan Nicolaescu  <dann@ics.uci.edu>

	* vc-bzr.el (vc-bzr-dir-extra-headers): Add a header when a
	pending merge is detected.

2010-01-31  Juri Linkov  <juri@jurta.org>

	* progmodes/grep.el (zrgrep): Call `grep-compute-defaults' at the
	beginning of interactive spec like all other grep commands do.
	Put "all" in front of "gz".  (Bug#5260)

2010-01-29  Dan Nicolaescu  <dann@ics.uci.edu>

	* vc-bzr.el (vc-bzr-after-dir-status): Match another renaming indicator.

2010-01-29  Chong Yidong  <cyd@stupidchicken.com>

	* dirtrack.el (dirtrack): Warn instead of signalling error if the
	regexp is incorrect (Bug#5476).

2010-01-29  Michael Albinus  <michael.albinus@gmx.de>

	* net/tramp.el (tramp-handle-insert-directory): Handle also
	symlinks, when FILENAME is not in `default-directory'.

2010-01-28  Michael Albinus  <michael.albinus@gmx.de>

	* net/ange-ftp.el (ange-ftp-insert-directory): Handle the case,
	FILE is not in `default-directory'.  (Bug#5478)

	* net/tramp.el (tramp-handle-insert-directory): Simplify handling
	of SWITCHES.  Handle the case, FILENAME is not in
	`default-directory'.  (Bug#5478)
	(tramp-register-file-name-handlers): Add safe-magic property.

2010-01-28  Chong Yidong  <cyd@stupidchicken.com>

	* arc-mode.el (archive-zip-extract): Quote the argument passed to
	unzip (Bug#5475).

2010-01-28  Nil Geisweiller  <ngeiswei@googlemail.com>  (tiny change)

	* progmodes/flymake.el (flymake-allowed-file-name-masks)
	(flymake-master-make-header-init): Add other C++ filename masks.
	(flymake-find-possible-master-files)
	(flymake-check-patch-master-file-buffer): Doc fixes (Bug#5488).

2010-01-28  Michael Albinus  <michael.albinus@gmx.de>

	Fix some busybox annoyances.

	* net/tramp.el (tramp-wrong-passwd-regexp): Add "Timeout, server
	not responding." string.
	(tramp-open-connection-setup-interactive-shell): Dump stty
	settings.  Enable "neveropen" arg for all `tramp-send-command'
	calls.  Handle "=" in variable values properly.
	(tramp-find-inline-encoding): Raise an error, when no encoding is
	found.
	(tramp-wait-for-output): Check, whether PROC buffer is available.
	Remove spurious " ^H" sequences, sent by busybox.
	(tramp-get-ls-command): Suppress coloring, if possible.

2010-01-28  Glenn Morris  <rgm@gnu.org>

	* vc-svn.el (vc-svn-update): Use "svn --non-interactive".  (Bug#4280)

	* log-edit.el (log-edit-strip-single-file-name): Add missing
	:safe, :group, and :version tags.

2010-01-27  Stephen Berman  <stephen.berman@gmx.net>

	* calendar/diary-lib.el (diary-unhide-everything): Handle narrowed
	buffers.  (Bug#5477)

2010-01-27  David De La Harpe Golden  <david@harpegolden.net>

	* files.el (delete-directory): Handle moving to trash without
	first doing recursion (Bug#5436).

2010-01-26  Dan Nicolaescu  <dann@ics.uci.edu>

	* vc-hooks.el (vc-path): Mark as obsolete.

2010-01-25  Dan Nicolaescu  <dann@ics.uci.edu>

	* vc-annotate.el (vc-annotate-revision-at-line): Compare file
	names too.

	* vc-bzr.el (vc-bzr-print-log): Use the more compact --line option
	for the short log.
	(vc-bzr-log-view-mode): Adjust regexp for the above change.

2010-01-25  Mark A. Hershberger  <mah@everybody.org>

	* progmodes/python.el: Replace reference to obsolete c-subword-mode.

	* vc-bzr.el (vc-bzr-revision-table): New function.

2010-01-25  Eric Hanchrow  <eric.hanchrow@gmail.com>  (tiny change)

	* vc-git.el (vc-git-dir-status-goto-stage): Pass --relative to the
	diff-index command.  This requires at least git-1.5.5.  (Bug#1589).

2010-01-24  Dan Nicolaescu  <dann@ics.uci.edu>

	Remove support for adding --signoff on commit.
	Future support will use an incompatible generic mechanism.
	* vc-git.el (vc-git-add-signoff): Remove variable.
	(vc-git-toggle-signoff): Remove function.
	(vc-git-extra-menu-map): Do not bind vc-git-toggle-signoff.

	* term/xterm.el (xterm-maybe-set-dark-background-mode): Rename
	from xterm-set-background-mode.  Return t if the background mode
	was set.
	(terminal-init-xterm): Move tty-set-up-initial-frame-faces
	earlier, call it again in case the background mode has changed.

2010-01-23  Dmitri Paduchikh  <dpaduch@k66.ru>  (tiny change)

	* emacs-lisp/advice.el (ad-set-orig-definition): Fix typo
	(Bug#3541).

2010-01-23  Chong Yidong  <cyd@stupidchicken.com>

	* emacs-lisp/assoc.el (aelement): Doc fix.
	(aput, adelete, amake): Use lexical-let (Bug#5450).

2010-01-23  Stephen Leake  <stephen_leake@member.fsf.org>

	* progmodes/ada-mode.el (ada-in-paramlist-p): Pragma syntax
	is the same as subprogram call, not declaration.  (Bug#5435).

2010-01-23  Michael Albinus  <michael.albinus@gmx.de>

	* net/tramp-smb.el (tramp-smb-conf): New defcustom.
	(tramp-smb-maybe-open-connection): Use it.

2010-01-22  Michael Albinus  <michael.albinus@gmx.de>

	* net/tramp-imap.el (top): Autoload needed packages.  (Bug#5448)

2010-01-22  Stefan Monnier  <monnier@iro.umontreal.ca>

	* mail/rmailmm.el (rmail-mime-handle): Don't set the buffer to unibyte
	just because we see "encoding: 8bit".
	* mail/rmail.el (rmail-show-message-1): Decode the body's QP into bytes.

2010-01-22  Chong Yidong  <cyd@stupidchicken.com>

	* isearch.el (isearch-allow-scroll): Doc fix (Bug#5446).

2010-01-22  Eli Zaretskii  <eliz@gnu.org>

	* jka-compr.el (jka-compr-load): If load-file is not in
	load-history, try its file-truename version.  (bug#5447)

2010-01-21  Alan Mackenzie  <acm@muc.de>

	Fix a situation where deletion of a cpp construct throws an error.
	* progmodes/cc-engine.el (c-invalidate-state-cache): Before
	invoking c-with-all-but-one-cpps-commented-out, check that the
	special cpp construct is still in the buffer.
	(c-parse-state): Record the special cpp with markers, not numbers.

2010-01-21  Kenichi Handa  <handa@m17n.org>

	* textmodes/sgml-mode.el (sgml-maybe-name-self): No need to
	process last-command-event, as it is now decoded first (Bug#5380).

2010-01-20  Chong Yidong  <cyd@stupidchicken.com>

	* term.el (term-send-raw-meta): Revert 2009-12-04 change (Bug#5330).

2010-01-20  Glenn Morris  <rgm@gnu.org>

	* indent.el (tab-always-indent): Fix custom-type.

2010-01-19  Alan Mackenzie  <acm@muc.de>

	* progmodes/cc-defs.el: Fix bug#5395: typing '#' in an empty
	buffer throws "args out of range".
	(c-set-cpp-delimiters, c-clear-cpp-delimiters): Check for EOB
	playing the role of delimiter.

2010-01-18  Stephen Leake  <stephen_leake@member.fsf.org>

	* progmodes/ada-mode.el: Fix bug#5400.
	(ada-matching-decl-start-re): Move into ada-goto-decl-start.
	(ada-goto-decl-start): Rename from ada-goto-matching-decl-start; callers
	changed.  Delete RECURSIVE parameter; never used.  Improve doc string.
	Improve comments in "is" portion.  Handle null procedure declaration.
	(ada-move-to-end): Improve doc string.

2010-01-18  Óscar Fuentes  <ofv@wanadoo.es>

	* ido.el (ido-cur-list): Initialize to nil.
	Remove obsolete information from commentary.
	(ido-choice-list): Initialize to nil.
	(ido-get-bufname): Reject minibuffers.
	(ido-make-buffer-list): If "default" is a nonexistent
	buffer, ignore it, as per the function's comment.
	(ido-kill-buffer-internal): New function.
	(ido-kill-buffer-at-head): Use it.
	(ido-visit-buffer): Likewise.

2010-01-18  Chong Yidong  <cyd@stupidchicken.com>

	* calendar/time-date.el (date-to-time): Doc fix (Bug#5408).

2010-01-18  Juanma Barranquero  <lekktu@gmail.com>

	* cedet/ede/locate.el (ede-locate-file-in-project)
	(ede-locate-file-in-project-impl): Fix typos in docstrings.
	(ede-enable-locate-on-project): Fix typos in error messages.

	* cedet/semantic/util-modes.el (semantic-unmatched-syntax-face)
	(semantic-stickyfunc-old-hlf, semantic-stickyfunc-header-line-format)
	(semantic-stickyfunc-sticky-classes, semantic-highlight-func-mode-setup)
	(semantic-stickyfunc-fetch-stickyline): Fix typos in docstrings.
	(semantic-stickyfunc-popup-menu, semantic-highlight-func-popup-menu):
	Fix typos in menu help.

	* emacs-lisp/chart.el (chart-file-count, chart-rmail-from):
	Fix typos in chart titles.

	* whitespace.el (whitespace-style, global-whitespace-newline-mode):
	* cedet/semantic.el (semantic-require-version, semantic--buffer-cache)
	(semantic-unmatched-syntax-cache-check, semantic-unmatched-syntax-hook)
	(semantic--before-fetch-tags-hook, semantic-new-buffer-fcn-was-run)
	(semantic--umatched-syntax-needs-refresh-p, semantic-elapsed-time)
	(semantic-parse-stream, semantic-parse-region)
	(semantic-parse-region-default, semantic--set-buffer-cache)
	(semantic-minimum-working-buffer-size, semantic-refresh-tags-safe)
	(semantic-bovinate-toplevel, semantic-load-system-cache-loaded)
	(semantic-default-submodes):
	* cedet/semantic/db-ebrowse.el (semanticdb-table-ebrowse)
	(semanticdb-create-ebrowse-database)
	(semanticdb-find-tags-for-completion-method)
	(semanticdb-find-tags-by-class-method)
	(semanticdb-deep-find-tags-by-name-method)
	(semanticdb-deep-find-tags-for-completion-method):
	* cedet/semantic/db-el.el (semanticdb-elisp-mapatom-collector)
	(semanticdb-find-tags-by-name-method, emacs-lisp-mode)
	(semanticdb-find-tags-for-completion-method)
	(semanticdb-find-tags-by-class-method)
	(semanticdb-deep-find-tags-for-completion-method):
	* cedet/semantic/db-find.el (semanticdb-find-translate-path)
	(semanticdb-find-need-cache-update-p, semanticdb-find-result-with-nil-p)
	(semanticdb-find-scanned-include-tags, semanticdb-find-tags-collector)
	(semanticdb-find-tags-by-name-method)
	(semanticdb-find-tags-by-name-regexp-method)
	(semanticdb-find-tags-for-completion-method)
	(semanticdb-find-tags-by-class-method)
	(semanticdb-find-tags-external-children-of-type-method)
	(semanticdb-find-tags-subclasses-of-type-method)
	(semanticdb-deep-find-tags-by-name-method)
	(semanticdb-deep-find-tags-by-name-regexp-method)
	(semanticdb-deep-find-tags-for-completion-method):
	* cedet/semantic/db-global.el (semanticdb-enable-gnu-global-hook)
	(semanticdb-enable-gnu-global-in-buffer)
	(semanticdb-find-tags-for-completion-method)
	(semanticdb-deep-find-tags-by-name-method)
	(semanticdb-deep-find-tags-for-completion-method):
	* cedet/semantic/db-javascript.el (semanticdb-javascript-tags)
	(javascript-mode, semanticdb-find-translate-path)
	(semanticdb-find-tags-for-completion-method)
	(semanticdb-find-tags-by-class-method)
	(semanticdb-deep-find-tags-by-name-method)
	(semanticdb-deep-find-tags-for-completion-method)
	(semanticdb-find-tags-external-children-of-type-method):
	* cedet/semantic/idle.el (semantic-idle-work-core-handler)
	(define-semantic-idle-service, semantic-idle-summary-useful-context-p)
	(global-semantic-idle-scheduler-mode):
	* cedet/srecode/dictionary.el (srecode-field-value)
	(srecode-dictionary-add-section-dictionary):
	* emacs-lisp/eieio.el (eieio-error-unsupported-class-tags)
	(eieio-generic-form, eieio-help-mode-augmentation-maybee, eieio-browse)
	(describe-class, eieio-describe-generic, describe-generic):
	* emacs-lisp/eieio-speedbar.el (eieio-speedbar-handle-click)
	(eieio-speedbar-expand):
	* emulation/viper-cmd.el (viper-exec-form-in-vi)
	(viper-exec-form-in-emacs, viper-harness-minor-mode, viper-ESC)
	(viper-repeat, viper-replace-state-exit-cmd, viper-toggle-search-style)
	(viper-del-backward-char-in-replace, viper-backward-indent)
	(viper-brac-function, viper-register-to-point, viper-submit-report):
	* net/tramp.el (tramp-remote-coding-commands):
	* term/x-win.el (emacs-session-save, x-menu-bar-open, icon-map-list):
	Fix typos in docstrings.

2010-01-17  Chong Yidong  <cyd@stupidchicken.com>

	* mail/sendmail.el (mail-yank-original): Set the mark if the
	specified function for yanking does not do it.

2010-01-17  Dan Nicolaescu  <dann@ics.uci.edu>

	* vc.el (with-vc-properties): Deal with directory arguments.  (Bug#5298)

	* vc-dir.el (vc-dir-resynch-file): Update the vc-dir header when
	resyncing a directory.

2010-01-17  Stephen Leake  <stephen_leake@member.fsf.org>

	* progmodes/ada-mode.el: Fix bug#1920.
	(ada-ident-re): Delete ., allow multibyte characters.
	(ada-goto-label-re): New; matches goto labels.
	(ada-block-label-re): New; matches block labels.
	(ada-label-re): New; matches both.
	(ada-named-block-re): Deleted; callers changed to use
	`ada-block-label-re' instead.
	(ada-get-current-indent, ada-get-indent-noindent, ada-get-indent-loop):
	Use `ada-block-label-re'.
	(ada-indent-on-previous-lines): Improve handling of goto labels.
	(ada-get-indent-block-start): Special-case block label.
	(ada-get-indent-label): Split into `ada-indent-block-label' and
	`ada-indent-goto-label'.
	(ada-goto-stmt-start, ada-goto-next-non-ws):
	Optionally ignore goto labels.
	(ada-goto-next-word): Simplify.
	(ada-indent-newline-indent-conditional): Insert newline before
	trying to fix indentation; doc fix.

2010-01-17  Jay Belanger  <jay.p.belanger@gmail.com>

	* calc/calc.el (calc-command-flags): Give it an initial value.

2010-01-17  Glenn Morris  <rgm@gnu.org>

	* cedet/semantic/idle.el (semantic-idle-work-for-one-buffer): Doc fix.

2010-01-17  Juanma Barranquero  <lekktu@gmail.com>

	* cedet/semantic.el (semantic-mode):
	* files.el (minibuffer-with-setup-hook):
	* textmodes/artist.el (artist-mt, artist-key-undraw-continously)
	(artist-key-draw-continously, artist-key-do-continously-continously)
	(artist-key-set-point-continously, artist-mouse-draw-continously):
	Fix typos in docstrings.

2010-01-16  Lennart Borgman  <lennart.borgman@gmail.com>

	* nxml/nxml-mode.el (nxml-extend-after-change-region): Never
	return t (Bug#3898).

2010-01-16  Frédéric Perrin  <frederic.perrin@resel.fr>  (tiny change)

	* vc-dispatcher.el (vc-do-command): Set LC_MESSAGES, so that we
	can parse the output of the external commands (Bug#5279).

2010-01-16  Jari Aalto  <jari.aalto@cante.net>

	* pcmpl-unix.el (pcmpl-unix-read-passwd-file): Doc fix.

2010-01-16  Chong Yidong  <cyd@stupidchicken.com>

	* emacs-lisp/advice.el (ad-add-advice): Doc fix (Bug#5274)

	* emacs-lisp/cl-macs.el (defstruct): Doc fix (Bug#5267).

	* startup.el (command-line): Remove unused --icon-type arg.
	Handle --display arg, passing it to command-line-1 (Bug#5392).

2010-01-16  Mario Lang  <mlang@delysid.org>

	* cedet/ede/cpp-root.el (ede-cpp-root-project):
	* cedet/ede/files.el (ede-expand-filename):
	* cedet/ede/simple.el (ede-simple-project):
	* cedet/semantic/complete.el (semantic-complete-read-tag-engine)
	(semantic-complete-inline-tag-engine):
	* cedet/semantic/db-el.el (semanticdb-equivalent-mode):
	* cedet/semantic/db-global.el (semanticdb-equivalent-mode):
	* cedet/semantic/db-javascript.el (semanticdb-equivalent-mode):
	* cedet/semantic/db.el (semanticdb-equivalent-mode):
	* cedet/semantic/decorate/include.el (semantic-decoration-unknown-include-describe):
	* cedet/semantic/idle.el (semantic-idle-work-for-one-buffer):
	* emacs-lisp/chart.el (chart-translate-namezone):
	* textmodes/artist.el (artist-compute-popup-menu-table):
	Remove duplicated words in doc-strings.

2010-01-15   David Abrahams  <dave@boostpro.com>  (tiny change)

	* net/mairix.el (mairix-widget-send-query): Send -1 instead of nil
	to mairix-search to suppress threading (Bug#5342).

2010-01-15  Kenichi Handa  <handa@m17n.org>

	* international/mule-cmds.el (canonicalize-coding-system-name):
	Convert "msXXX", "ibmXXX", "windows-XXX" to "cpXXX" (Bug#5387).

2010-01-15  Glenn Morris  <rgm@gnu.org>

	* log-view.el (top-level): Require 'wid-edit.  (Bug#5311)

	* wid-edit.el (widget-keymap): Doc fix.

	* vc-svn.el (vc-svn-print-log): Use --limit rather than -l since the
	former seems to be more widely accepted by various svn versions.

2010-01-14  Juanma Barranquero  <lekktu@gmail.com>

	* find-cmd.el (find-constituents):
	* vc-arch.el (vc-arch-root):
	* window.el (window-body-height, pop-up-frames):
	* cedet/semantic/edit.el (semantic-reparse-needed-change-hook)
	(semantic-no-reparse-needed-change-hook):
	* cedet/srecode/insert.el (srecode-resolve-argument-list)
	(srecode-template-inserter-blank, srecode-template-inserter-variable)
	(srecode-template-inserter-ask, srecode-template-inserter-width)
	(srecode-template-inserter-section-start)
	(srecode-template-inserter-section-end, srecode-insert-method):
	* emacs-lisp/eieio-base.el (eieio-singleton, slot-missing):
	* progmodes/ada-stmt.el (ada-if):
	* progmodes/gdb-ui.el (gdb-jsonify-buffer):
	* textmodes/ispell.el (ispell-grep-options, ispell-dictionary-alist)
	(ispell-encoding8-command, ispell-aspell-supports-utf8)
	(ispell-last-program-name, ispell-help): Fix typos in docstrings.

	* progmodes/flymake.el (flymake-post-syntax-check):
	Fix typo in error message.

2010-01-14  Juanma Barranquero  <lekktu@gmail.com>

	* hexl.el (hexl-printable-character): Fix check of `hexl-iso',
	which is always a string.  (Bug#5313)

2010-01-14  Juanma Barranquero  <lekktu@gmail.com>

	* progmodes/ada-xref.el (ada-default-prj-properties):
	Simplify previous change.

2010-01-14  Stephen Leake  <stephen_leake@member.fsf.org>

	* progmodes/ada-xref.el (ada-default-prj-properties):
	Default ada_project_path to $ADA_PROJECT_PATH.

2010-01-14  Stephen Leake  <stephen_leake@member.fsf.org>

	* progmodes/ada-mode.el (ada-create-keymap):
	Override `narrow-to-defun' with `ada-narrow-to-defun'.

2010-01-14  Stephen Leake  <stephen_leake@member.fsf.org>

	* progmodes/ada-mode.el: Deal with Ada 2005 "overriding" keyword.
	(ada-subprog-start-re, ada-imenu-subprogram-menu-re): Add keyword.
	(ada-get-current-indent, ada-imenu-generic-expression)
	(ada-which-function): Check for it.

2010-01-14  Stephen Leake  <stephen_leake@member.fsf.org>

	* progmodes/ada-mode.el (ada-clean-buffer-before-saving): Make obsolete.
	(ada-mode): Don't obey `ada-clean-buffer-before-saving' anymore.

2010-01-14  Glenn Morris  <rgm@gnu.org>

	* frame.el (show-trailing-whitespace): Safe if boolean.  (Bug#5312)

2010-01-14  Kenichi Handa  <handa@m17n.org>

	* composite.el (auto-composition-mode): Make it a buffer local
	variable (permanent-local).
	(auto-composition-function): Set the default value to
	auto-compose-chars.
	(auto-composition-mode): Make it a simple function, not a minor mode.
	(global-auto-composition-mode): Likewise.
	(turn-on-auto-composition-if-enabled): Delete it.

2010-01-13  Karl Fogel  <kfogel@red-bean.com>

	* bookmark.el (bookmark-bmenu-execute-deletions): Doc fix (Bug#5276).

2010-01-12  Michael Albinus  <michael.albinus@gmx.de>

	* files.el (copy-directory): Compute target for recursive
	directories with identical names.  (Bug#5343)

2010-01-12  Glenn Morris  <rgm@gnu.org>

	* mail/emacsbug.el (report-emacs-bug-pretest-address): Set
	it to bug-gnu-emacs rather than emacs-pretest-bug.

2010-01-12  Juanma Barranquero  <lekktu@gmail.com>

	* cedet/data-debug.el (data-debug): Fix customization group reference.

2010-01-12  Juanma Barranquero  <lekktu@gmail.com>

	* cedet/semantic/analyze.el (semantic-analyze-push-error)
	(semantic-analyze-context, semantic-analyze-context-assignment)
	(semantic-analyze-find-tag-sequence, semantic-analyze-find-tag):
	* cedet/semantic/java.el (java-mode, semantic-tag-include-filename)
	(semantic-java-doc-keywords-map):
	* cedet/semantic/bovine/c.el (c-mode, semantic-c-member-of-autocast)
	(semantic-lex-c-nested-namespace-ignore-second, semantic-parse-region)
	(semantic-c-parse-lexical-token, semantic-c-debug-mode-init-pch)
	(semantic-c-classname, semantic-format-tag-uml-prototype)
	(semantic-c-dereference-namespace, semantic-analyze-type-constants):
	* cedet/semantic/bovine/el.el (semantic-elisp-form-to-doc-string)
	(semantic-emacs-lisp-obsoleted-doc, semantic-up-context)
	(semantic-get-local-variables, semantic-end-of-command)
	(semantic-beginning-of-command, semantic-ctxt-current-class-list)
	(lisp-mode):
	* cedet/semantic/bovine/make.el (makefile-mode):
	* cedet/semantic/wisent/python.el (wisent-python-string-re)
	(wisent-python-implicit-line-joining-p, wisent-python-forward-string)
	(wisent-python-lex-beginning-of-line, wisent-python-lex-end-of-line)
	(semantic-lex, semantic-get-local-variables, python-mode):
	* cedet/semantic/wisent/python-wy.el (wisent-python-wy--keyword-table):
	* cedet/srecode/extract.el (srecode-extract-state-set)
	(srecode-extract-method): Fix typos in docstrings.

2010-01-11  Sam Steingold  <sds@gnu.org>

	* imenu.el (imenu-default-create-index-function): Detect infinite
	loops caused by imenu-prev-index-position-function.

2010-01-11  Juanma Barranquero  <lekktu@gmail.com>

	* htmlfontify.el (htmlfontify-load-rgb-file)
	(htmlfontify-unload-rgb-file, hfy-fallback-colour-values)
	(htmlfontify-manual, htmlfontify, hfy-page-header, hfy-page-footer)
	(hfy-src-doc-link-style, hfy-src-doc-link-unstyle, hfy-link-extn)
	(hfy-link-style-fun, hfy-index-file, hfy-instance-file)
	(hfy-html-quote-regex, hfy-init-kludge-hook, hfy-post-html-hooks)
	(hfy-default-face-def, hfy-etag-regex, hfy-html-quote-map)
	(hfy-etags-cmd-alist-default, hfy-etags-bin, hfy-ignored-properties)
	(hfy-which-etags, hfy-etags-cmd, hfy-istext-command, hfy-display-class)
	(hfy-optimisations, hfy-tags-cache, hfy-tags-sortl, hfy-tags-rmap)
	(hfy-style-assoc, hfy-sheet-assoc, hfy-facemap-assoc, hfy-interq)
	(hfy-colour-vals, hfy-default-header, hfy-link-style-string)
	(hfy-triplet, hfy-slant, hfy-weight, hfy-combined-face-spec)
	(hfy-face-attr-for-class, hfy-face-to-style-i, hfy-size-to-int)
	(hfy-flatten-style, hfy-face-to-style, hfy-face-or-def-to-name)
	(hfy-face-to-css, hfy-p-to-face, hfy-p-to-face-lennart, hfy-face-at)
	(hfy-fontified-p, hfy-merge-adjacent-spans, hfy-buffer)
	(hfy-html-enkludge-buffer, hfy-html-quote, hfy-html-dekludge-buffer)
	(hfy-force-fontification, htmlfontify-buffer, hfy-dirname)
	(hfy-make-directory, hfy-text-p, hfy-mark-tag-names, hfy-relstub)
	(hfy-href-stub, hfy-href, hfy-mark-tag-hrefs, hfy-prepare-index-i)
	(hfy-prepare-index, hfy-prepare-tag-map, hfy-subtract-maps)
	(htmlfontify-run-etags): Fix typos in docstrings and remove superfluous
	backslash-quoting from parentheses, etc.

2010-01-11  Chong Yidong  <cyd@stupidchicken.com>

	* progmodes/js.el: Autoload javascript-mode alias.

2010-01-11  Juanma Barranquero  <lekktu@gmail.com>

	* ffap.el (ffap-shell-prompt-regexp, ffap-all-subdirs, ffap-url-p)
	(ffap-alist, ffap-tex-path, ffap-url-at-point, ffap-gopher-regexp)
	(ffap-gopher-at-point, ffap-file-at-point, ffap-read-file-or-url)
	(ffap-read-url-internal, ffap-menu, ffap-at-mouse):
	Fix typos in docstrings.
	(ffap-url-regexp): Doc fix.
	(ffap-at-mouse): Fix typo in message.

2010-01-11  Glenn Morris  <rgm@gnu.org>

	* version.el (emacs-copyright): Set copyright year to 2010.

2010-01-10  Stefan Monnier  <monnier@iro.umontreal.ca>

	* format.el (format-annotate-function): Only set
	write-region-post-annotation-function after running to-fn so as not to
	affect nested write-region calls (bug#5273).

2010-01-10  Chong Yidong  <cyd@stupidchicken.com>

	* cedet/semantic.el (semantic-new-buffer-setup-functions):
	Add python parser.

	* Makefile.in (ELCFILES): Add wisent/python-wy.el and
	wisent/python.el.

2010-01-10  Richard Kim  <emacs18@gmail.com>

	* cedet/semantic/wisent/python-wy.el:
	* cedet/semantic/wisent/python.el: New files.

2010-01-09  Chong Yidong  <cyd@stupidchicken.com>

	* man.el (Man-goto-section): Signal error if the section is not
	found (Bug#5317).

2010-01-09  Juanma Barranquero  <lekktu@gmail.com>

	* vc-bzr.el (vc-bzr-working-revision): On Windows and MS-DOS, accept
	URLs with a leading triple slash in the file: scheme.  (Bug#5345)

2010-01-09  Chong Yidong  <cyd@stupidchicken.com>

	* progmodes/compile.el: Don't treat compile-command as safe if
	compilation-read-command might be nil (Bug#4218).

2010-01-09  Jan Djärv  <jan.h.d@swipnet.se>

	* startup.el (command-line-1): Use orig-argi to check for ignored X and
	NS options.

2010-01-08  Kenichi Handa  <handa@m17n.org>

	* international/fontset.el (build-default-fontset-data):
	Exclude characters in scripts kana, hangul, han, or cjk-misc.

2010-01-07  Juanma Barranquero  <lekktu@gmail.com>

	* vc-dir.el (vc-dir-prepare-status-buffer): Pass a (fake) filename
	to `create-file-buffer' as it expects, not just a buffer name.
	(vc-dir-mode): Include the buffer name in `list-buffers-directory',
	to help uniquify.  (Bug#3224)

2010-01-06  Jan Djärv  <jan.h.d@swipnet.se>

	* font-setting.el (font-setting-change-default-font): Use user-spec
	instead of name.

2010-01-06  Dan Nicolaescu  <dann@ics.uci.edu>

	* vc-bzr.el (vc-bzr-after-dir-status): Ignore pending merges.

2010-01-05  Tom Tromey  <tromey@redhat.com>

	* progmodes/python.el (python-font-lock-keywords):
	Handle qualified decorators (Bug#881).

2010-01-05  Dan Nicolaescu  <dann@ics.uci.edu>

	* vc-bzr.el (vc-bzr-working-revision): Fix looking for a revision
	in a lightweight checkout.

2010-01-05  Kenichi Handa  <handa@m17n.org>

	* language/indian.el (malayalam-composable-pattern): Fix ZWNJ and ZWJ.

2010-01-05  Dan Nicolaescu  <dann@ics.uci.edu>

	* vc-bzr.el (vc-bzr-diff): Obey vc-disable-async-diff.

2010-01-04  Dan Nicolaescu  <dann@ics.uci.edu>

	* vc-bzr.el (vc-bzr-state-heuristic): Make it work for lightweight
	checkouts.  (Bug#618)
	(vc-bzr-log-view-mode): Also highlight the author.
	(vc-bzr-shelve-map): Change binding for vc-bzr-shelve-apply-at-point.
	(vc-bzr-shelve-menu-map):
	(vc-bzr-dir-extra-headers): Improve menu and tooltip text.
	(vc-bzr-shelve-apply): Make prompt more explicit.

2010-01-02  Chong Yidong  <cyd@stupidchicken.com>

	* net/browse-url.el (browse-url-encode-url): Don't escape commas.
	They are valid characters in URL paths (rfc3986), and at least
	Firefox does not understand the encoded version (Bug#3166).

2010-01-02  Daniel Elliott  <danelliottster@gmail.com>  (tiny change)

	* progmodes/octave-mod.el (octave-end-keywords)
	(octave-block-begin-or-end-regexp, octave-block-match-alist):
	Add "end" keyword (Bug#3061).
	(octave-end-as-array-index-p): New function.
	(calculate-octave-indent): Use it.

2010-01-02  Karl Fogel  <kfogel@red-bean.com>

	* bookmark.el: Consistently put the text property on the bookmark name.
	(bookmark-bmenu-marks-width): Bump back to 2, to include
	annotation marks.
	(bookmark-bmenu-hide-filenames): Adjust for above, and put the text
	property on the bookmark name, instead of not putting it at all.
	(bookmark-bmenu-list): Fix where we put the text property.

2010-01-02  Karl Fogel  <kfogel@red-bean.com>

	* bookmark.el (bookmark-bmenu-save): Just depend on the new logic
	for showing buffer modified state (as added in the previous change).

2010-01-02  Karl Fogel  <kfogel@red-bean.com>

	* bookmark.el: Show modified state of bookmark buffer more accurately.
	(bookmark-bmenu-list): Initialize buffer-modified-p properly.
	(bookmark-send-edited-annotation): Mark bookmark-alist as modified.
	(with-buffer-modified-unmodified): New macro.
	(bookmark-bmenu-show-filenames, bookmark-bmenu-hide-filenames)
	(bookmark-bmenu-mark, bookmark-bmenu-unmark, bookmark-bmenu-delete):
	Use new macro to preserve the buffer modified state.

2010-01-02  Karl Fogel  <kfogel@red-bean.com>

	* bookmark.el (bookmark-bmenu-select, bookmark-bmenu-1-window)
	(bookmark-bmenu-2-window, bookmark-bmenu-this-window)
	(bookmark-bmenu-other-window, bookmark-bmenu-switch-other-window)
	(bookmark-bmenu-show-annotation, bookmark-bmenu-edit-annotation)
	(bookmark-bmenu-rename, bookmark-bmenu-locate)
	(bookmark-bmenu-relocate, bookmark-bmenu-goto-bookmark):
	Remove unnecessary calls to `bookmark-bmenu-ensure-position'.

2010-01-02  Eli Zaretskii  <eliz@gnu.org>

	* emacs-lisp/easy-mmode.el (define-globalized-minor-mode):
	Make the lines in the generated doc string shorter.  (Bug#4668)

2010-01-02  Ryan Yeske  <rcyeske@gmail.com>

	* net/rcirc.el: Add follow-link binding (Bug#4738).

2010-01-02  Eli Zaretskii  <eliz@gnu.org>

	* Makefile.in (bzr-update): Rename from cvs-update.
	(cvs-update): New target for backward compatibility.

	* makefile.w32-in (bzr-update): Rename from cvs-update.
	(cvs-update): New target for backward compatibility.

2010-01-02  Karl Fogel  <kfogel@red-bean.com>

	* bookmark.el: Remove gratuitous gratitude.

2010-01-02  Karl Fogel  <kfogel@red-bean.com>

	* bookmark.el (bookmark-bmenu-any-marks): New function
	(bookmark-bmenu-save): Clear buffer modification if no marks.

2010-01-02  Karl Fogel  <kfogel@red-bean.com>

	* bookmark.el (bookmark-bmenu-marks-width): Define to 1, not 2.
	(bookmark-bmenu-list, bookmark-bmenu-bookmark): Calculate property
	positions by using `bookmark-bmenu-marks-width', instead of hardcoding.
	This fixes the `bookmark-bmenu-execute-deletions' bug reported here:

	http://lists.gnu.org/archive/html/emacs-devel/2009-12/msg00819.html
	From: Sun Yijiang <sunyijiang {_AT_} gmail.com>
	To: emacs-devel {_AT_} gnu.org
	Subject: bookmark.el bug report
	Date: Mon, 28 Dec 2009 14:19:16 +0800
	Message-ID: 5065e2900912272219y3734fc9fsdaee41167ef99ad7@mail.gmail.com

2010-01-02  Karl Fogel  <kfogel@red-bean.com>

	* bookmark.el: Improvements suggested by Drew Adams:
	(bookmark-bmenu-ensure-position): New name for
	`bookmark-bmenu-check-position'.  Just ensure the position,
	don't return any meaningful value.
	(bookmark-bmenu-header-height, bookmark-bmenu-marks-width):
	New constants.

2010-01-02  Juanma Barranquero  <lekktu@gmail.com>

	* bookmark.el (bookmarks-already-loaded): Doc fix (don't use `iff').
	(bookmark-yank-point, bookmark-bmenu-check-position):
	Fix typos in docstrings.
	(bookmark-save-flag, bookmark-bmenu-toggle-filenames)
	(bookmark-name-from-full-record, bookmark-get-position)
	(bookmark-set-position, bookmark-set, bookmark-handle-bookmark)
	(bookmark-delete, bookmark-save, bookmark-save, bookmark-bmenu-mode):
	Remove useless quoting of parenthesis, etc. in docstrings.

	* ediff-mult.el (ediff-prepare-meta-buffer): Fix typo in help message.
	(ediff-append-custom-diff): Fix typo in error message.
	(ediff-meta-mark-equal-files): Fix typos in messages.

	* mpc.el (mpc-playlist-delete): Fix typo in error messages.

	* cedet/semantic/db-typecache.el (semanticdb-typecache-find-default):
	Fix typo in docstring.

	* net/imap-hash.el (imap-hash-make): Doc fix.
	(imap-hash-test): Fix typo in error message; reflow docstring.
	(imap-hash-p, imap-hash-get, imap-hash-put, imap-hash-make-message)
	(imap-hash-count, imap-hash-server, imap-hash-port, imap-hash-ssl)
	(imap-hash-mailbox, imap-hash-user, imap-hash-password):
	Fix typos in docstrings.
	(imap-hash-open-connection): Fix typo in error message.

	* play/gomoku.el (gomoku): Fix typos in docstring.

	* progmodes/gdb-ui.el (gdb-location-alist): Reflow docstring.
	(gdb-jsonify-buffer): Fix typos in docstring.
	(gdb-goto-breakpoint): Fix typo in error message.
	("Display Other Windows"): Fix typo in help message.
	(gdb-speedbar-expand-node): Fix typo in question.

	* progmodes/idlw-help.el (idlwave-help-browse-url-available)
	(idlwave-html-system-help-location, idlwave-html-help-location)
	(idlwave-help-browser-function, idlwave-help-browser-generic-program)
	(idlwave-help-browser-generic-args, idlwave-help-directory)
	(idlwave-html-help-is-available, idlwave-help-mode-line-indicator)
	(idlwave-help-mode-map, idlwave-help-mode, idlwave-do-context-help)
	(idlwave-online-help, idlwave-help-html-link)
	(idlwave-help-show-help-frame, idlwave-help-assistant-command):
	Fix typos in docstrings.
	(idlwave-help-with-source, idlwave-help-find-routine-definition):
	Reflow docstrings.
	(idlwave-help-assistant-start): Fix typo in error message.

	* progmodes/octave-mod.el (octave-mode, octave-electric-semi)
	(octave-electric-space): Fix typos in docstrings.

2010-01-01  Chong Yidong  <cyd@stupidchicken.com>

	* files.el (minibuffer-with-setup-hook): Doc fix (Bug#5149).

2010-01-01  Juri Linkov  <juri@jurta.org>

	* comint.el (comint-input-ring-size): Make it a defcustom and
	increase the default to 500 (Bug#5148).

2009-12-31  Nick Roberts  <nickrob@snap.net.nz>

	Further changes from EMACS_23_1_RC branch (2009-12-29 contd).
	* term/x-win.el (x-gtk-stock-map): Map some GUD buttons.
	* progmodes/gud.el (gud-menu-map): Add reverse-execution commands.

2009-12-30  Nick Roberts  <nickrob@snap.net.nz>

	Show working revision correctly for mercurial.
	* vc-hg.el (vc-hg-working-revision): Use hg parent instead of
	hg log as suggested by Alex Harsanyi <alexharsanyi@gmail.com>.

2009-12-29  Juanma Barranquero  <lekktu@gmail.com>

	Declare some functions for the byte-compiler.
	* progmodes/gdb-ui.el (speedbar-change-initial-expansion-list)
	(speedbar-timer-fn, speedbar-change-expand-button-char)
	(speedbar-delete-subblock, speedbar-center-buffer-smartly): Declare.

2009-12-29  Nick Roberts  <nickrob@snap.net.nz>

	This changeset reverts GDB Graphical Interface to use annotations.
	* progmodes/gdb-ui.el, progmodes/gud.el: Import from EMACS_23_1_RC.

2009-12-29  Dan Nicolaescu  <dann@ics.uci.edu>

	Make vc-dir work on subdirectories of the bzr root.
	* vc-bzr.el (vc-bzr-after-dir-status): Add new argument.  Return
	file names relative to it.
	(vc-bzr-dir-status, vc-bzr-dir-status-files): Pass the bzr root
	relative directory to vc-bzr-after-dir-status.

2009-12-28  Tassilo Horn  <tassilo@member.fsf.org>

	* font-lock.el (font-lock-refresh-defaults): New function, which
	can be used to let font-lock react to external changes in
	variables like font-lock-defaults and keywords.
	See http://thread.gmane.org/gmane.emacs.devel/118777/focus=118802

2009-12-28  Dan Nicolaescu  <dann@ics.uci.edu>

	* vc-rcs.el (vc-rcs-register): Fix registering a specific version.

	* vc-bzr.el (vc-bzr-log-view-mode): Fix short log regexp.

2009-12-28  Juanma Barranquero  <lekktu@gmail.com>

	Supersede color.diff settings in git log (bug#5211).

	* vc-git.el (vc-git-print-log): Pass "--no-color" to log to avoid
	escape chars in its output when the user has color.diff set to `always'.
	This fix works on git 1.4.2 and newer (released on 2006-08-13).

2009-12-26  Kevin Ryde  <user42@zip.com.au>

	* info-look.el (sh-mode): Look for coreutils new "Concept Index"
	node.  Keep previous "Index" name to work with past coreutils too.

	* man.el (man): Revise docstring a bit to show -a and -l as
	examples.  Add -k description since support for it has otherwise
	been a secret.  (Further to bug#3717.)
	(Man-bgproc-sentinel): When "-k foo" produces no output show error
	"no matches" rather than "Can't find manpage", as the latter reads
	like -k was interpreted as a page name, which is not so.  (Bug#5431)

2009-12-26  Michael Albinus  <michael.albinus@gmx.de>

	* net/tramp.el (tramp-handle-insert-directory): Quote "'" in the
	switches.  Check also for //SUBDIRED// line.

2009-12-25  Kenichi Handa  <handa@m17n.org>

	* language/indian.el (devanagari-composable-pattern): Fixed to
	handle ZWNJ and ZWJ.  Use it in composition-function-table for
	Devanagari.
	(malayalam-composable-pattern): Fix previous change.

2009-12-23  Vinicius Jose Latorre  <viniciusjl@ig.com.br>

	* ps-print.el (ps-face-attributes): It was not returning the
	attribute face for faces specified as string.  Reported by harven
	<harven@free.fr>.
	(ps-print-version): New version 7.3.5.

2009-12-18  Ulf Jasper  <ulf.jasper@web.de>

	* calendar/icalendar.el (icalendar--convert-tz-offset): Fixed
	timezone names.
	(icalendar--convert-tz-offset): Fixed the "last-day-problem".
	(icalendar--add-diary-entry): Remove the trailing blank that
	diary-make-entry inserts.

2009-12-17  Michael Albinus  <michael.albinus@gmx.de>

	Make `file-expand-wildcards' work for remote files.

	* files.el (file-expand-wildcards): In case of remote files, check
	only local file name part for wildcards.  Provide feature 'files
	and subfeature 'remote-wildcards.  (Bug#5198)

	* net/tramp.el (tramp-handle-file-remote-p): Expand file name only
	if there is already an established connection.
	(tramp-advice-file-expand-wildcards): Remove it.

	* net/tramp-compat.el (top): Autoload `tramp-handle-file-remote-p'.
	(tramp-advice-file-expand-wildcards): Moved from tramp.el.
	Activate advice for older GNU Emacs versions.  (Bug#5237)

2009-12-17  Juanma Barranquero  <lekktu@gmail.com>

	Some doc fixes (more needed).

	* find-cmd.el (find-constituents): Reflow docstring.
	(find-cmd, find-prune, find-command): Fix typos in docstrings.
	(find-generic): Doc fix.

2009-12-17  Juri Linkov  <juri@jurta.org>

	Fix regression from 23.1 to allow multiple modes in Local Variables.

	* files.el (hack-local-variables-filter): While ignoring duplicates,
	don't take `mode' into account.
	(hack-local-variables-filter, hack-dir-local-variables): Don't
	remove duplicate `mode' from local-variables-alist (like `eval').

2009-12-17  Juri Linkov  <juri@jurta.org>

	Make `dired-diff' more safe.  (Bug#5225)

	* dired-aux.el (dired-diff): Signal an error when `file' equals to
	`current' or when `file' is a directory of the `current' file.

2009-12-17  Andreas Schwab  <schwab@linux-m68k.org>

	* emacs-lisp/autoload.el (batch-update-autoloads): Only exclude
	unconditionally preloaded files.

2009-12-16  Juri Linkov  <juri@jurta.org>

	Revert to old 23.1 logic of using the file at the mark as default.
	* dired-aux.el (dired-diff): Use the file at the mark as default
	if it's not the same as the current file, and the target dir is
	the current dir or the mark is active.  Add the current file
	as the arg of `dired-dwim-target-defaults'.  Use the default file
	in the prompt.  (Bug#5225)

2009-12-15  Michael Albinus  <michael.albinus@gmx.de>

	* net/tramp.el (tramp-echo-mark-marker-length): New defconst.
	(tramp-echo-mark, tramp-echoed-echo-mark-regexp): Use it.
	(tramp-check-for-regexp): Check also, when an echoing shell stops
	to echo sent commands.

2009-12-14  Chong Yidong  <cyd@stupidchicken.com>

	* Makefile.in: Revert last change (Bug#5191).

2009-12-14  Dan Nicolaescu  <dann@ics.uci.edu>

	* vc-hg.el (vc-hg-print-log): Fix argument order.
	(vc-hg-working-revision): Make sure the command is executed in a
	known environment so that we can parse the output.  (Bug#4417)

2009-12-14  Chong Yidong  <cyd@stupidchicken.com>

	* progmodes/python.el (python-symbol-completions): Remove text
	properties from symbol string before calling python-send-receive.

2009-12-14  Nick Roberts  <nickrob@snap.net.nz>

	* progmodes/gdb-mi.el (gdb-frame-handler): Only set gud-lat-frame
	when there are values for both file and line.  (Bug#5060)

2009-12-14  Juri Linkov  <juri@jurta.org>

	* ediff-ptch.el (ediff-context-diff-label-regexp): Don't match
	whitespace after the file name of the first line of unified format,
	because git-diff doesn't output whitespace and file modification time
	after the file name.

2009-12-14  David Kastrup  <dak@gnu.org>

	* info.el (Info-hide-cookies-node): Before hiding a cookie,
	check if it already has the `display' property added by
	`Info-display-images-node', and not put the `invisible' property
	in this case.

2009-12-14  Chong Yidong  <cyd@stupidchicken.com>

	* cedet/semantic/mru-bookmark.el (global-semantic-mru-bookmark-mode)
	(semantic-mru-bookmark-mode): Doc fixes.

	* cedet/semantic/db.el (semanticdb-cache-get): Use error instead
	of assert.

2009-12-13  Glenn Morris  <rgm@gnu.org>

	* mail/emacsbug.el (message-sort-headers): Define for compiler.
	(report-emacs-bug): In message-mode, sort manually before storing
	original report text.  (Bug#5178)
	Remove superfluous save-excursion.

2009-12-12  Michael Albinus  <michael.albinus@gmx.de>

	* net/dbus.el (dbus-property-handler): Filter lambda forms out
	when responding to "GetAll" properties.

2009-12-12  Chong Yidong  <cyd@stupidchicken.com>

	* simple.el (compose-mail): Remove mail-setup-with-from from
	customization checks.

2009-12-12  Eli Zaretskii  <eliz@gnu.org>

	* arc-mode.el (archive-rar-summarize): Support Attribute fields in
	RAR archives created on Unix systems.

2009-12-12  Stefan Monnier  <monnier@iro.umontreal.ca>

	* minibuffer.el (minibuffer-local-must-match-filename-map): Re-instate
	the varalias that was accidentally removed by the 2009-11-19 change
	(bug#5186).

2009-12-12  Kenichi Handa  <handa@m17n.org>

	* language/indian.el (indian-compose-regexp): New function.
	(malayalam-composable-pattern): Fix the pattern.
	(composition-function-table): Set malayalam-composable-pattern for
	Malayalam characters.

2009-12-11  Chong Yidong  <cyd@stupidchicken.com>

	* progmodes/bug-reference.el (bug-reference-map): Bind mouse-2
	rather than down-mouse-1, based on follow-link conventions.

	* makefile.w32-in: Ensure that Lisp files in CEDET subdirectories
	are compiled.

2009-12-11  Michael McNamara  <mac@mail.brushroad.com>

	* progmodes/verilog-mode.el (verilog-vmm-begin-re, verilog-vmm-end-re)
	(verilog-vmm-statement-re, verilog-ovm-statement-re)
	(verilog-defun-level-not-generate-re, verilog-calculate-indent)
	(verilog-leap-to-head, verilog-backward-token):
	Fix indenting VMM macros.  Reported by Jonathan Ashbrook.

2009-12-11  Wilson Snyder  <wsnyder@wsnyder.org>

	* progmodes/verilog-mode.el (verilog-auto-lineup)
	(verilog-nameable-item-re): Cleanup user-visible spelling and
	documentation errors.  One reported by Gary Delp.
	(verilog-submit-bug-report): Mention bug tracking and CC co-author.
	(verilog-read-decls): Fix AUTOWIRE with types declared in a
	package, bug195.  Reported by Pierre-David Pfister.

2009-12-11  Glenn Morris  <rgm@gnu.org>

	* progmodes/cc-engine.el (safe-pos-list): Define for compiler.

	* mail/emacsbug.el: No longer require sendmail.
	Replace sendmail's `mail-text' by `rfc822-goto-eoh'.  (Bug#5174)
	(report-emacs-bug-orig-text): Doc fix.
	(report-emacs-bug-send-command, report-emacs-bug-send-hook):
	New local variables, to adapt to different mail-user-agents.
	(report-emacs-bug): Fix test for a gnu.org address.
	Use overlays for emphasis, since font-lock defeats 'face property.
	Pretest bugs also end up at the newsgroup these days.
	Stop message-mode stripping text properties.
	Set and use the new buffer-local variables.
	(report-emacs-bug-hook): Add doc-string.
	Remove some unnecessary save-excursions and simplify.
	Use the appropriate hook and send-command.

	* emacs-lisp/lisp-mode.el (emacs-lisp-mode-map): Standardize the
	capitalization of some menu entries.

2009-12-10  Vinicius Jose Latorre  <viniciusjl@ig.com.br>

	* whitespace.el (whitespace-display-char-on): Ensure
	`buffer-display-table' is unique when two or more windows are
	visible.  Reported by Martin Pohlack <mp26@os.inf.tu-dresden.de>.
	New version 12.1.

2009-12-10  Eli Zaretskii  <eliz@gnu.org>

	* arc-mode.el (archive-rar-summarize): Allow between 6 and 7
	characters in the Attribute field.

2009-12-10  Dan Nicolaescu  <dann@ics.uci.edu>

	* vc-svn.el (vc-svn-after-dir-status): Fix regexp.  (Bug#4741)

2009-12-10  Stefan Monnier  <monnier@iro.umontreal.ca>

	Let loaddefs.el adjust to changes in autoload-excludes (bug#5162).
	* emacs-lisp/autoload.el (autoload-generate-file-autoloads):
	Disregard autoload-excludes.
	(update-directory-autoloads): Obey autoload-excludes here instead.
	But don't store its contents in no-autoloads and remove entries that
	refer to excludes files.

2009-12-10  Glenn Morris  <rgm@gnu.org>

	* mail/feedmail.el (top-level): Move require 'mail-utils to start.
	(expand-mail-aliases): Define for compiler.

	* vc-annotate.el (log-view-vc-backend, log-view-vc-fileset):
	Define for compiler.

	* mail/emacsbug.el (report-emacs-bug): Use whichever send command is
	appropriate for the mail-user-agent in use.

2009-12-09  Michael Albinus  <michael.albinus@gmx.de>

	* net/tramp.el (tramp-handle-insert-directory): Suppress error messages.

2009-12-09  Dan Nicolaescu  <dann@ics.uci.edu>

	Fix short log parsing and fontification.
	* vc-bzr.el (vc-bzr-log-view-mode): Match dot in revision number.
	Fix fontification for the [merge] label.

2009-12-09  Vivek Dasmohapatra  <vivek@etla.org>

	Drop some properties to avoid surprises.
	* htmlfontify.el (hfy-ignored-properties): New defcustom.
	(hfy-fontify-buffer): Use it.

2009-12-09  Stefan Monnier  <monnier@iro.umontreal.ca>

	Minor cleanup.
	* ffap.el (ffap-symbol-value): Replace ffap-soft-value.
	Adjust all callers.
	(ffap-locate-file): Remove unused arg `dir-ok' and make other
	args compulsory.  Adjust callers.
	(ffap-gopher-at-point): Remove unused var `name'.

	Get rid of the ELCFILES abomination.
	* Makefile.in (update-elclist, ELCFILES, compile-last): Remove.
	(compile-elcfiles): New phony target.
	(compile-main): Compute ELCFILES dynamically.
	(compile-clean): New target to remove left-over elc files.
	(compile, all): Use it.

2009-12-09  Kenichi Handa  <handa@etlken>

	* international/mule-diag.el: Require help-mode instead of help-fns.

2009-12-09  Kenichi Handa  <handa@m17n.org>

	* international/mule-cmds.el (ucs-names): Supply sufficiently
	fine ranges instead of pre-calculating accurate ranges.
	Iterate with bigger gc-cons-threshold.

2009-12-08  Dan Nicolaescu  <dann@ics.uci.edu>

	Add support for stashing a snapshot of the current tree.
	* vc-git.el (vc-git-stash-snapshot): New function.
	(vc-git-stash-map, vc-git-extra-menu-map): Add a mapping for it.

2009-12-08  Jose E. Marchesi  <jemarch@gnu.org>

	* play/gomoku.el (gomoku-mode-map): Remap `move-(beginning|end)-of-line'
	instead of `(beginning|end)-of-line'.

2009-12-08  Glenn Morris  <rgm@gnu.org>

	* vc-mtn.el (vc-mtn-print-log): Fix typo in previous.

	* Makefile.in (ELCFILES): Regenerate.

2009-12-07  Juri Linkov  <juri@jurta.org>

	Don't lazy-highlight the comint output in history Isearch mode.

	* comint.el (comint-history-isearch-search): Instead of
	`comint-line-beginning-position', use `comint-after-pmark-p'
	to check if point if before the process mark, and go to
	`process-mark' in this case.

2009-12-07  Stefan Monnier  <monnier@iro.umontreal.ca>

	* textmodes/tex-mode.el (latex-complete)
	(latex-indent-or-complete): Remove.
	(latex-mode): Set completion-at-point-functions instead.

	Provide a standard completion command and hook it into TAB.
	* minibuffer.el (completion-at-point-functions): New var.
	(completion-at-point): New command.
	* indent.el (indent-for-tab-command): Handle the `complete' behavior.
	* progmodes/python.el (python-mode-map): Use completion-at-point.
	(python-completion-at-point): Rename from python-partial-symbol and
	adjust for use in completion-at-point-functions.
	(python-mode): Setup completion-at-point for Python completion.
	* emacs-lisp/lisp.el (lisp-completion-at-point): New function
	extracted from lisp-complete-symbol.
	(lisp-complete-symbol): Use it.
	* emacs-lisp/lisp-mode.el (emacs-lisp-mode): Use define-derived-mode,
	setup completion-at-point for Elisp completion.
	(emacs-lisp-mode-map, lisp-interaction-mode-map):
	Use completion-at-point.
	* ielm.el (ielm-map): Use completion-at-point.
	(inferior-emacs-lisp-mode): Setup completion-at-point-functions.
	* progmodes/sym-comp.el: Move to...
	* obsolete/sym-comp.el: Move from progmodes.

2009-12-07  Eli Zaretskii  <eliz@gnu.org>

	Prevent save-buffer in Rmail buffers from using the coding-system
	of the current message, and from clobbering the encoding mnemonics
	in the mode line (Bug#4623).

	* mail/rmail.el (rmail-swap-buffers): Swap encoding and modified
	flag, too.
	(rmail-message-encoding): New variable.
	(rmail-write-region-annotate): Record the encoding of the current
	message in rmail-message-encoding.
	(rmail-after-save-hook): New function, restores the encoding of
	the current message after the message collection is saved.

2009-12-07  Juri Linkov  <juri@jurta.org>

	* progmodes/grep.el (grep-read-files): Use `completing-read'
	instead of `read-string'.  Set its `collection' arg to
	`read-file-name-internal'.  (Bug#4301)

2009-12-07  Juri Linkov  <juri@jurta.org>

	Correctly restore original Isearch point.  (Bug#4994)

	* isearch.el (isearch-mode): Move `isearch-push-state' after
	`(run-hooks 'isearch-mode-hook)'.
	(isearch-cancel): When `isearch-push-state-function' is defined,
	let-bind `isearch-cmds' to the first state (the last element of
	`isearch-cmds') and call `isearch-top-state' (it calls pop-state
	function and restores the original point).  Otherwise, move point
	to `isearch-opoint'.

2009-12-07  Stefan Monnier  <monnier@iro.umontreal.ca>

	* international/mule-cmds.el (ucs-names): Weed out at compile-time the
	chars that don't have names, so the table can be built much faster at
	run-time.

2009-12-07  Chong Yidong  <cyd@stupidchicken.com>

	* vc-bzr.el (vc-bzr-annotate-command): More elegant form for last
	change.  Suggested by David Kastrup.

	* simple.el (compose-mail): Check for incompatibilities and warn.
	(compose-mail-user-agent-warnings): New option.

2009-12-07  Dan Nicolaescu  <dann@ics.uci.edu>

	Support showing a single log entry from vc-annotate.
	* vc.el (print-log): Add a new argument: START-REVISION.
	(vc-print-log-internal): Add a new optional argument and
	pass it to the backend.
	(vc-print-log, vc-print-root-log): Adjust callers.
	* vc-annotate.el (vc-annotate-show-log-revision-at-line): If a
	buffer already displays the requested log entry, use it.
	Otherwise display only the log entry in question.
	* vc-svn.el (vc-svn-print-log):
	* vc-mtn.el (vc-mtn-print-log):
	* vc-hg.el (vc-hg-state):
	* vc-git.el (vc-git-print-log): Add support for new argument START-REVISION.
	(vc-git-show-log-entry): Return t on success.
	* vc-bzr.el (vc-bzr-print-log): Add support new argument START-REVISION.
	(vc-bzr-show-log-entry): Return t on success.
	* vc-rcs.el (vc-rcs-print-log):
	* vc-sccs.el (vc-sccs-print-log):
	* vc-cvs.el (vc-cvs-print-log): Add new argument, ignore it.

2009-12-07  Dan Nicolaescu  <dann@ics.uci.edu>

	* ediff-mult.el (ediff-setup-meta-map, ediff-prepare-meta-buffer):
	Add menus to the meta mode.  (Bug#5043)

2009-12-07  Michael Kifer  <kifer@cs.stonybrook.edu>

	* ediff-init.el (ediff-event-key): Use event-to-character instead of
	event-key.

	* ediff.el (ediff-buffers-internal): Add unwind-protect.

2009-12-07  Michael Albinus  <michael.albinus@gmx.de>

	Handle prompt rules of ksh in OpenBSD 4.5.  Reported by Raphaël
	Berbain <raphael.berbain@gmail.com>.

	* net/tramp.el (tramp-end-of-output): Move up.  Use `#' and `$'
	characters.
	(tramp-initial-end-of-output): New defconst.
	(tramp-methods, tramp-find-shell)
	(tramp-open-connection-setup-interactive-shell)
	(tramp-maybe-open-connection): Use it.
	(tramp-shell-prompt-pattern, tramp-wait-for-output): Handle
	existence of `#' and `$'.

	* net/tramp-fish.el (tramp-fish-maybe-open-connection): Use
	`tramp-initial-end-of-output'.

2009-12-07  Dan Nicolaescu  <dann@ics.uci.edu>

	Get the background mode from the terminal for xterm, and set
	faces accordingly.
	* term/xterm.el (xterm-set-background-mode): New function.
	(terminal-init-xterm): Use it in case xterm supports background
	color queries.  Recompute faces after getting the background
	color.

2009-12-07  Ulrich Mueller  <ulm@gentoo.org>

	* emacs-lisp/bytecomp.el (byte-compile-insert-header): Put the version
	number comment back on its own line, for easier parsing.

2009-12-07  Stefan Monnier  <monnier@iro.umontreal.ca>

	Make it work for non-file buffers (bug#5102).
	* doc-view.el (doc-view-current-cache-dir):
	Use doc-view-buffer-file-name rather than buffer-file-name.
	(doc-view-mode): Use buffer-name when buffer-file-name is nil.

2009-12-06  Óscar Fuentes  <ofv@wanadoo.es>

	* vc-bzr.el (vc-bzr-annotate-command): Handle the case where the
	author field is too short.

2009-12-06  Dan Nicolaescu  <dann@ics.uci.edu>

	* vc-git.el (vc-git-print-log): Handle a limit argument.
	Display the short log in graph form and with labels.
	(vc-git-log-view-mode): Handle labels.

	Make vc-revert change VC state from 'added to 'unregistered.
	* vc-git.el (vc-git-revert): Call git reset first.

2009-12-06  Ulf Jasper  <ulf.jasper@web.de>

	* net/newst-backend.el, net/newst-plainview.el:
	* net/newst-reader.el, net/newst-ticker.el:
	* net/newst-treeview.el, net/newsticker.el:
	Require/provide newst-... (instead of newsticker-...).  (Bug#5096)

2009-12-06  Chong Yidong  <cyd@stupidchicken.com>

	* log-view.el (log-view-mode-map): Bind "=" to log-view-diff too.

	* vc-bzr.el (vc-bzr-annotate-command): Show author in annotation.
	Handle empty author field (Bug#4144).  Suggested by Óscar Fuentes.
	(vc-bzr-annotate-time, vc-bzr-annotate-extract-revision-at-line):
	Update annotation regexp.

	* simple.el (beginning-of-visual-line): Constrain to field
	boundaries (Bug#5106).

2009-12-06  Ulf Jasper  <ulf.jasper@web.de>

	* xml.el (xml-substitute-numeric-entities): Move
	newsticker--decode-numeric-entities in newst-backend.el to
	xml-substitute-numeric-entities in xml.el.  (Bug#5008)
	* net/newst-backend.el (newsticker--parse-generic-feed)
	(newsticker--parse-generic-items)
	(newsticker--decode-numeric-entities): Move
	newsticker--decode-numeric-entities in newst-backend.el to
	xml-substitute-numeric-entities in xml.el.  (Bug#5008)

2009-12-06  Daniel Colascione  <dan.colascione@gmail.com>

	* progmodes/js.el (js--js-not): Add null to the list of values.

2009-12-06  Chong Yidong  <cyd@stupidchicken.com>

	* ansi-color.el (ansi-color-for-comint-mode): Add :version keyword.

2009-12-06  Roland Winkler  <Roland.Winkler@physik.uni-erlangen.de>

	* textmodes/bibtex.el (bibtex-enclosing-field): Exclude entry
	delimiter if it is at the end of the current line.
	(bibtex-generate-url-list): Fix docstring.

2009-12-06  Stefan Monnier  <monnier@iro.umontreal.ca>

	* minibuffer.el (minibuffer-complete-and-exit): Don't replace the
	minibuffer's content with itself.
	Fold the confirm-after-completion case into the `confirm' case.
	(completion-pcm-word-delimiters): Add : and / to the delimiters.

2009-12-06  Kevin Ryde  <user42@zip.com.au>

	* ffap.el (ffap-rfc-path): Make this a defcustom since
	`ffap-rfc-directories' is also a defcustom.  (Bug#4514.)

	* info-look.el: Add setup for apropos-mode to use emacs-lisp-mode
	manuals, similar to existing setup for help-mode.  (Bug#3913.)

2009-12-05  Juri Linkov  <juri@jurta.org>

	Save and restore dired buffer's point positions too.  (Bug#4880)

	* dired.el (dired-save-positions): Return in the first element
	buffer's position in format (BUFFER DIRED-FILENAME BUFFER-POINT).
	Doc fix.
	(dired-restore-positions): First restore buffer's position.
	While restoring window's positions, check if window still displays
	the original buffer.

2009-12-05  Chong Yidong  <cyd@stupidchicken.com>

	* bindings.el (complete-symbol): Call semantic-ia-complete-symbol
	if possible.

	* cedet/semantic/ia.el (semantic-ia-complete-symbol):
	Make argument optional.

	* shell.el (shell): Require ansi-color (Bug#5113).

	* ansi-color.el (ansi-color-for-comint-mode): Default to t.

	* hl-line.el (global-hl-line-highlight): Minor doc fix (Bug#4925).

2009-12-05  Alan Mackenzie  <acm@muc.de>

	* progmodes/cc-mode.el (c-before-hack-hook)
	(c-postprocess-file-styles): Revert change 2009-07-18T21:03:43Z!acm@muc.de to permit
	`c-file-style' to work again.  This reversion restores the current
	software to its state in Emacs 23.1.  (Bug#4146)

2009-12-05  Kevin Ryde  <user42@zip.com.au>

	* textmodes/sgml-mode.el (sgml-lexical-context): Recognise
	comment-start-skip to comment-end-skip as comment (Bug#4781).

2009-12-05  Juri Linkov  <juri@jurta.org>

	* info.el (Info-find-node-2): Set `Info-current-subfile' to nil
	for virtual nodes.  (Bug#4147)
	(Info-find-node-2): Set `Info-current-node-virtual' to nil
	when moving from a virtual node.
	(Info-mode-menu): Add `Info-virtual-index' to the menu.
	(Info-mode): Add `Info-virtual-index' to the docstring.

2009-12-05  Eric Ludlam  <zappo@gnu.org>

	* cedet/semantic/bovine/c.el (semantic-c-describe-environment):
	Describe project macro symbols.

	* cedet/semantic/complete.el (semantic-complete-do-completion):
	Don't call semantic-collector-current-exact-match.

	* cedet/ede.el (ede-apply-preprocessor-map): Accept lists of
	ede-objects as targets.

	* cedet/ede/pmake.el (ede-proj-makefile-insert-variables): Output
	a target's object list even if compiler vars are already in the
	Makefile.

	* cedet/ede/emacs.el (ede-preprocessor-map): Add config.h to the
	list of headers producing necessary macros.

2009-12-05  Roland Winkler  <Roland.Winkler@physik.uni-erlangen.de>

	* textmodes/bibtex.el (bibtex-map-entries): Use marker to keep
	track of the buffer position of the end of a BibTeX entry as this
	position may change during reformatting.
	(bibtex-format-entry): Remove whitespace before processing
	numerical fields so that we recognize the latter properly.
	(bibtex-reformat): Do not use push which changes the global value
	of bibtex-entry-format.
	(bibtex-field-braces-alist, bibtex-field-strings-alist)
	(bibtex-field-re-init): Replace only space characters by regexp
	for whitespace.
	(bibtex-generate-url-list, bibtex-cite-matcher-alist): Fix docstring.
	(bibtex-initialize): Also update bibtex-strings.
	(bibtex-kill-field): Preserve white space at end of entry.
	(bibtex-kill-entry, bibtex-yank-pop, bibtex-insert-kill):
	Update bibtex-reference-keys.

2009-12-05  Stefan Monnier  <monnier@iro.umontreal.ca>

	* minibuffer.el (completion-pcm--merge-try): Also consider placing
	point after a star, if that's the only place where modifications can
	make progress.

2009-12-05  Dan Nicolaescu  <dann@ics.uci.edu>

	* vc-dir.el (vc-dir): Use the correct markup for showing keymaps
	in docstrings.

2009-12-04  Juri Linkov  <juri@jurta.org>

	* proced.el (proced): Call `(proced-update t)' to update process
	information instead of only running proced-post-display-hook.
	(proced-send-signal): Add a leading space to the buffer name
	" *Marked Processes*" to make this buffer ephemeral.

2009-12-04  Juri Linkov  <juri@jurta.org>

	* dired.el (dired-auto-revert-buffer): New defcustom.
	(dired-internal-noselect): Use it.

2009-12-04  Juri Linkov  <juri@jurta.org>

	Change roles of modes and functions in image-mode.el (Bug#5062).

	* image-mode.el: Replace `image-mode-maybe' with `image-mode'
	in `auto-mode-alist'.
	(image-mode-previous-major-mode): New variable.
	(image-minor-mode-map): Rename from `image-mode-text-map'.
	(image-mode): Move graceful error-handling code from
	`image-minor-mode' to here.  On errors call `image-mode-as-text'.
	(image-minor-mode): Remove all image-handling code.
	Replace `image-mode-text-map' with `image-minor-mode-map'.
	Check for `image-type' in mode-line format string.
	(image-mode-maybe): Make obsolete with an alias to `image-mode'.
	(image-mode-as-text): New function with most code from
	`image-mode-maybe'.
	(image-toggle-display-text): Move code that removes image
	properties from `image-toggle-display' to here.
	(image-toggle-display-image): New function with code that adds
	image properties copied from `image-toggle-display'.
	(image-toggle-display): Remove most code with leaving only code
	that toggles between `image-mode-as-text' and `image-mode'.

2009-12-04  Ulf Jasper  <ulf.jasper@web.de>

	* net/newst-treeview.el
	(newsticker--treeview-list-highlight-start): Restored call to
	save-excursion: Selected item was stuck.
	(newsticker--treeview-list-select): New.
	(newsticker--treeview-item-show-text)
	(newsticker--treeview-item-show)
	(newsticker--treeview-item-update): Use new
	newsticker-treeview-item-mode.
	(newsticker-treeview-update): Keep current item.
	(newsticker-treeview-next-new-or-immortal-item): Doc change.
	(newsticker--treeview-first-feed): Doc change.
	(newsticker-treeview-list-menu)
	(newsticker-treeview-item-menu): Added menu entries.
	(newsticker-treeview-item-mode): New.

	* net/newst-backend.el (newsticker-customize): Delete other
	windows.

2009-12-04  Sam Steingold  <sds@gnu.org>

	* log-view.el (log-view-mode-map): "q" calls quit-window,
	like in all the other non-self-insert buffers.

2009-12-04  Stefan Monnier  <monnier@iro.umontreal.ca>

	Minor cleanup.
	* term.el (term-send-raw, term-send-raw-meta): Use read-key-sequence's
	key decoding rather than do it manually via last-input-event +
	ascii-character.
	(term-exec): Use delete-and-extract-region.
	(term-handle-ansi-terminal-messages): Remove unused var `end'.
	(term-process-pager): Remove unused var `i'.
	(term-dynamic-simple-complete): Make obsolete.
	(serial-update-config-menu): Remove unused vars `y' and `str'.
	(term-update-mode-line): Remove unused var `temp'.

2009-12-03  Dan Nicolaescu  <dann@ics.uci.edu>

	Limit the number of log entries displayed by default.
	* vc.el (vc-print-log-internal): Fix check for limit-unsupported.
	(vc-print-log, vc-print-root-log): Use vc-log-show-limit when not
	using a prefix argument.

2009-12-03  Glenn Morris  <rgm@gnu.org>

	* progmodes/idlwave.el (class): Restore still useful declaration.

2009-12-03  Alan Mackenzie  <acm@muc.de>

	Enhance `c-parse-state' to run efficiently in "brace deserts".

	* progmodes/cc-mode.el (c-basic-common-init):
	Call c-state-cache-init.
	(c-neutralize-syntax-in-and-mark-CPP): Rename from
	c-extend-and-neutralize-syntax-in-CPP.  Mark each CPP construct by
	placing `category' properties value 'c-cpp-delimiter at its boundaries.

	* progmodes/cc-langs.el (c-before-font-lock-function):
	c-extend-and-neutralize-syntax-in-CPP has been renamed
	c-neutralize-syntax-in-and-mark-CPP.

	* progmodes/cc-fonts.el (c-cpp-matchers): Mark template brackets
	with `category' properties now, not `syntax-table' ones.

	* progmodes/cc-engine.el (c-syntactic-end-of-macro): A new
	enhanced (but slower) version of c-end-of-macro that won't land
	inside a literal or on another awkward character.
	(c-state-cache-too-far, c-state-cache-start)
	(c-state-nonlit-pos-interval, c-state-nonlit-pos-cache)
	(c-state-nonlit-pos-cache-limit, c-state-point-min)
	(c-state-point-min-lit-type, c-state-point-min-lit-start)
	(c-state-min-scan-pos, c-state-brace-pair-desert)
	(c-state-old-cpp-beg, c-state-old-cpp-end): New constants and
	buffer local variables.
	(c-state-literal-at, c-state-lit-beg)
	(c-state-cache-non-literal-place, c-state-get-min-scan-pos)
	(c-state-mark-point-min-literal, c-state-cache-top-lparen)
	(c-state-cache-top-paren, c-state-cache-after-top-paren)
	(c-get-cache-scan-pos, c-get-fallback-scan-pos)
	(c-state-balance-parens-backwards, c-parse-state-get-strategy)
	(c-renarrow-state-cache)
	(c-append-lower-brace-pair-to-state-cache)
	(c-state-push-any-brace-pair, c-append-to-state-cache)
	(c-remove-stale-state-cache)
	(c-remove-stale-state-cache-backwards, c-state-cache-init)
	(c-invalidate-state-cache-1, c-parse-state-1)
	(c-invalidate-state-cache): New defuns/defmacros/defsubsts.
	(c-parse-state): Enhance and refactor.
	(c-debug-parse-state): Amend to deal with all the new variables.

	* progmodes/cc-defs.el (c-<-as-paren-syntax, c-mark-<-as-paren)
	(c->-as-paren-syntax, c-mark->-as-paren, c-unmark-<->-as-paren):
	modify to use category text properties rather than syntax-table ones.
	(c-suppress-<->-as-parens, c-restore-<->-as-parens): New defsubsts
	to switch off/on the syntactic paren property of C++ template
	delimiters using the category property.
	(c-with-<->-as-parens-suppressed): Macro to invoke code with
	template delims suppressed.
	(c-cpp-delimiter, c-set-cpp-delimiters, c-clear-cpp-delimiters):
	New constant/macros which apply category properties to the start
	and end of preprocessor constructs.
	(c-comment-out-cpps, c-uncomment-out-cpps): Defsubsts which
	"comment out" the syntactic value of characters in preprocessor
	constructs.
	(c-with-cpps-commented-out)
	(c-with-all-but-one-cpps-commented-out): Macros to invoke code
	with characters in all or all but one preprocessor constructs
	"commented out".

2009-12-03  Roland Winkler  <Roland.Winkler@physik.uni-erlangen.de>

	* proced.el (proced-filter-alist): Use regexp-quote.

2009-12-03  Michael Albinus  <michael.albinus@gmx.de>

	Cleanup.
	* eshell/em-unix.el (top): Require 'esh-opt and 'pcomplete.
	(eshell/su, eshell/sudo): Require 'tramp.  Fix problems reading
	arguments.  Expand `default-directory'.

	* net/tramp.el (tramp-handle-file-remote-p): Expand FILENAME for
	the benefit of returning an expanded localname.
	(tramp-tramp-file-p): Handle the case NAME is not a string.

2009-12-03  Dan Nicolaescu  <dann@ics.uci.edu>

	Add support for bzr shelve/unshelve.
	* vc-bzr.el (vc-bzr-shelve-map, vc-bzr-shelve-menu-map)
	(vc-bzr-extra-menu-map): New variables.
	(vc-bzr-extra-menu, vc-bzr-extra-status-menu, vc-bzr-shelve)
	(vc-bzr-shelve-apply, vc-bzr-shelve-list)
	(vc-bzr-shelve-get-at-point, vc-bzr-shelve-delete-at-point)
	(vc-bzr-shelve-apply-at-point, vc-bzr-shelve-menu): New functions.
	(vc-bzr-dir-extra-headers): Display shelves.

	* vc-bzr.el (vc-bzr-print-log): Deal with nil arguments better.

2009-12-03  Stefan Monnier  <monnier@iro.umontreal.ca>

	* textmodes/bibtex.el (bibtex-complete-internal):
	Use completion-in-region.
	(bibtex-text-in-field-bounds): Remove unused var `opoint'.

2009-12-03  Dan Nicolaescu  <dann@ics.uci.edu>

	Support applying stashes.  Improve UI.
	* vc-git.el (vc-git-dir-extra-headers): Add tooltips.
	(vc-git-stash-apply, vc-git-stash-pop)
	(vc-git-stash-apply-at-point, vc-git-stash-pop-at-point)
	(vc-git-stash-menu): New functions.
	(vc-git-stash-menu-map): New variable.
	(vc-git-stash-map): Add bindings to popup a menu and to apply stashes.

2009-12-03  Glenn Morris  <rgm@gnu.org>

	* vc.el (log-view-vc-backend, log-view-vc-fileset): Declare.
	(vc-print-log-internal): Fix previous change.
	(vc-revert): Correct pluralization.

2009-12-03  Stefan Monnier  <monnier@iro.umontreal.ca>

	* progmodes/make-mode.el (makefile-special-targets-list): No need for
	it to be an alist any more.
	(makefile-complete): Use completion-in-region.

	* progmodes/octave-mod.el (octave-complete-symbol):
	Use completion-in-region.

	Misc cleanup.
	* progmodes/idlwave.el (idlwave-comment-hook): Simplify with `or'.
	(idlwave-code-abbrev, idlwave-display-user-catalog-widget)
	(idlwave-complete-class): Don't quote lambda.
	(idlwave-find-symbol-syntax-table, idlwave-mode-syntax-table)
	(idlwave-mode-map): Move initialization into declaration.
	(idlwave-action-and-binding): Use backquotes.
	(idlwave-in-quote, idlwave-reset-sintern, idlwave-complete-in-buffer):
	Simplify.
	(idlwave-is-pointer-dereference): Remove unused var `pos'.
	(idlwave-xml-create-rinfo-list): Remove unused var `entry'.
	(idlwave-convert-xml-clean-sysvar-aliases): Remove unused vars `new',
	`parts', and `all-parts'.
	(idlwave-xml-create-sysvar-alist): Remove unused var `fields'.
	(idlwave-convert-xml-system-routine-info): Remove unused string
	`version-string'.
	(idlwave-display-user-catalog-widget): Use dolist.
	(idlwave-scanning-lib): Declare dynamically-scoped var.
	(idlwave-scan-library-catalogs): Remove unused var `flags'.
	(completion-highlight-first-word-only): Declare to silence bytecomp.
	(idlwave-popup-select): Tighten scope of `resp'.
	(idlwave-find-struct-tag): Remove unused var `beg'.
	(idlwave-after-load-rinfo-hook): Declare.
	(idlwave-sintern-class-info): Remove unused var `taglist'.
	(idlwave-find-class-definition): Remove unused var `list'.
	(idlwave-complete-sysvar-tag-help): Remove unused var `main-base'.
	(idlwave-what-module-find-class): Remove unused var `classes'.

2009-12-03  Juanma Barranquero  <lekktu@gmail.com>

	* progmodes/pascal.el: Require CL when compiling (for lexical-let).

2009-12-03  Stefan Monnier  <monnier@iro.umontreal.ca>

	* hippie-exp.el (try-expand-dabbrev-visible): Preserve point in the
	buffers visited.  Remove redundant current-buffer-saving.

2009-12-02  Stefan Monnier  <monnier@iro.umontreal.ca>

	Use completion-in-buffer and remove uses of dynamic scoping.
	* progmodes/pascal.el (pascal-str, pascal-all, pascal-pred)
	(pascal-buffer-to-use, pascal-flag): Don't declare.
	(pascal-func-completion, pascal-type-completion, pascal-var-completion)
	(pascal-get-completion-decl, pascal-keyword-completion):
	Add `pascal-str' argument, save-excursion,
	return the found completions, and don't filter with pascal-pred.
	(pascal-completion-cache): New var.
	(pascal-completion): Don't switch buffer any more (it was never
	necessary).  Don't save-excursion any more (it's done by the called
	subroutines).  Use a cache to avoid redundant computations.
	Use complete-with-action rather than pascal-completion-response and
	let it apply the predicate as well.
	(pascal-complete-word): Use completion-in-buffer when
	pascal-toggle-completions is nil.
	(pascal-show-completions): Don't bind pascal-buffer-to-use since it's
	not used any more.
	(pascal-comp-defun): Don't change buffer any more.
	Use complete-with-action rather than pascal-completion-response and
	let it apply the predicate as well.
	(pascal-goto-defun): Change buffer before calling pascal-comp-defun
	when neded.

2009-12-02  Kenichi Handa  <handa@m17n.org>

	* language/indian.el: Include ZWJ and ZWNJ in the patterns to
	shape for all Indic scripts.

2009-12-02  Stefan Monnier  <monnier@iro.umontreal.ca>

	Use completion-in-buffer.
	* wid-edit.el (widget-field-text-end): New function.
	(widget-field-value-get): Use it.
	(widget-string-complete, widget-file-complete)
	(widget-color-complete): Use it and completion-in-region.
	(widget-complete): Don't narrow the buffer.

2009-12-02  Glenn Morris  <rgm@gnu.org>

	* mail/rmail.el (rmail-pop-to-buffer): New function.  (Bug#2282)
	(rmail-select-summary): Use rmail-pop-to-buffer.
	* mail/rmailsum.el: Replace all pop-to-buffer calls with
	rmail-pop-to-buffer, to prevent horizontal splits.

	* calendar/diary-lib.el (diary-list-entries): Replace superfluous
	save-excursion with save-current-buffer.
	Widen before searching.  (Bug#5093)
	(diary-list-sexp-entries): Remove superfluous save-excursion.

2009-12-02  Michael Welsh Duggan  <mwd@cert.org>

	* woman.el (woman-make-bufname): Handle man-pages with "." in the
	name.  (Bug#5038)

2009-12-02  Andreas Politz  <politza@fh-trier.de>  (tiny change)

	* ido.el (ido-file-internal): Handle filenames at point that do
	not have a directory part.  (Bug#5049)

2009-12-02  Juanma Barranquero  <lekktu@gmail.com>

	* mpc.el (mpc-intersection, mpc-host, mpc-songs-playlist)
	(mpc-songs-jump-to, mpc-resume): Doc fixes.

2009-12-01  Rob Riepel  <riepel@networking.Stanford.EDU>

	* emulation/tpu-extras.el (tpu-cursor-free-mode): Emit message.
	(tpu-set-cursor-free, tpu-set-cursor-bound): Don't emit a message
	any more.

2009-12-01  Stefan Monnier  <monnier@iro.umontreal.ca>

	* comint.el (comint-insert-input): Ignore clicks to the right of
	the field.  Reported by Bob Nnamtrop <bobnnamtrop@gmail.com>.

	* vc.el (vc-print-log-internal): Don't wait for the process to
	terminate before setting up the major mode.

	* pcmpl-unix.el (pcomplete/cd): Complete more than one argument, just
	in case.

	* pcomplete.el (pcomplete-std-complete): Don't try to complete past
	the last element.

	* simple.el (normal-erase-is-backspace-mode): Fix thinko in message.

2009-12-01  Glenn Morris  <rgm@gnu.org>

	* window.el (window--display-buffer-2): Fix previous changes.

2009-12-01  Chong Yidong  <cyd@stupidchicken.com>

	* mail/sendmail.el (mail-setup-hook, mail-send-hook): Doc fixes.

2009-12-01  Glenn Morris  <rgm@gnu.org>

	* Makefile.in (ELCFILES): Add mpc.elc.

2009-12-01  Stefan Monnier  <monnier@iro.umontreal.ca>

	* mpc.el: New file.

2009-12-01  Glenn Morris  <rgm@gnu.org>

	* window.el (window-to-use): Define for compiler.

	* emacs-lisp/bytecomp.el (byte-compile-save-excursion): Make message
	consistent with others (no final period).

	* mail/rmailmm.el (rmail-mime-handle): Doc fix.
	(rmail-mime-show): Downcase the encoding.  (Bug#5070)

2009-12-01  Dan Nicolaescu  <dann@ics.uci.edu>

	Make vc-print-log buttons work.
	* log-view.el (log-view-mode-map): Inherit from widget-keymap.

2009-11-30  Ryan C. Thompson  <rct@thompsonclan.org>  (tiny change)

	* savehist.el (savehist-autosave-interval): Allow setting to nil
	through customize.  (Bug#5056)

2009-11-30  Juanma Barranquero  <lekktu@gmail.com>

	Fix references to jit-lock properties.
	* progmodes/perl-mode.el (perl-font-lock-syntactic-keywords):
	Refer to jit-lock-defer-multiline, not jit-lock-multiline.
	(perl-font-lock-special-syntactic-constructs):
	Quote jit-lock-defer-multiline property.

2009-11-30  Dan Nicolaescu  <dann@ics.uci.edu>

	* vc-git.el (vc-git-registered): Call vc-git-root only once.

2009-11-30  Juri Linkov  <juri@jurta.org>

	* misearch.el (multi-isearch-search-fun): Always provide a non-nil
	value `buffer' of `multi-isearch-next-buffer-current-function'.
	Use `(current-buffer)' when `buffer' is nil.
	(multi-isearch-next-buffer-from-list): Don't fallback to
	`(current-buffer)' when `buffer' is nil.  (Bug#4947)

2009-11-30  Juri Linkov  <juri@jurta.org>

	* misearch.el (multi-isearch-read-buffers): Move canonicalization
	of buffers with `get-buffer' to `multi-isearch-buffers'.
	(multi-isearch-buffers, multi-isearch-buffers-regexp):
	Canonicalize BUFFERS with `get-buffer'.  Doc fix.
	(multi-isearch-files, multi-isearch-files-regexp): Canonicalize
	FILES with `expand-file-name' converting relative file names
	to absolute.  Doc fix.  (Bug#4727)

2009-11-30  Juri Linkov  <juri@jurta.org>

	* misearch.el (multi-isearch-read-buffers)
	(multi-isearch-read-matching-buffers): New functions.
	(multi-isearch-buffers, multi-isearch-buffers-regexp):
	Use them in the `interactive' spec.  Doc fix.
	(multi-isearch-read-files, multi-isearch-read-matching-files):
	New functions.
	(multi-isearch-files, multi-isearch-files-regexp):
	Use them in the `interactive' spec.  Doc fix.  (Bug#4725)

2009-11-30  Juri Linkov  <juri@jurta.org>

	* doc-view.el (doc-view-continuous):
	Rename from `doc-view-continuous-mode'.
	(doc-view-menu): Move "Toggle display" to the top.
	Add submenu "Continuous" with radio buttons "Off"/"On"
	and "Save as Default".
	(doc-view-scroll-up-or-next-page)
	(doc-view-scroll-down-or-previous-page)
	(doc-view-next-line-or-next-page)
	(doc-view-previous-line-or-previous-page): Rename
	`doc-view-continuous-mode' to `doc-view-continuous'.  (Bug#4896)

2009-11-30  Juri Linkov  <juri@jurta.org>

	* comint.el (comint-mode-map): Rebind `M-r' from
	`comint-previous-matching-input' to
	`comint-history-isearch-backward-regexp'.
	Unbind `M-s' to allow global key binding `M-s'.
	Add menu items for `comint-history-isearch-backward' and
	`comint-history-isearch-backward-regexp'.  (Bug#3746)

2009-11-30  Juri Linkov  <juri@jurta.org>

	* replace.el (perform-replace): Let-bind recenter-last-op to nil.
	For def=recenter, replace `recenter' with `recenter-top-bottom'
	that is called with `this-command' and `last-command' let-bound
	to `recenter-top-bottom'.  When the last `def' was not `recenter',
	set `recenter-last-op' to nil.  (Bug#4981)

2009-11-30  Stefan Monnier  <monnier@iro.umontreal.ca>

	Minor cleanup and simplification.
	* filecache.el (file-cache-add-directory)
	(file-cache-add-directory-recursively)
	(file-cache-add-from-file-cache-buffer)
	(file-cache-delete-file-regexp, file-cache-delete-directory)
	(file-cache-files-matching-internal, file-cache-display): Use dolist.
	(file-cache-temp-minibuffer-message): Delete function.
	(file-cache-minibuffer-complete): Use minibuffer-message instead.

	* progmodes/perl-mode.el (perl-font-lock-special-syntactic-constructs):
	Don't signal an error when bumping into EOB in tr, s, or y.

2009-11-29  Juri Linkov  <juri@jurta.org>

	* startup.el (fancy-about-text): Fix wording of Guided Tour.
	(Bug#4960)

	* descr-text.el (describe-char-unidata-list): Use lowercase name
	for "Unicode name" like in other tags.

2009-11-29  Juri Linkov  <juri@jurta.org>

	* ediff-util.el (ediff-minibuffer-with-setup-hook):
	New compatibility macro.
	(ediff-read-file-name): Use it instead of `minibuffer-with-setup-hook'.

2009-11-29  Juri Linkov  <juri@jurta.org>

	Add defcustom to define the cycling order of `recenter-top-bottom'.
	(Bug#4981)

	* window.el (recenter-last-op): Doc fix.
	(recenter-positions): New defcustom.
	(recenter-top-bottom): Rewrite to use `recenter-positions'.
	(move-to-window-line-top-bottom): Rewrite to use `recenter-positions'.

2009-11-29  Michael Albinus  <michael.albinus@gmx.de>

	Improve integration of Tramp and ange-ftp in eshell.

	* eshell/em-unix.el (eshell/whoami): Make it a defun but a defalias.
	(eshell/su): Flatten args.  Apply better args parsing.  Use "cd".
	(eshell/sudo): Flatten args.  Let-bind `default-directory'.

	* eshell/esh-util.el (top): Require also Tramp when compiling.
	(eshell-directory-files-and-attributes): Check for FTP remote
	connection.
	(eshell-parse-ange-ls): Let-bind `ange-ftp-name-format',
	`ange-ftp-ftp-name-arg', `ange-ftp-ftp-name-res'.
	(eshell-file-attributes): Handle ".".  Return `entry'.

	* net/ange-ftp.el (ange-ftp-parse-filename): Use `save-match-data'.
	(ange-ftp-directory-files-and-attributes)
	(ange-ftp-real-directory-files-and-attributes): New defuns.

	* net/tramp.el (tramp-maybe-open-connection): Open the remote
	shell with "exec" when possible.  This prevents trailing prompts
	in `start-file-process'.

2009-11-28  Stefan Monnier  <monnier@iro.umontreal.ca>

	Try and remove assumptions about point-min==1.
	* nxml/rng-valid.el (rng-validate-mode): Don't hardcode point-min==1.
	(rng-compute-mode-line-string): Show the validation percentage in
	terms of the narrowed text, not the widened text.
	(rng-do-some-validation): Don't catch internal errors when debugging.
	(rng-first-error): Simplify.
	(rng-after-change-function): Remove work around.  AFAIK the bug has
	been fixed a while ago.

	* image-mode.el (image-minor-mode): Exit more gracefully when the image
	cannot be displayed (e.g. when doing C-x C-f some-new-file.svg RET).

	* man.el (Man-completion-table): Make it easier to enter "<sec> <name>".

	* eshell/em-prompt.el (eshell-prompt-function): Abbreviate pwd, since
	`cd' doesn't always do it for us (bug#5067).

	* pcomplete.el (pcomplete-entries): Revert change installed mistakenly
	on 2009-10-25 as part of some other change (bug#5067).

2009-11-27  Stefan Monnier  <monnier@iro.umontreal.ca>

	* emacs-lisp/bytecomp.el (byte-compile-warning-types): New type
	`suspicious'.
	(byte-compile-warnings): Use byte-compile-warning-types.
	(byte-compile-save-excursion): Warn about use of set-buffer right
	after save-excursion.

	* progmodes/gud.el (gud-basic-call): Don't only save the buffer but
	the excursion as well.

2009-11-27  Michael Albinus  <michael.albinus@gmx.de>

	* eshell/em-unix.el (eshell/su, eshell/sudo): New defuns,
	providing a Tramp related implementation of "su" and "sudo".
	(eshell-unix-initialize): Add "su" and "sudo".

2009-11-27  Daiki Ueno  <ueno@unixuser.org>

	* net/socks.el (socks-send-command): Convert binary request to
	unibyte before sending.  This fixes mishandling of some port
	numbers such as 129.

2009-11-27  Stefan Monnier  <monnier@iro.umontreal.ca>

	* help.el (describe-bindings-internal): Remove `interactive'.

	* man.el (Man-completion-table): Trim a terminating "(".
	Remove the space between name page a section.
	Add the command's description on the `help-echo' property.
	Remove `process-connection-type' binding since it's unused by
	call-process.
	Provide completion for the "<section> <name>" format as well.
	(Man-default-man-entry): Remove spurious var shadowing the argument.

2009-11-26  Kevin Ryde  <user42@zip.com.au>

	* log-view.el: Add "Keywords: tools", since its other keywords
	aren't in finder-known-keywords, and following vc.el.

	* sha1.el (sha1-string-external): default-directory "/" in case
	otherwise non-existent.  process-connection-type pipe for touch of
	efficiency recommended by elisp manual.  (An aside in Bug#3911.)

2009-11-26  Stefan Monnier  <monnier@iro.umontreal.ca>

	Misc coding convention cleanups.
	* htmlfontify.el (hfy-init-kludge-hook): Rename from
	hfy-init-kludge-hooks.
	(hfy-etags-cmd, hfy-flatten-style, hfy-invisible-name, hfy-face-at)
	(hfy-fontify-buffer, hfy-prepare-index-i, hfy-subtract-maps)
	(hfy-save-kill-buffers, htmlfontify-copy-and-link-dir): Use dolist
	and push.
	(hfy-slant, hfy-weight): Use tables rather than code.
	(hfy-box-to-border-assoc, hfy-box-to-style, hfy-decor)
	(hfy-face-to-style-i, hfy-fontify-buffer): Use `case'.
	(hfy-face-attr-for-class): Initialize `face-spec' directly.
	(hfy-face-to-css): Remove `nconc' with single arg.
	(hfy-p-to-face-lennart): Use `or'.
	(hfy-face-at): Hoist common code.  Remove spurious quotes in `case'.
	(hfy-overlay-props-at, hfy-mark-tag-hrefs): Eta-reduce.
	(hfy-compile-stylesheet, hfy-merge-adjacent-spans)
	(hfy-compile-face-map, hfy-parse-tags-buffer): Use push.
	(hfy-force-fontification): Use run-hooks.

2009-11-26  Vivek Dasmohapatra  <vivek@etla.org>

	Various minor fixes.
	* htmlfontify.el (hfy-default-header): Add toggle_invis since
	Javascript belongs in the header, not the body.
	(hfy-javascript): Remove.
	(hfy-fontify-buffer): Don't insert it any more.
	(hfy-face-at): Handle (face0 face1 face2) style face properties.
	Fix bug in invis handling when there were no invis props in a chunk.

2009-11-26  Stefan Monnier  <monnier@iro.umontreal.ca>

	* vc-bzr.el (vc-bzr-annotate-command): Make operation asynchronous.

2009-11-26  Dan Nicolaescu  <dann@ics.uci.edu>

	* finder.el (finder-mode-map): Add a menu.

2009-11-26  Michael McNamara  <mac@mail.brushroad.com>

	* progmodes/verilog-mode.el (verilog-at-struct-p): Support "signed" and
	"unsigned" structs.

	(verilog-leap-to-head, verilog-backward-token): Handle "disable
	fork" statement better.

2009-11-26  Wilson Snyder  <wsnyder@wsnyder.org>

	* progmodes/verilog-mode.el (verilog-auto-insert-lisp)
	(verilog-delete-auto, verilog-delete-empty-auto-pair)
	(verilog-library-filenames): Fix AUTOINSERTLISP to support insert-file.
	Reported by Clay Douglass.

	(verilog-auto-inst, verilog-auto-star-safe)
	(verilog-delete-auto-star-implicit, verilog-read-sub-decls):
	Fix removing "// Interfaces" when saving .* expansions.  Reported by
	Pierre-David Pfister.

2009-11-26  Glenn Morris  <rgm@gnu.org>

	* eshell/em-dirs.el (eshell/cd): Don't throw to a tag outside
	the scope.

2009-11-25  Johan Bockgård  <bojohan@gnu.org>

	* vc-annotate.el (vc-annotate-revision-previous-to-line):
	Really use previous revision.

2009-11-25  Kevin Ryde  <user42@zip.com.au>

	* man.el (Man-completion-table): default-directory "/" in case
	doesn't otherwise exist.  process-environment COLUMNS=999 so as
	not to truncate long names.  process-connection-type pipe to avoid
	any chance of hitting the pseudo-tty TIOCGWINSZ.
	(man): completion-ignore-case t for friendliness and since man
	itself is case-insensitive on the command line.
	Further to Bug#3717.

	* arc-mode.el: Add "Keywords: files", so the details in its
	commentary can be reached from finder-by-keyword.
	* textmodes/dns-mode.el: Add "Keywords: comm".  It's only an
	editing mode, but it's comms related and sgml-mode.el has "comm"
	on that basis too.
	* textmodes/bibtex-style.el: Add "Keywords: tex".
	* international/isearch-x.el, international/ja-dic-cnv.el:
	* international/ja-dic-utl.el, international/kkc.el:
	Add "Keywords: i18n", so they can be reached from finder-by-keyword.

2009-11-25  Juri Linkov  <juri@jurta.org>

	* man.el (Man-completion-table): Modify regexp to include
	section names to completion strings.  (Bug#3717)

2009-11-25  Juri Linkov  <juri@jurta.org>

	Search recursively in gzipped files.  (Bug#4982)

	* progmodes/grep.el (grep-highlight-matches): Add new options
	`always' and `auto'.  Doc fix.
	(grep-process-setup): Check `grep-highlight-matches' for
	`auto-detect' to determine the need to compute grep defaults.
	Move Windows/DOS specific --colors settings handling
	to `grep-compute-defaults'.  Check `grep-highlight-matches'
	to get the value of "--color=".
	(grep-compute-defaults): Compute `grep-highlight-matches' when it
	has the value `auto-detect'.  Move Windows/DOS specific settings
	from `grep-process-setup'.
	(zrgrep): New command with alias `rzgrep'.

2009-11-25  Juri Linkov  <juri@jurta.org>

	* doc-view.el (doc-view-mode): Set buffer-local `view-read-only'
	to nil instead of switching off view-mode.  (Bug#4896)

2009-11-25  Juri Linkov  <juri@jurta.org>

	Mouse-wheel scrolling for DocView Continuous mode.  (Bug#4896)

	* mwheel.el (mwheel-scroll-up-function)
	(mwheel-scroll-down-function): New defvars.
	(mwheel-scroll): Funcall `mwheel-scroll-up-function' instead of
	`scroll-up', and `mwheel-scroll-down-function' instead of
	`scroll-down'.

	* doc-view.el (doc-view-scroll-up-or-next-page)
	(doc-view-scroll-down-or-previous-page): Add optional ARG.
	Use this ARG in the call to image-scroll-up/image-scroll-down.
	Change `interactive' spec to "P".  Goto next/previous page only
	when `doc-view-continuous-mode' is non-nil or ARG is nil (for the
	SPC/DEL case).  Doc fix.
	(doc-view-next-line-or-next-page)
	(doc-view-previous-line-or-previous-page): Rename arg to ARG
	for consistency.
	(doc-view-mode): Set buffer-local `mwheel-scroll-up-function' to
	`doc-view-scroll-up-or-next-page', and buffer-local
	`mwheel-scroll-down-function' to
	`doc-view-scroll-down-or-previous-page'.

2009-11-25  Juri Linkov  <juri@jurta.org>

	Provide additional default values (directories at other Dired
	windows) via M-n in the minibuffer of some Dired commands.

	* dired-aux.el (dired-diff, dired-compare-directories)
	(dired-do-create-files): Use `dired-dwim-target-defaults' to set
	`minibuffer-default' in `minibuffer-with-setup-hook'.
	(dired-dwim-target-directory): Find a window that displays Dired
	buffer instead of failing when the next window is not Dired.
	Use `get-window-with-predicate' to find for the next Dired window.
	(dired-dwim-target-defaults): New function.

	* ediff-util.el (ediff-read-file-name):
	Use `dired-dwim-target-defaults' to set `minibuffer-default'
	in `minibuffer-with-setup-hook'.

2009-11-25  Juri Linkov  <juri@jurta.org>

	Provide additional default values (file name at point or at the
	current Dired line) via M-n for file reading minibuffers.  (Bug#5010)

	* minibuffer.el (read-file-name-defaults): New function.
	(read-file-name): Reset `minibuffer-default' to nil when
	it duplicates initial input `insdef'.
	Bind `minibuffer-default-add-function' to lambda that
	calls `read-file-name-defaults' in `minibuffer-selected-window'.
	(minibuffer-insert-file-name-at-point): New command.

	* files.el (file-name-at-point-functions): New defcustom.
	(find-file-default): Remove defvar.
	(find-file-read-args): Don't use `find-file-default'.
	Move `minibuffer-with-setup-hook' that sets `minibuffer-default'
	to `read-file-name'.
	(find-file-literally): Use `read-file-name' with
	`confirm-nonexistent-file-or-buffer'.

	* ffap.el (ffap-guess-file-name-at-point): New autoloaded function.

	* dired.el (dired-read-dir-and-switches):
	Move `minibuffer-with-setup-hook' that sets `minibuffer-default'
	to `read-file-name'.
	(dired-file-name-at-point): New function.
	(dired-mode): Add hook `dired-file-name-at-point' to
	`file-name-at-point-functions'.

2009-11-25  Stefan Monnier  <monnier@iro.umontreal.ca>

	Really make the *Completions* window soft-dedicated (bug#5030).
	* window.el (window--display-buffer-2): Add `dedicated' argument.
	(display-buffer): Pass it when needed so the dedicated flag is set
	after calling set-window-buffer, which would otherwise reset it.

2009-11-25  Stefan Monnier  <monnier@iro.umontreal.ca>

	* progmodes/meta-mode.el (meta-complete-symbol):
	* progmodes/etags.el (complete-tag):
	* mail/mailabbrev.el (mail-abbrev-complete-alias):
	Use completion-in-region.

	* dabbrev.el (dabbrev--minibuffer-origin): Use minibuffer-selected-window.
	(dabbrev-completion): Use completion-in-region.
	(dabbrev--abbrev-at-point): Simplify regexp.

	* abbrev.el (abbrev--before-point): Use word-motion functions
	if :regexp is not specified (bug#5031).

	* subr.el (string-prefix-p): New function.

	* man.el (Man-completion-cache): New var.
	(Man-completion-table): Use it.

	* vc.el (vc-print-log-internal): Make `limit' optional for better
	compatibility (e.g. with vc-annotate.el).

2009-11-24  Kevin Ryde  <user42@zip.com.au>

	* emacs-lisp/checkdoc.el (checkdoc-proper-noun-regexp):
	Build value with regexp-opt instead of explicit joining loop.  (Bug#4927)

	* emacs-lisp/elint.el (elint-add-required-env): Better error message
	when .el source file not found or other error.

2009-11-24  Markus Triska  <markus.triska@gmx.at>

	* linum.el (linum-update-window): Ignore intangible (bug#4996).

2009-11-24  Stefan Monnier  <monnier@iro.umontreal.ca>

	Handle the [back] button properly (bug#4979).
	* descr-text.el (describe-text-properties): Add a `buffer' argument.
	Use help-setup-xref, help-buffer, and with-help-window.
	(describe-char): Add `buffer' argument.
	Pass proper command to help-setup-xref.  Don't meddle with
	help-xref-stack-item directly.
	(describe-text-category): Use with-help-window and help-buffer.

	* emacs-lisp/shadow.el (list-load-path-shadows): Setup a major mode
	for the displayed buffer (bug#4887).

	* man.el (Man-completion-table): New function.
	(man): Use it.

2009-11-24  David Reitter  <david.reitter@gmail.com>

	* vc-git.el (vc-git-registered): Use checkout directory (where
	.git is) rather than the file's directory and a relative path spec
	to work around a bug in git.

2009-11-24  Michael Albinus  <michael.albinus@gmx.de>

	Improve handling of processes on remote hosts.

	* eshell/esh-util.el (eshell-path-env): New defvar.
	(eshell-parse-colon-path): New defun.
	(eshell-file-attributes): Use `eshell-parse-colon-path'.

	* eshell/esh-ext.el (eshell-search-path):
	Use `eshell-parse-colon-path'.
	(eshell-remote-command): Remove argument HANDLER.
	(eshell-external-command): Check for FTP remote connection.

	* eshell/esh-proc.el (eshell-gather-process-output):
	Use `file-truename', in order to start also symlinked files.
	Apply `start-file-process' instead of `start-process'.
	Shorten `command' to the local file name part.

	* eshell/em-cmpl.el (eshell-complete-commands-list):
	Use `eshell-parse-colon-path'.

	* eshell/em-unix.el (eshell/du): Check for FTP remote connection.

	* net/tramp.el (tramp-eshell-directory-change): New defun.  Add it
	to `eshell-directory-change-hook'.

2009-11-24  Tassilo Horn  <tassilo@member.fsf.org>

	* doc-view.el (doc-view-mode): Switch off view-mode explicitly,
	because it could be enabled automatically if view-read-only is non-nil.

2009-11-24  Michael Kifer  <kifer@cs.stonybrook.edu>

	* ediff-vers.el (ediff-rcs-get-output-buffer): Revert the change
	made on 2009-11-22.

2009-11-24  Glenn Morris  <rgm@gnu.org>

	* bookmark.el (bookmark-bmenu-hide-filenames): Remove assignment to
	deleted variable bookmark-bmenu-bookmark-column.

	* cedet/semantic/idle.el (global-semantic-idle-scheduler-mode):
	Move after definition of global-semantic-idle-tag-highlight-mode.

2009-11-24  Stefan Monnier  <monnier@iro.umontreal.ca>

	* bookmark.el (bookmark-bmenu-search): Clear echo area when exiting.

2009-11-23  Ken Brown  <kbrown@cornell.edu>  (tiny change)

	* net/browse-url.el (browse-url-filename-alist): On Windows, add
	two slashes to the "file:" prefix.
	(browse-url-file-url): De-munge Cygwin filenames before passing
	them to Windows browser.
	(browse-url-default-windows-browser): Use call-process.

2009-11-23  Juri Linkov  <juri@jurta.org>

	Implement DocView Continuous mode.  (Bug#4896)
	* doc-view.el (doc-view-continuous-mode): New defcustom.
	(doc-view-mode-map): Bind C-n/<down> to
	`doc-view-next-line-or-next-page', C-p/<up> to
	`doc-view-previous-line-or-previous-page'.
	(doc-view-next-line-or-next-page)
	(doc-view-previous-line-or-previous-page): New commands.

2009-11-23  Juri Linkov  <juri@jurta.org>

	Implement Isearch in comint input history.  (Bug#3746)
	* comint.el (comint-mode): Add `comint-history-isearch-setup' to
	`isearch-mode-hook'.
	(comint-history-isearch): New defcustom.
	(comint-history-isearch-backward)
	(comint-history-isearch-backward-regexp): New commands.
	(comint-history-isearch-message-overlay): New buffer-local variable.
	(comint-history-isearch-setup, comint-history-isearch-end)
	(comint-goto-input, comint-history-isearch-search)
	(comint-history-isearch-message, comint-history-isearch-wrap)
	(comint-history-isearch-push-state)
	(comint-history-isearch-pop-state): New functions.

2009-11-23  Michael Albinus  <michael.albinus@gmx.de>

	* net/tramp.el (tramp-shell-prompt-pattern): Use \r for carriage
	return.
	(tramp-handle-make-symbolic-link)
	(tramp-handle-dired-compress-file, tramp-handle-expand-file-name):
	Quote file names.
	(tramp-send-command-and-check): New argument DONT-SUPPRESS-ERR.
	(tramp-handle-process-file): Use it.

2009-11-23  Stefan Monnier  <monnier@iro.umontreal.ca>

	* window.el (move-to-window-line-last-op): Remove.
	(move-to-window-line-top-bottom): Reuse recenter-last-op instead.

2009-11-23  Deniz Dogan  <deniz.a.m.dogan@gmail.com>  (tiny change)

	Make M-r mirror the new cycling behavior of C-l.
	* window.el (move-to-window-line-last-op): New var.
	(move-to-window-line-top-bottom): New command.
	(global-map): Bind M-r move-to-window-line-top-bottom.

2009-11-23  Sven Joachim  <svenjoac@gmx.de>

	* dired-x.el (dired-guess-shell-alist-default):
	Support xz format.  (Bug#4953)

2009-11-22  Chong Yidong  <cyd@stupidchicken.com>

	* cedet/srecode/map.el (srecode-get-maps):
	* cedet/semantic/wisent/wisent.el (wisent-parse-toggle-verbose-flag):
	* cedet/semantic/wisent/comp.el (wisent-toggle-verbose-flag):
	* cedet/semantic/decorate/mode.el (semantic-decoration-mode)
	(semantic-toggle-decoration-style):
	* cedet/semantic/decorate/include.el
	(semantic-decoration-include-describe)
	(semantic-decoration-unknown-include-describe)
	(semantic-decoration-unparsed-include-describe)
	(semantic-decoration-all-include-summary):
	* cedet/semantic/bovine/c.el (semantic-c-debug-mode-init):
	* cedet/semantic/analyze/complete.el
	(semantic-analyze-possible-completions):
	* cedet/semantic/util-modes.el (semantic-highlight-edits-mode)
	(semantic-show-unmatched-syntax-mode)
	(semantic-show-parser-state-mode, semantic-stickyfunc-mode)
	(semantic-highlight-func-mode):
	* cedet/semantic/util.el (semantic-describe-buffer):
	* cedet/semantic/symref.el (semantic-symref-find-references-by-name)
	(semantic-symref-find-tags-by-name)
	(semantic-symref-find-tags-by-regexp)
	(semantic-symref-find-tags-by-completion)
	(semantic-symref-find-file-references-by-name)
	(semantic-symref-find-text):
	* cedet/semantic/senator.el (senator-copy-tag, senator-kill-tag)
	(senator-yank-tag):
	* cedet/semantic/scope.el (semantic-calculate-scope):
	* cedet/semantic/mru-bookmark.el (semantic-mru-bookmark-mode):
	* cedet/semantic/idle.el (semantic-idle-scheduler-mode)
	(define-semantic-idle-service):
	* cedet/semantic/complete.el (semantic-complete-analyze-inline)
	(semantic-complete-analyze-inline-idle):
	* cedet/semantic/analyze.el (semantic-analyze-current-context):
	* cedet/mode-local.el (describe-mode-local-bindings)
	(describe-mode-local-bindings-in-mode):
	* cedet/ede/make.el (ede-make-check-version):
	* cedet/ede/locate.el (ede-enable-locate-on-project):
	* cedet/cedet-idutils.el (cedet-idutils-expand-filename)
	(cedet-idutils-version-check):
	* cedet/cedet-global.el (cedet-gnu-global-expand-filename)
	(cedet-gnu-global-version-check):
	* cedet/cedet-cscope.el (cedet-cscope-expand-filename)
	(cedet-cscope-version-check): Use called-interactively-p instead
	of interactive-p.

	* cedet/semantic/ia.el (semantic-ia-completion-format-tag-function):
	Use semantic-format-tag-prototype.

2009-11-22  Michael Kifer  <kifer@cs.stonybrook.edu>

	* emulation/viper-cmd.el: Use viper-last-command-char instead of
	last-command-char/last-command-event.
	(viper-prefix-arg-value): Do correct conversion of event-char for
	XEmacs.

	* emulation/viper-util.el, emulation/viper.el:
	Use viper-last-command-char instead of
	last-command-char/last-command-event.

	* ediff-init.el, ediff-mult.el, ediff-util.el:
	Replace last-command-char and last-command-event
	with (ediff-last-command-char) everywhere.

	* ediff-vers.el (ediff-rcs-get-output-buffer): Make sure the buffer is
	created in fundamental mode.

	* ediff.el (ediff-version): Revert the change of interactive-p to
	called-interactively-p.

2009-11-22  Tassilo Horn  <tassilo@member.fsf.org>

	* progmodes/subword.el (subword-mode-map): Fix subword-mode-map
	generation from word-movement command names.

2009-11-21  Chong Yidong  <cyd@stupidchicken.com>

	* cedet/semantic/complete.el (semantic-complete-read-tag-engine)
	(semantic-complete-jump-local, semantic-complete-jump):
	Improve prompt string.

2009-11-21  Jan Djärv  <jan.h.d@swipnet.se>

	* cus-start.el (all): Add native condition for font-use-system-font.

2009-11-21  Nathaniel Flath  <flat0103@gmail.com>

	* progmodes/cc-menus.el (cc-imenu-java-generic-expression):
	Correct the patch from 2009-11-18.  (Bug#3910)

2009-11-21  Tassilo Horn  <tassilo@member.fsf.org>

	* progmodes/subword.el: Rename from lisp/subword.el.

	* subword.el: Rename to progmodes/subword.el.

	* Makefile.in (ELCFILES): Adapt to subword.el move.

2009-11-21  Thierry Volpiatto  <thierry.volpiatto@gmail.com>
	    Stefan Monnier  <monnier@iro.umontreal.ca>

	* bookmark.el (bookmark-bmenu-bookmark-column): Remove var.
	(bookmark-bmenu-list): Save name on `bookmark-name-prop' text-prop.
	(bookmark-bmenu-show-filenames): Use push.
	(bookmark-bmenu-hide-filenames): Use local var instead of
	bookmark-bmenu-bookmark-column.  Use pop.  Don't save window-excursion.
	(bookmark-bmenu-bookmark): Use the new `bookmark-name-prop' text-prop.
	(bookmark-bmenu-execute-deletions): Don't bother adding/removing the
	filenames now that the bookmark names are always available.

2009-11-21  Stefan Monnier  <monnier@iro.umontreal.ca>

	* bookmark.el (bookmark-search-prompt, bookmark-search-timer): Remove.
	(bookmark-search-pattern): Move and leave unbound.
	(bookmark-bmenu-mode-map): Change binding.
	(bookmark-read-search-input): Simplify.
	Don't use text-char-description.  Don't error on non-char events.
	(bookmark-filtered-alist-by-regexp-only): Remove by folding into the
	only caller (i.e. bookmark-bmenu-filter-alist-by-regexp).
	(bookmark-bmenu-search): Don't check we're in a bookmark-list buffer.
	Use a local var for the timer.
	(bookmark-bmenu-cancel-search): Remove by folding into the only caller
	(i.e. bookmark-bmenu-search).

2009-11-21  Glenn Morris  <rgm@gnu.org>

	* mail/rmailmm.el (rmail-mime): Decode in fundamental-mode.  (Bug#4993)

2009-11-20  Ken Brown  <kbrown@cornell.edu>  (tiny change)

	* net/browse-url.el (browse-url-default-windows-browser):
	Use cygstart for cygwin.

2009-11-20  Karl Fogel  <karl.fogel@red-bean.com>

	* bookmark.el: Formatting and doc fixes only:
	(bookmark-search-delay): Shorten doc string to fit in 80 columns.
	(bookmark-bmenu-search): Wrap to fit within 80 columns.
	Minor grammar and punctuation fixes in doc string.
	(bookmark-read-search-input): Adjust to fit within 80 columns.

2009-11-20  Tassilo Horn  <tassilo@member.fsf.org>

	* progmodes/cc-cmds.el (c-forward-into-nomenclature)
	(c-backward-into-nomenclature): Adapt to subword renaming.

	* subword.el (subword-forward, subword-backward, subword-mark)
	(subword-kill, subword-backward-kill, subword-transpose)
	(subword-downcase, subword-upcase, subword-capitalize)
	(subword-forward-internal, subword-backward-internal):
	Rename from forward-subword, backward-subword, mark-subword,
	kill-subword, backward-kill-subword, transpose-subwords,
	downcase-subword, upcase-subword, capitalize-subword,
	forward-subword-internal, backward-subword-internal.

2009-11-20  Thierry Volpiatto  <thierry.volpiatto@gmail.com>

	* bookmark.el (bookmark-search-delay, bookmark-search-prompt):
	New options.
	(bookmark-search-pattern, bookmark-search-timer, bookmark-quit-flag):
	New vars.
	(bookmark-read-search-input, bookmark-filtered-alist-by-regexp-only)
	(bookmark-bmenu-filter-alist-by-regexp)
	(bookmark-bmenu-goto-bookmark, bookmark-bmenu-cancel-search): New funs.
	(bookmark-bmenu-search): New command.
	(bookmark-bmenu-mode-map): Bind it.

2009-11-20  Chong Yidong  <cyd@stupidchicken.com>

	* cedet/semantic/complete.el (semantic-complete-inline-map): Doc fix.

	* cedet/semantic/idle.el (define-semantic-idle-service)
	(semantic-idle-summary-mode, semantic-idle-completions): Doc fix.

2009-11-20  Tassilo Horn  <tassilo@member.fsf.org>

	* progmodes/cc-cmds.el: declare-functioned forward-subword and
	backward-subword to quit the byte-compiler.

	* makefile.w32-in: Don't refer cc-subword.elc but subword.elc.

	* Makefile.in: Don't refer cc-subword.elc but subword.elc.

	* progmodes/cc-cmds.el (c-update-modeline)
	(c-forward-into-nomenclature, c-backward-into-nomenclature):
	Refer to subword.el functions instead of cc-subword.el.

	* progmodes/cc-mode.el (subword-mode, c-mode-base-map): Refer to
	subword.el functions instead of cc-subword.el.

	* progmodes/cc-subword.el: Rename to subword.el.
	* subword.el: Rename from progmodes/cc-subword.el.
	(subword-mode-map): Rename from c-subword-mode-map.
	(subword-mode): Rename from c-subword-mode.
	(global-subword-mode): New global minor mode.
	(forward-subword): Rename from c-forward-subword.
	(backward-subword): Rename from c-backward-subword.
	(mark-subword): Rename from c-mark-subword.
	(kill-subword): Rename from c-kill-subword.
	(backward-kill-subword): Rename from c-backward-kill-subword.
	(transpose-subwords): Rename from c-tranpose-subword.
	(downcase-subword): Rename from c-downcase-subword.
	(capitalize-subword): Rename from c-capitalize-subword.
	(forward-subword-internal): Rename from c-forward-subword-internal.
	(backward-subword-internal): Rename from c-backward-subword-internal.

2009-11-20  Dan Nicolaescu  <dann@ics.uci.edu>

	* vc.el (vc-deduce-fileset): Allow non-state changing operations
	from a dired buffer.
	(vc-dired-deduce-fileset): New function.
	(vc-root-diff, vc-print-root-log): Use it.

	* vc-annotate.el (vc-annotate-show-log-revision-at-line): Pass a
	nil LIMIT argument to vc-print-log-internal.

2009-11-20  Glenn Morris  <rgm@gnu.org>

	* Makefile.in (ELCFILES): Regenerate.

2009-11-20  Chong Yidong  <cyd@stupidchicken.com>

	* cedet/cedet.el (cedet-menu-map): Re-order menu items.

	* cedet/semantic.el: Enable idle-mode menu items only if
	global-semantic-idle-scheduler-mode is enabled.
	(semantic-default-submodes): Doc fix.

	* cedet/semantic/idle.el (global-semantic-idle-scheduler-mode):
	When turning off, disable other idle modes.

2009-11-20  Jay Belanger  <jay.p.belanger@gmail.com>

	* calc/calc.el (calc-set-mode-line):
	Rename `calc-complement-signed-mode' to `calc-twos-complement-mode'.
	(math-format-number): Rename `math-format-complement-signed' to
	`math-format-twos-complement'.

	* calc/calc-bin.el (math-format-twos-complement): Rename from
	math-format-complement-signed.
	(calc-radix): Rename `calc-complement-signed-mode' to
	`calc-twos-complement-mode'.
	(calc-octal-radix, calc-hex-radix): Add an argument for
	two's complement.

	* calc/calc-embed.el (calc-embedded-mode-vars):
	Rename `calc-complement-signed-mode' to `calc-twos-complement-mode'.

	* calc/calc-ext.el (calc-init-extensions):
	Rename `calc-complement-signed-mode' to `calc-twos-complement-mode'.
	(math-format-number-fancy): Let `calc-twos-complement-mode' be nil.

	* calc/calc-units.el (math-build-units-table-buffer):
	Let `calc-twos-complement-mode' be nil.

	* calc/calc-menu.el (calc-modes-menu): Clean up two's complement
	entries.

	* calc/calc-vec.el (calcFunc-vunpack):
	* calc/calc-aent.el (calc-do-calc-eval):
	* calc/calc-forms.el (math-format-date):
	* calc/calc-graph.el (calc-graph-plot):
	* calc/calc-math.el (math-use-emacs-fn):
	* calc/calccomp.el (math-compose-expr):
	Let `calc-twos-complement-mode' be nil.

2009-11-19  Stefan Monnier  <monnier@iro.umontreal.ca>

	* abbrev.el (abbrev-with-wrapper-hook): (re)move...
	* simple.el (with-wrapper-hook): ...to here.  Add argument `args'.
	* minibuffer.el (completion-in-region-functions): New hook.
	(completion-in-region): New function.
	* emacs-lisp/lisp.el (lisp-complete-symbol):
	* pcomplete.el (pcomplete-std-complete): Use it.

2009-11-19  Stefan Monnier  <monnier@iro.umontreal.ca>

	* textmodes/tex-mode.el (latex-complete-bibtex-cache)
	(latex-complete-alist): New vars.
	(latex-string-prefix-p, latex-complete-bibtex-keys)
	(latex-complete-envnames, latex-complete-refkeys)
	(latex-complete-data): New functions.
	(latex-complete, latex-indent-or-complete): New commands.

	* window.el (display-buffer-mark-dedicated): New var.
	(display-buffer): Obey it.
	* minibuffer.el (minibuffer-completion-help): Use it.

	* progmodes/sym-comp.el (symbol-complete): Use completion-in-region.

	* filecache.el (file-cache-add-file): Use push and cons.
	(file-cache-delete-file-regexp): Use push.
	(file-cache-complete): Use completion-in-region.

	* simple.el (with-wrapper-hook): Fix thinko.

	* hfy-cmap.el (hfy-rgb-file): Use locate-file.
	(htmlfontify-load-rgb-file): Remove unnused var `ff'.
	Use with-current-buffer and string-to-number.
	(hfy-fallback-colour-values): Use assoc-string.
	* htmlfontify.el (hfy-face-to-css): Remove unused var `style'.
	(hfy-face-at): Remove unused var `found-face'.
	(hfy-compile-stylesheet): Remove unused var `css'.
	(hfy-fontify-buffer): Remove unused vars `in-style', `invis-button',
	and `orig-buffer'.
	(hfy-buffer, hfy-copy-and-fontify-file, hfy-parse-tags-buffer):
	Use with-current-buffer.
	(hfy-text-p): Use expand-file-name and fewer setq.

2009-11-19  Vivek Dasmohapatra  <vivek@etla.org>

	* htmlfontify.el, hfy-cmap.el: New files.

2009-11-19  Juri Linkov  <juri@jurta.org>

	* minibuffer.el (completions-format): New defcustom.
	(completion--insert-strings): Implement vertical format.

	* simple.el (switch-to-completions): Move point to the first
	completion when point was at the beginning of the buffer.

2009-11-19  Juri Linkov  <juri@jurta.org>

	* find-dired.el (find-name-arg): Remove autoload.  (Bug#4387)

	* progmodes/grep.el (rgrep): Require `find-dired' for `find-name-arg'.

2009-11-19  Chong Yidong  <cyd@stupidchicken.com>

	* mail/sendmail.el (mail-yank-prefix): Change default to "> ".
	(mail-signature): Change default to t.
	(mail-from-style): Deprecate `system-default' value.
	(mail-insert-from-field): For default value of mail-from-style,
	default to `angles' unless `angles' needs quoting and `parens'
	does not.
	(mail-citation-prefix-regexp): Use citation regexp from
	message-mode.

2009-11-19  Michael Albinus  <michael.albinus@gmx.de>

	* net/tramp.el (tramp-do-copy-or-rename-file-out-of-band):
	Set variables for computing the prompt for reading password.

2009-11-19  Glenn Morris  <rgm@gnu.org>

	* dired-aux.el (dired-compress-file-suffixes): Add ".xz".  (Bug#4953)

	* textmodes/flyspell.el (sgml-lexical-context): Declare.

	* net/newst-treeview.el (newsticker-treeview-treewindow-width)
	(newsticker-treeview-listwindow-height): Fix custom type.

2009-11-19  Kenichi Handa  <handa@m17n.org>

	* descr-text.el (describe-char-padded-string): Compose with TAB
	only if there's a font for CH.
	(describe-char): Fix the condition for detecting a trivial composition.

2009-11-18  Nathaniel Flath  <flat0103@gmail.com>

	* progmodes/cc-menus.el (cc-imenu-java-generic-expression): A new,
	more accurate version of the regexp.  (Bug#3910)

2009-11-18  Bernhard Herzog  <bernhard.herzog@intevation.de>  (tiny change)

	* vc-hg.el (vc-hg-diff): Fix last patch: do not change directory.

2009-11-18  Juanma Barranquero  <lekktu@gmail.com>

	* font-setting.el (font-use-system-font): Declare for byte-compiler.
	(font-setting-change-default-font): Fix typo in docstring.

2009-11-18  Alan Mackenzie  <acm@muc.de>

	* progmodes/cc-defs.el (c-version): Bump to 5.31.8.

2009-11-17  Jan Djärv  <jan.h.d@swipnet.se>

	* font-setting.el (font-use-system-font): Move ...

	* cus-start.el (all): ... to here.

2009-11-17  Michael Albinus  <michael.albinus@gmx.de>

	* net/tramp.el (tramp-advice-file-expand-wildcards): Simplify.
	Don't set `ad-return-value' if `ad-do-it' doesn't.

	* net/tramp-gvfs.el (tramp-gvfs-handle-write-region): Set file
	modification time.

2009-11-17  Jan Djärv  <jan.h.d@swipnet.se>

	* menu-bar.el: Put "Use system font" in Option-menu.
	(menu-bar-options-save): Add font-use-system-font.

	* loadup.el: If feature system-font-setting or font-render-setting is
	there, load font-setting.

	* Makefile.in (ELCFILES): Add font-settings.el.
	* font-setting.el: New file.

2009-11-17  Glenn Morris  <rgm@gnu.org>

	* vc-svn.el (vc-svn-print-log): Fix typo in previous.

	* net/newst-treeview.el (newsticker--treeview-list-update-faces):
	Preserve point in the list buffer.  (Bug#4939)
	Use point-at-eol.
	(newsticker--treeview-list-update-highlight)
	(newsticker--treeview-tree-update-highlight): Use point-at-bol/eol.

2009-11-16  Jay Belanger  <jay.p.belanger@gmail.com>

	* calc/calc-bin.el (math-symclip, calcFunc-symclip, calc-symclip):
	Remove.

	* calc/calc-ext.el (calc-init-extensions): Remove references to
	symclip.

	* calc/calc-menu.el (calc-arithmetic-menu): Remove `calc-symclip'.

	* calc/calc-map.el (calc-get-operator, calc-b-oper-keys):
	* calc/calc-help.el (calc-b-prefix-help): Remove references to
	`calc-symclip'.

2009-11-16  Kevin Ryde  <user42@zip.com.au>

	* textmodes/flyspell.el (sgml-mode-flyspell-verify):
	Use `sgml-lexical-context' instead of own parse for tag (Bug#4511).

	* emacs-lisp/lisp-mnt.el (lm-keywords): Allow multi-line keywords.
	(lm-keywords-list): Allow comma-only separator like "foo,bar".
	Ignore trailing spaces by omit-nulls to split-string (fixing
	regression from Emacs 21 due to the incompatible split-string
	change).  (Bug #4928.)

2009-11-16  Dan Nicolaescu  <dann@ics.uci.edu>

	* vc.el (vc-log-show-limit): Default to 2000.
	(vc-print-log-internal): Insert buttons to request more entries
	when limiting the output.

	* vc-sccs.el (vc-sccs-print-log):
	* vc-rcs.el (vc-rcs-print-log):
	* vc-cvs.el (vc-cvs-print-log):
	* vc-git.el (vc-git-print-log): Return 'limit-unsupported when
	LIMIT is non-nil.

2009-11-16  Michael Albinus  <michael.albinus@gmx.de>

	* net/tramp-gvfs.el (tramp-gvfs-dbus-event-error): Raise only an
	error when `tramp-gvfs-dbus-event-vector' is set.
	(tramp-gvfs-maybe-open-connection): Loop over `read-event'.

2009-11-16  Stefan Monnier  <monnier@iro.umontreal.ca>

	* vc-rcs.el (vc-rcs-consult-headers): Add missing save-excursion.

2009-11-16  Michael Albinus  <michael.albinus@gmx.de>

	* net/dbus.el (dbus-unregister-service): New defun.
	(dbus-register-property): Register the handlers of
	"org.freedesktop.DBus.Properties" for SERVICE.
	(dbus-property-handler): Fix docstring.

2009-11-16  YAMAMOTO Mitsuharu  <mituharu@math.s.chiba-u.ac.jp>

	* emacs-lisp/bytecomp.el (byte-compile-output-file-form):
	Quote doc string reference in defvaralias as it is not in special form.
	(byte-compile-output-docform): Doc fix.

2009-11-16  Jay Belanger  <jay.p.belanger@gmail.com>

	* calc/calc.el (math-2-word-size, math-half-2-word-size)
	(calc-complement-signed-mode): New variables.
	(calc-set-mode-line): Add indicator for twos-complements.
	(math-format-number): Format twos-complement notation.

	* calc/calc-bin.el (calc-word-size): Reset the variables
	`math-2-word-size' and `math-half-2-word-size'.
	(math-format-complement-signed, math-symclip, calcFunc-symclip)
	(calc-symclip): New functions.

	* calc/calc-aent.el (math-read-token): Read complement signed numbers.

	* calc/calc-embed.el (calc-embedded-mode-vars):
	Add `calc-complement-signed-mode' to the list of modes.

	* calc/calc-map.el (calc-get-operator): Add `calc-symclip'.
	(calc-b-oper-keys): Add `calc-symclip' to list.

	* calc/calc-ext.el (math-read-number-fancy): Read complement
	signed numbers.
	(calc-init-extensions): Add binding for `calc-symclip'.
	Add autoload for `calcFunc-symclip' and `calc-symclip'.

	* calc/calc-menu.el (calc-arithmetic-menu): Add item for
	`calc-symclip'.
	(calc-modes-menu): Add item for twos complement mode.

	* calc/calc-help.el (calc-b-prefix-help): Add help for `calc-symclip'.

2009-11-15  Chong Yidong  <cyd@stupidchicken.com>

	* register.el (jump-to-register, insert-register): Handle Semantic
	tags.  From commented-out advice in semantic/senator.el.

2009-11-15  Dan Nicolaescu  <dann@ics.uci.edu>

	* vc.el (vc-log-show-limit): New variable.
	(vc-print-log, vc-print-root-log): Add new argument LIMIT.  Set it
	when using a prefix argument.
	(vc-print-log-internal): Add new argument LIMIT.

	* vc-svn.el (vc-svn-print-log):
	* vc-mtn.el (vc-mtn-print-log):
	* vc-hg.el (vc-hg-print-log):
	* vc-bzr.el (vc-bzr-print-log): Add new optional argument LIMIT,
	pass it to the log command when set.  Make the BUFFER argument
	non-optional.

	* vc-sccs.el (vc-sccs-print-log):
	* vc-rcs.el (vc-rcs-print-log):
	* vc-git.el (vc-git-print-log):
	* vc-cvs.el (vc-cvs-print-log): Add new optional argument LIMIT,
	ignore it.  Make the BUFFER argument non-optional

	* bindings.el (mode-line-buffer-identification): Do not purecopy.

2009-11-15  Chong Yidong  <cyd@stupidchicken.com>

	* dired.el (dired-mode-map): Move encryption items to "Operate"
	menu (Bug#4703).

	* strokes.el (strokes-update-window-configuration): Make strokes
	buffer current before erasing (Bug#4906).

	* cedet/semantic/idle.el (semantic-idle-summary-mode)
	(semantic-idle-summary-mode): Define using define-minor-mode
	instead of define-semantic-idle-service.
	(semantic-idle-summary-mode): New function.
	(semantic-idle-summary-mode-setup): Use pre-command-hook to ensure
	that mouse motion does not reset the echo area.

2009-11-15  Juri Linkov  <juri@jurta.org>

	* simple.el (set-mark-default-inactive): Add :type, :group
	and :version.  (Bug#4876)

2009-11-15  Michael Albinus  <michael.albinus@gmx.de>

	* arc-mode.el (archive-maybe-copy): Move creation of directory ...
	(archive-unique-fname): ... here.  (Bug#4929)

2009-11-15  Stefan Monnier  <monnier@iro.umontreal.ca>

	* help-mode.el (help-make-xrefs): Undo the last revert, and replace it
	with a real fix.

	* novice.el (disabled-command-function): Add useful args.
	Setup the help buffer so that [back] works.
	Remove redundant call to help-mode.
	(disabled-command-function): Use `case'.
	(en/disable-command): New function extracted from enable-command.
	(enable-command, disable-command): Use it.

2009-11-14  Glenn Morris  <rgm@gnu.org>

	* menu-bar.el (menu-bar-tools-menu): Read and send mail entries are not
	constants.  (Bug#4913)

	* emacs-lisp/elint.el (elint-standard-variables): Doc fix.

2009-11-14  Shigeru Fukaya  <shigeru.fukaya@gmail.com>

	* emacs-lisp/elint.el (elint-standard-variables): Add some variables
	defined in C that have no doc-strings.  (Bug#1063)

2009-11-14  Francis Wright  <F.J.Wright@qmul.ac.uk>

	* cus-edit.el (data, files):
	* ps-print.el (postscript): Doc fixes for custom groups.  (Bug#3327)

2009-11-14  Chong Yidong  <cyd@stupidchicken.com>

	* simple.el (shell-command): Doc fix (Bug#4891).

	* help-mode.el (help-make-xrefs): Revert 2009-11-13 change.

2009-11-14  Glenn Morris  <rgm@gnu.org>

	* emulation/viper.el (viper-set-hooks): Remove duplicate advice
	statements for vc-diff, emerge-quit, and rmail-cease-edit.
	If they are already loaded, eval-after-load will do the right thing.

	* speedbar.el (top-level): Remove unnecessary load of ange-ftp when
	compiling.

	* emacs-lisp/bytecomp.el (byte-compile-single-version): Remove, unused.

	* simple.el (x-selection-owner-p): Declare.
	(read-mail-command): Use custom radio type rather than choice.
	(completion-no-auto-exit): Doc fix.

	* custom.el (defgroup):
	* epg-config.el (epg): Doc fixes.

2009-11-14  Dan Nicolaescu  <dann@ics.uci.edu>

	* bindings.el (mode-line-buffer-identification): Purecopy only the string.
	* international/ccl.el (define-ccl-program): Do not purecopy the
	docstring, defconst does it anyway.

2009-11-13  Stefan Monnier  <monnier@iro.umontreal.ca>

	* add-log.el (add-change-log-entry): Avoid displaying the changelog
	a second time.

	* x-dnd.el (x-dnd-maybe-call-test-function):
	* window.el (split-window-vertically):
	* whitespace.el (whitespace-help-on):
	* vc-rcs.el (vc-rcs-consult-headers):
	* userlock.el (ask-user-about-lock-help)
	(ask-user-about-supersession-help):
	* type-break.el (type-break-force-mode-line-update):
	* time-stamp.el (time-stamp-conv-warn):
	* terminal.el (te-set-output-log, te-more-break, te-filter)
	(te-sentinel, terminal-emulator):
	* term.el (make-term, term-exec, term-sentinel, term-read-input-ring)
	(term-write-input-ring, term-check-source, term-start-output-log):
	(term-display-buffer-line, term-dynamic-list-completions):
	(term-ansi-make-term, serial-term):
	* subr.el (selective-display):
	* strokes.el (strokes-xpm-to-compressed-string, strokes-decode-buffer)
	(strokes-encode-buffer, strokes-xpm-for-compressed-string):
	* speedbar.el (speedbar-buffers-tail-notes, speedbar-buffers-item-info)
	(speedbar-reconfigure-keymaps, speedbar-add-localized-speedbar-support)
	(speedbar-remove-localized-speedbar-support)
	(speedbar-set-mode-line-format, speedbar-create-tag-hierarchy)
	(speedbar-update-special-contents, speedbar-buffer-buttons-engine)
	(speedbar-buffers-line-directory):
	* simple.el (shell-command-on-region, append-to-buffer)
	(prepend-to-buffer):
	* shadowfile.el (shadow-save-todo-file):
	* scroll-bar.el (scroll-bar-set-window-start, scroll-bar-drag-1)
	(scroll-bar-maybe-set-window-start):
	* sb-image.el (speedbar-image-dump):
	* saveplace.el (save-place-alist-to-file, save-places-to-alist)
	(load-save-place-alist-from-file):
	* ps-samp.el (ps-print-message-from-summary):
	* ps-print.el (ps-flush-output, ps-insert-file, ps-get-boundingbox)
	(ps-background-image, ps-begin-job, ps-do-despool):
	* ps-bdf.el (bdf-find-file, bdf-read-font-info):
	* printing.el (pr-interface, pr-ps-file-print, pr-find-buffer-visiting)
	(pr-ps-message-from-summary, pr-lpr-message-from-summary):
	(pr-call-process, pr-file-list, pr-interface-save):
	* novice.el (disabled-command-function)
	(enable-command, disable-command):
	* mouse.el (mouse-buffer-menu-alist):
	* mouse-copy.el (mouse-kill-preserving-secondary):
	* macros.el (kbd-macro-query):
	* ledit.el (ledit-go-to-lisp, ledit-go-to-liszt):
	* informat.el (batch-info-validate):
	* ido.el (ido-copy-current-word, ido-initiate-auto-merge):
	* hippie-exp.el (try-expand-dabbrev-visible):
	* help-mode.el (help-make-xrefs):
	* help-fns.el (describe-variable):
	* generic-x.el (bat-generic-mode-run-as-comint):
	* finder.el (finder-mouse-select):
	* find-dired.el (find-dired-sentinel):
	* filesets.el (filesets-file-close):
	* files.el (list-directory):
	* faces.el (list-faces-display, describe-face):
	* facemenu.el (list-colors-display):
	* ezimage.el (ezimage-image-association-dump, ezimage-image-dump):
	* epg.el (epg--process-filter, epg-cancel):
	* epa.el (epa--marked-keys, epa--select-keys, epa-display-info)
	(epa--read-signature-type):
	* emerge.el (emerge-copy-as-kill-A, emerge-copy-as-kill-B)
	(emerge-file-names):
	* ehelp.el (electric-helpify):
	* ediff.el (ediff-regions-wordwise, ediff-regions-linewise):
	* ediff-vers.el (rcs-ediff-view-revision):
	* ediff-util.el (ediff-setup):
	* ediff-mult.el (ediff-append-custom-diff):
	* ediff-diff.el (ediff-exec-process, ediff-process-sentinel)
	(ediff-wordify):
	* echistory.el (Electric-command-history-redo-expression):
	* dos-w32.el (find-file-not-found-set-buffer-file-coding-system):
	* disp-table.el (describe-display-table):
	* dired.el (dired-find-buffer-nocreate):
	* dired-aux.el (dired-rename-subdir, dired-dwim-target-directory):
	* dabbrev.el (dabbrev--same-major-mode-p):
	* chistory.el (list-command-history):
	* apropos.el (apropos-documentation):
	* allout.el (allout-obtain-passphrase):
	(allout-copy-exposed-to-buffer):
	(allout-verify-passphrase): Use with-current-buffer.

2009-11-13  Glenn Morris  <rgm@gnu.org>

	* Makefile.in (ELCFILES): Regenerate.

2009-11-13  Michael Albinus  <michael.albinus@gmx.de>

	* net/dbus.el (dbus-registered-objects-table): Rename from
	`dbus-registered-functions-table', because it contains also properties.
	(dbus-unregister-object): Unregister also properties.
	(dbus-get-property, dbus-set-property, dbus-get-all-properties):
	Use a timeout of 500 msec, in order to not block.
	(dbus-register-property, dbus-property-handler): New defuns.

2009-11-13  Stefan Monnier  <monnier@iro.umontreal.ca>

	* simple.el (minibuffer-default-add-completions): Drop deprecated
	4th arg.

2009-11-13  Tomas Abrahamsson  <tab@lysator.liu.se>

	* textmodes/artist.el (artist-mouse-choose-operation):
	Call `tmm-prompt' instead of `x-popup-menu' if we cannot popup
	menus.  Bug noticed by Eli Zaretskii <eliz@gnu.org>.
	(artist-compute-up-event-key): New function.
	(artist-mouse-choose-operation, artist-down-mouse-1): Call it.

2009-11-13  Kenichi Handa  <handa@m17n.org>

	* language/japan-util.el: Make sure that the value of jisx0208
	property is jisx0208 character.

2009-11-13  Dan Nicolaescu  <dann@ics.uci.edu>

	* international/mule.el (auto-coding-regexp-alist): Only purecopy
	car or each item, not the whole list.

2009-11-12  Stefan Monnier  <monnier@iro.umontreal.ca>

	* minibuffer.el (minibuffer-completion-help):
	Use minibuffer-hide-completions.

2009-11-12  Per Starbäck  <per@starback.se>  (tiny change)

	* dired.el (dired-save-positions, dired-restore-positions): New funs.
	(dired-revert): Use them (bug#4880).

2009-11-12  Dan Nicolaescu  <dann@ics.uci.edu>

	* tooltip.el (tooltip-frame-parameters): Undo previous change.

2009-11-12  Juri Linkov  <juri@jurta.org>

	* ffap.el (ffap-alternate-file-other-window, ffap-literally):
	New functions.
	(find-file-literally-at-point): Alias of `ffap-literally'.

2009-11-12  Dan Nicolaescu  <dann@ics.uci.edu>

	* textmodes/ispell.el (ispell-skip-region-alist):
	* textmodes/css-mode.el (auto-mode-alist):
	* progmodes/compile.el (auto-mode-alist):
	* international/mule.el (ctext-non-standard-encodings-alist)
	(ctext-non-standard-encodings-regexp):
	* simple.el (shell-command-switch, text-read-only):
	* replace.el (occur-mode-map):
	* paths.el (rmail-file-name):
	* jka-cmpr-hook.el (jka-compr-build-file-regexp):
	* find-file.el (ff-special-constructs):
	* files.el (file-name-handler-alist):
	* composite.el: Purecopy strings.

	* emacs-lisp/cl-macs.el (define-compiler-macro): Purecopy the file name.

2009-11-11  Dan Nicolaescu  <dann@ics.uci.edu>

	* widget.el (define-widget): Purecopy the docstring.
	* international/mule-cmds.el (charset): Do not purecopy the
	docstring here, define-widget does it.

	* textmodes/texinfo.el (texinfo-open-quote, texinfo-close-quote):
	* textmodes/bibtex-style.el (auto-mode-alist):
	* progmodes/inf-lisp.el (inferior-lisp-prompt):
	* progmodes/compile.el (compile-command):
	* language/korea-util.el (default-korean-keyboard):
	* international/mule-conf.el (file-coding-system-alist):
	* emacs-lisp/eldoc.el (eldoc-minor-mode-string):
	* tooltip.el (tooltip-frame-parameters):
	* newcomment.el (comment-end, comment-padding):
	* dired.el (dired-trivial-filenames):
	* comint.el (comint-file-name-prefix): Purecopy initial values.

2009-11-11  Michael Albinus  <michael.albinus@gmx.de>

	* net/tramp.el (tramp-advice-minibuffer-electric-separator)
	(tramp-advice-minibuffer-electric-tilde): Unload advices via
	`tramp-unload'.
	(tramp-advice-make-auto-save-file-name)
	(tramp-advice-file-expand-wildcards): Apply also `ad-activate'
	after removing the advice.

2009-11-11  Dan Nicolaescu  <dann@ics.uci.edu>

	* progmodes/grep.el (grep-regexp-alist):
	* international/mule-cmds.el (iso-2022-control-alist):
	* emacs-lisp/timer.el (timer-duration-words):
	* subr.el (version-separator, version-regexp-alist):
	* minibuffer.el (completion-styles-alist):
	* faces.el (face-attribute-name-alist, list-faces-sample-text):
	Change defvars to defconsts.

	* Makefile.in (ELCFILES): Add international/mule-conf.elc.
	* loadup.el ("international/mule-conf"): Load the byte compiled version.
	* international/mule-conf.el: Allow to be byte compiled.

	* international/mule.el (define-charset): Purecopy props.
	(load-with-code-conversion): Purecopy doc string and file name.
	(put-charset-property): Purecopy strings.
	(auto-coding-alist, auto-coding-regexp-alist): Purecopy initial value.

	* international/mule-cmds.el (register-input-method): Purecopy arguments.
	(define-char-code-property): Correctly purecopy the table.

	* international/ccl.el (define-ccl-program): Purecopy the docstring.

	* emacs-lisp/easy-mmode.el (define-minor-mode): Purecopy :lighter.

	* subr.el (add-hook): Purecopy strings.
	(eval-after-load): Purecopy load-history-regexp and the form.

	* custom.el (custom-declare-group): Purecopy load-file-name.

	* subr.el (menu-bar-separator): New defconst.
	* net/eudc.el (eudc-tools-menu):
	* international/mule-cmds.el (set-coding-system-map)
	(mule-menu-keymap):
	* emacs-lisp/lisp-mode.el (emacs-lisp-mode-map):
	* vc-hooks.el (vc-menu-map):
	* replace.el (occur-mode-map):
	* menu-bar.el (menu-bar-file-menu, menu-bar-search-menu)
	(menu-bar-edit-menu, menu-bar-goto-menu)
	(menu-bar-custom-menu, menu-bar-showhide-menu)
	(menu-bar-options-menu, menu-bar-tools-menu)
	(menu-bar-encryption-decryption-menu, menu-bar-describe-menu)
	(menu-bar-search-documentation-menu, menu-bar-manuals-menu)
	(menu-bar-help-menu):
	* ediff-hook.el (menu-bar-ediff-menu, menu-bar-ediff-merge-menu):
	* buff-menu.el (Buffer-menu-mode-map): Use menu-bar-separator.

	* term/x-win.el (x-gtk-stock-map):
	* progmodes/vera-mode.el (auto-mode-alist):
	* progmodes/inf-lisp.el (inferior-lisp-filter-regexp)
	(inferior-lisp-program, inferior-lisp-load-command):
	* progmodes/hideshow.el (hs-special-modes-alist):
	* progmodes/gud.el (same-window-regexps):
	* progmodes/grep.el (grep-program, find-program, xargs-program):
	* net/telnet.el (same-window-regexps):
	* net/rlogin.el (same-window-regexps):
	* language/ethiopic.el (font-ccl-encoder-alist):
	* vc-sccs.el (vc-sccs-master-templates):
	* vc-rcs.el (vc-rcs-master-templates):
	* subr.el (cl-assertion-failed):
	* simple.el (next-error-overlay-arrow-position):
	* lpr.el (lpr-command):
	* locate.el (locate-ls-subdir-switches):
	* info.el (same-window-regexps, info)
	(Info-goto-emacs-command-node, Info-goto-emacs-key-command-node):
	* image-mode.el (image-mode, auto-mode-alist):
	* hippie-exp.el (hippie-expand-ignore-buffers):
	* format.el (format-alist):
	* find-dired.el (find-ls-subdir-switches, find-grep-options)
	(find-name-arg):
	* facemenu.el (facemenu-keybindings):
	* dired.el (dired-listing-switches, dired-chown-program):
	* diff.el (diff-switches, diff-command):
	* cus-edit.el (same-window-regexps):
	* bindings.el (mode-line-mule-info)
	(mode-line-buffer-identification): Purecopy strings.

2009-11-11  Juri Linkov  <juri@jurta.org>

	* simple.el (dired-get-filename) <declare-function>:
	Tell the byte-compiler about dired-get-filename.
	(shell-command): In Dired mode, get filename from the current line
	as the default value.

2009-11-10  Glenn Morris  <rgm@gnu.org>

	* dired.el, hi-lock.el, calendar/cal-menu.el, calendar/calendar.el:
	* calendar/holidays.el, progmodes/cperl-mode.el:
	Update x-popup-menu declarations.

	* emacs-lisp/shadow.el (find-emacs-lisp-shadows)
	(list-load-path-shadows): Use dolist.
	(list-load-path-shadows): Use with-current-buffer.

2009-11-10  Juri Linkov  <juri@jurta.org>

	* minibuffer.el (read-file-name): Support a list of default values
	in `default-filename'.  Use the first file name where only one
	element is required.  Doc fix.

2009-11-09  Michael Albinus  <michael.albinus@gmx.de>

	* net/dbus.el (dbus-unregister-object): Release service, if no
	other method is registered for it.

2009-11-08  Markus Rost  <rost@math.uni-bielefeld.de>

	* bookmark.el (bookmark-completing-read): Sort bookmark names if
	bookmark-sort-flag is non-nil (Bug#4653).

2009-11-08  Chong Yidong  <cyd@stupidchicken.com>

	* cedet/semantic/ctxt.el (semantic-get-local-variables): Disable
	the progress reporter entirely.

	* emulation/cua-base.el: Add CUA property to some CC mode commands
	(Bug#4100).

2009-11-08  Kevin Ryde  <user42@zip.com.au>

	* emacs-lisp/checkdoc.el (checkdoc-proper-noun-regexp): Match noun
	at end of sentence (Bug#4818).

2009-11-08  Jared Finder  <jfinder@crypticstudios.com>

	* progmodes/compile.el (compilation-error-regexp-alist-alist):
	Handle "see declaration of" MSFT statements (Bug#4100).

2009-11-08  Michael Albinus  <michael.albinus@gmx.de>

	* net/tramp.el (tramp-advice-make-auto-save-file-name)
	(tramp-advice-file-expand-wildcards): Unload via
	`ad-remove-advice'.

	* net/trampver.el: Update release number.

2009-11-08  Kevin Ryde  <user42@zip.com.au>

	* net/tramp.el (tramp-advice-file-expand-wildcards): Don't rely on
	`ad-do-it'.

2009-11-08  Andr  <m00naticus@gmail.com>  (tiny change)

	* net/tramp.el (tramp-handle-write-region): Copy but rename temp file,
	in order to keep context in SELinux.

2009-11-08  Chong Yidong  <cyd@stupidchicken.com>

	* dired-aux.el (dired-query): Place cursor in echo area and allow
	C-g.

	* dired.el (dired-mode-map): Disable dired-maybe-insert-subdir
	menu item if not on a directory (Bug#4701).

2009-11-07  Michael Albinus  <michael.albinus@gmx.de>

	Sync with Tramp 2.1.17.

	* net/tramp.el (tramp-handle-copy-directory): Don't use
	`file-remote-p' (due to compatibility).

	* net/tramp-compat.el (tramp-compat-copy-directory)
	(tramp-compat-delete-directory): New defuns.

	* net/tramp-fish.el (tramp-fish-handle-delete-directory):
	* net/tramp-gvfs.el (tramp-gvfs-handle-delete-directory): Use
	`tramp-compat-delete-directory'.

	* net/tramp-smb.el (tramp-smb-handle-copy-directory)
	(tramp-smb-handle-delete-directory): Use
	`tramp-compat-copy-directory' and `tramp-compat-delete-directory'.

	* net/trampver.el: Update release number.

2009-11-07  Chong Yidong  <cyd@stupidchicken.com>

	* tar-mode.el (tar-copy): Call write-region on the right buffer
	(Bug#4857).

	* mail/rmailsum.el (rmail-summary-rmail-update): Call linum-update
	by hand, if necessary (Bug#4878).

2009-11-06  Chong Yidong  <cyd@stupidchicken.com>

	* buff-menu.el (Buffer-menu-buffer+size): Use display property to
	align size column (Bug#4839).

	* emacs-lisp/autoload.el (autoload-rubric): Always issue a provide
	statement.

2009-11-05  Dan Nicolaescu  <dann@ics.uci.edu>

	* progmodes/ld-script.el (auto-mode-alist):
	* vc-hooks.el (vc-directory-exclusion-list): Purecopy strings.

	* cus-face.el (custom-declare-face): Purecopy face spec.

2009-11-06  Kenichi Handa  <handa@m17n.org>

	* international/uni-bidi.el: Re-generated.
	* international/uni-category.el: Re-generated.
	* international/uni-combining.el: Re-generated.
	* international/uni-mirrored.el: Re-generated.

2009-11-05  Dan Nicolaescu  <dann@ics.uci.edu>

	* textmodes/tex-mode.el (tex-alt-dvi-print-command)
	(tex-dvi-print-command, tex-bibtex-command, tex-start-commands)
	(tex-start-options, slitex-run-command, latex-run-command)
	(tex-run-command, tex-directory):
	* textmodes/ispell.el (ispell-html-skip-alists)
	(ispell-tex-skip-alists, ispell-tex-skip-alists):
	* textmodes/fill.el (adaptive-fill-first-line-regexp):
	(adaptive-fill-regexp):
	* textmodes/dns-mode.el (auto-mode-alist):
	* progmodes/python.el (interpreter-mode-alist):
	* progmodes/etags.el (tags-compression-info-list):
	* progmodes/etags.el (tags-file-name):
	* net/browse-url.el (browse-url-galeon-program)
	(browse-url-firefox-program):
	* mail/sendmail.el (mail-signature-file)
	(mail-citation-prefix-regexp):
	* international/mule-conf.el (eight-bit):
	* international/latexenc.el (latex-inputenc-coding-alist):
	* international/fontset.el (x-pixel-size-width-font-regexp):
	* emacs-lisp/warnings.el (warning-type-format):
	* emacs-lisp/trace.el (trace-buffer):
	* emacs-lisp/lisp-mode.el (lisp-interaction-mode-map)
	(emacs-lisp-mode-map):
	* calendar/holidays.el (holiday-solar-holidays)
	(holiday-bahai-holidays, holiday-islamic-holidays)
	(holiday-christian-holidays, holiday-hebrew-holidays)
	(hebrew-holidays-4, hebrew-holidays-3, hebrew-holidays-2)
	(hebrew-holidays-1, holiday-oriental-holidays)
	(holiday-general-holidays):
	* x-dnd.el (x-dnd-known-types):
	* tool-bar.el (tool-bar):
	* startup.el (site-run-file):
	* shell.el (shell-dumb-shell-regexp):
	* rfn-eshadow.el (file-name-shadow-tty-properties)
	(file-name-shadow-properties):
	* paths.el (remote-shell-program, news-directory):
	* mouse.el ([C-down-mouse-3]):
	* menu-bar.el (menu-bar-tools-menu):
	* jka-cmpr-hook.el (jka-compr-load-suffixes)
	(jka-compr-mode-alist-additions, jka-compr-compression-info-list)
	(jka-compr-compression-info-list):
	* isearch.el (search-whitespace-regexp):
	* image-file.el (image-file-name-extensions):
	* find-dired.el (find-ls-option):
	* files.el (directory-listing-before-filename-regexp)
	(directory-free-space-args, insert-directory-program)
	(list-directory-brief-switches, magic-fallback-mode-alist)
	(magic-fallback-mode-alist, auto-mode-interpreter-regexp)
	(automount-dir-prefix):
	* faces.el (face-x-resources, x-font-regexp, x-font-regexp-head)
	(x-font-regexp-slant, x-font-regexp-weight, face-x-resources)
	(face-font-registry-alternatives, face-font-registry-alternatives)
	(face-font-family-alternatives):
	* facemenu.el (facemenu-add-new-face, facemenu-background-menu)
	(facemenu-foreground-menu, facemenu-face-menu):
	* epa-hook.el (epa-file-name-regexp):
	* dnd.el (dnd-protocol-alist):
	* textmodes/rst.el (auto-mode-alist):
	* button.el (default-button): Purecopy strings.

2009-11-06  Glenn Morris  <rgm@gnu.org>

	* Makefile.in (ELCFILES): Update.

2009-11-05  Stefan Monnier  <monnier@iro.umontreal.ca>

	* emacs-lisp/lucid.el: Move to obsolete/lucid.el.
	* emacs-lisp/levents.el: Move to obsolete/levents.el.

	* nxml/xsd-regexp.el (xsdre-gen-categories):
	* nxml/xmltok.el (xmltok-parse-entity):
	* nxml/rng-parse.el (rng-parse-validate-file):
	* nxml/rng-maint.el (rng-format-manual)
	(rng-manual-output-force-new-line):
	* nxml/rng-loc.el (rng-save-schema-location-1):
	* nxml/rng-cmpct.el (rng-c-parse-file):
	* nxml/nxml-maint.el (nxml-insert-target-repertoire-glyph-set):
	* nxml/nxml-parse.el (nxml-parse-file): Use with-current-buffer.

2009-11-05  Wilson Snyder  <wsnyder@wsnyder.org>

	* progmodes/verilog-mode.el (verilog-getopt-file, verilog-set-define):
	Remove extra save-excursions and make-variable-buffer-local's.
	Suggested by Stefan Monnier.

	(verilog-getopt-file, verilog-module-inside-filename-p)
	(verilog-set-define): Merge GNU 1.35 and repair changes from
	switching to using with-current-buffer.

	(verilog-read-always-signals-recurse): Fix "a == 2'b00 ? b : c"
	being treated as a number and confusing AUTORESET.
	Reported by Dan Dever.

	(verilog-auto-ignore-concat, verilog-read-sub-decls-expr):
	Add verilog-auto-ignore-concat to fix backward compatibility with
	older verilog-modes.  Reported by Dan Katz.

	(verilog-read-auto-template): Fix AUTO_TEMPLATEs with regexps
	containing closing anchors "...$".

	(verilog-read-decls): Fix AUTOREG not detecting "assign {a,b}".
	Reported by Wade Smith.

	(verilog-batch-execute-func): Comment on function usage.

2009-11-05  Michael McNamara  <mac@mail.brushroad.com>

	* progmodes/verilog-mode.el (verilog-label-re): Fix regular expression
	for labels.

	(verilog-label-re, verilog-calc-1): Support proper indent of named
	asserts.

	(verilog-backward-token, verilog-basic-complete-re)
	(verilog-beg-of-statement, verilog-indent-re): Support proper
	indent of the assert statement at the beginning of a block of text.

	(verilog-beg-block-re, verilog-ovm-begin-re): Support the
	`ovm_object_param_utils_begin and `ovm_component_param_utils_begin
	tokens as begins.

2009-11-05  Glenn Morris  <rgm@gnu.org>

	* emacs-lisp/bytecomp.el (byte-compile-insert-header): Drop test for
	Emacs 19.  (Bug#1531)
	(byte-compile-fix-header): Update for the above change.
	Drop test for epoch::version.

	* emacs-lisp/autoload.el (autoload-rubric): Add optional feature arg.
	* cus-dep.el (custom-make-dependencies):
	* finder.el (finder-compile-keywords):
	Use autoload-rubric's feature argument.

	* calendar/diary-lib.el (top-level): Make load behave more like require.

	* vc-git.el (vc-git-stash-map): Move definition before use.

2009-11-04  Dan Nicolaescu  <dann@ics.uci.edu>

	* custom.el (custom-declare-group): Purecopy standard-value.
	(custom-declare-group): Purecopy custom-prefix.

	* international/mule.el (load-with-code-conversion):
	Call do-after-load-evaluation unconditionally.

	* emacs-lisp/bytecomp.el (byte-compile-output-file-form): Handle defvaralias.

2009-11-04  Stefan Monnier  <monnier@iro.umontreal.ca>

	* descr-text.el: Require help-mode rather than help-fns (bug#4861).

2009-11-04  Glenn Morris  <rgm@gnu.org>

	* emacs-lisp/bytecomp.el (byte-compile-version-cond): Remove macro.
	(byte-compile-compatibility): Remove option.
	(byte-compile-close-variables, byte-compile-fix-header)
	(byte-compile-insert-header, byte-compile-output-docform)
	(byte-compile-file-form-defmumble, byte-compile-byte-code-maker)
	(byte-compile-lambda, byte-compile-form, byte-defop-compiler19)
	(byte-compile-list, byte-compile-concat, byte-compile-function-form)
	(byte-compile-insert, byte-compile-defun):
	Remove support for byte-compile-compatibility and Emacs 18.  (Bug#4571)
	(byte-defop-compiler19): Remove.
	Without byte-compile-compatibility, the 'emacs19-opcode property is not
	used by anything.  Replace all calls with byte-defop-compiler.

2009-11-04  Juri Linkov  <juri@jurta.org>

	* menu-bar.el (menu-bar-make-mm-toggle): Quote each element of `props'.
	(menu-bar-options-menu): Don't quote the `prop' arg of
	`menu-bar-make-mm-toggle'.

2009-11-04  Juanma Barranquero  <lekktu@gmail.com>

	* calendar/calendar.el (cal-loaddefs):
	* calendar/diary-lib.el (diary-loaddefs):
	* calendar/holidays.el (hol-loaddefs):
	* eshell/esh-module.el (esh-groups): Load rather than require.

2009-11-03  Stefan Monnier  <monnier@iro.umontreal.ca>

	* calendar/todo-mode.el (todo-add-category): Don't hardcode
	point-min==1.
	(todo-top-priorities): Only display-buffer when called interactively.
	(todo-item-start): Don't save excursion point.
	(todo-item-end): Be slightly more careful.  Add `include-sep' arg.
	(todo-insert-item-here, todo-file-item, todo-remove-item):
	Adjust uses of todo-item-start and todo-item-end.

	* emacs-lisp/autoload.el (generated-autoload-feature): Remove.
	(autoload-rubric): Don't use any more.
	* cedet/semantic/fw.el (semantic/loaddefs):
	* cedet/srecode.el (srecode/loaddefs):
	* cedet/ede.el (ede/loaddefs): Load rather than require.
	* cedet/ede/cpp-root.el:
	* cedet/ede/emacs.el:
	* cedet/ede/files.el:
	* cedet/ede/linux.el:
	* cedet/ede/locate.el:
	* cedet/ede/make.el:
	* cedet/ede/shell.el:
	* cedet/ede/speedbar.el:
	* cedet/ede/system.el:
	* cedet/ede/util.el:
	* cedet/semantic/analyze.el:
	* cedet/semantic/bovine.el:
	* cedet/semantic/complete.el:
	* cedet/semantic/ctxt.el:
	* cedet/semantic/db-file.el:
	* cedet/semantic/db-find.el:
	* cedet/semantic/db-global.el:
	* cedet/semantic/db-mode.el:
	* cedet/semantic/db-typecache.el:
	* cedet/semantic/db.el:
	* cedet/semantic/debug.el:
	* cedet/semantic/dep.el:
	* cedet/semantic/doc.el:
	* cedet/semantic/edit.el:
	* cedet/semantic/find.el:
	* cedet/semantic/format.el:
	* cedet/semantic/html.el:
	* cedet/semantic/ia-sb.el:
	* cedet/semantic/ia.el:
	* cedet/semantic/idle.el:
	* cedet/semantic/lex-spp.el:
	* cedet/semantic/lex.el:
	* cedet/semantic/mru-bookmark.el:
	* cedet/semantic/scope.el:
	* cedet/semantic/senator.el:
	* cedet/semantic/sort.el:
	* cedet/semantic/symref.el:
	* cedet/semantic/tag-file.el:
	* cedet/semantic/tag-ls.el:
	* cedet/semantic/tag-write.el:
	* cedet/semantic/tag.el:
	* cedet/semantic/util-modes.el:
	* cedet/semantic/analyze/complete.el:
	* cedet/semantic/analyze/refs.el:
	* cedet/semantic/bovine/c.el:
	* cedet/semantic/bovine/gcc.el:
	* cedet/semantic/bovine/make.el:
	* cedet/semantic/bovine/scm.el:
	* cedet/semantic/decorate/include.el:
	* cedet/semantic/decorate/mode.el:
	* cedet/semantic/symref/cscope.el:
	* cedet/semantic/symref/global.el:
	* cedet/semantic/symref/grep.el:
	* cedet/semantic/symref/idutils.el:
	* cedet/semantic/symref/list.el:
	* cedet/semantic/wisent/java-tags.el:
	* cedet/semantic/wisent/javascript.el:
	* cedet/srecode/compile.el:
	* cedet/srecode/cpp.el:
	* cedet/srecode/document.el:
	* cedet/srecode/el.el:
	* cedet/srecode/expandproto.el:
	* cedet/srecode/getset.el:
	* cedet/srecode/insert.el:
	* cedet/srecode/java.el:
	* cedet/srecode/map.el:
	* cedet/srecode/mode.el:
	* cedet/srecode/template.el:
	* cedet/srecode/texi.el: Remove the file-local setting of
	generated-autoload-feature.

	* emacs-lisp/byte-run.el (define-obsolete-variable-alias): Use dolist,
	and only put a prop if it is non-nil.

2009-11-03  Juri Linkov  <juri@jurta.org>

	* menu-bar.el (menu-bar-make-mm-toggle, menu-bar-make-toggle)
	(menu-bar-options-menu): Fix list quoting (Bug#4429).

	* buff-menu.el (Buffer-menu-mode-map): Add hyphen between "Buffer"
	and "Menu" to make top-level menu item visually one unit (like
	it's done for "Lisp-Interaction", "Emacs-Lisp" and other
	multi-word menu items).  Fix :help string for quit-window.

2009-11-03  Glenn Morris  <rgm@gnu.org>

	* cedet/mode-local.el (with-mode-local): Doc fix.

	* emacs-lisp/bytecomp.el (byte-compile-file-form-defvar)
	(byte-compile-file-form-define-abbrev-table)
	(byte-compile-file-form-custom-declare-variable)
	(byte-compile-variable-ref, byte-compile-defvar):
	Whether or not a warning is enabled should only affect whether we issue
	the warning, not whether or not we collect the relevant data.
	Eg warnings can be turned on and off throughout the course of a file.

	* eshell/esh-mode.el (ansi-color-apply-on-region): Autoload it...
	(eshell-handle-ansi-color): ... Rather than requiring ansi-color.

2009-11-03  Stefan Monnier  <monnier@iro.umontreal.ca>

	* term/ns-win.el (ns-scroll-bar-move, ns-face-at-pos):
	* play/mpuz.el (mpuz-create-buffer):
	* play/landmark.el (lm-prompt-for-move, lm-print-wts, lm-print-smell)
	(lm-print-y,s,noise, lm-print-w0, lm-init):
	* play/gomoku.el (gomoku-prompt-for-move):
	* play/fortune.el (fortune-in-buffer):
	* play/dissociate.el (dissociated-press):
	* play/decipher.el (decipher-adjacency-list, decipher-display-regexp)
	(decipher-analyze-buffer, decipher-stats-buffer, decipher-stats-buffer):
	* mail/supercite.el (sc-eref-show):
	* mail/smtpmail.el (smtpmail-send-it):
	* mail/rmailsum.el (rmail-summary-next-labeled-message)
	(rmail-summary-previous-labeled-message, rmail-summary-wipe)
	(rmail-summary-undelete-many, rmail-summary-rmail-update)
	(rmail-summary-goto-msg, rmail-summary-expunge)
	(rmail-summary-get-new-mail, rmail-summary-search-backward)
	(rmail-summary-add-label, rmail-summary-output-menu)
	(rmail-summary-output-body):
	* mail/rfc822.el (rfc822-addresses):
	* mail/reporter.el (reporter-dump-variable, reporter-dump-state):
	* mail/mailpost.el (post-mail-send-it):
	* mail/hashcash.el (hashcash-generate-payment):
	* mail/feedmail.el (feedmail-run-the-queue)
	(feedmail-queue-send-edit-prompt-help-first)
	(feedmail-send-it-immediately, feedmail-give-it-to-buffer-eater)
	(feedmail-deduce-address-list):
	* eshell/esh-ext.el (eshell-remote-command):
	* eshell/em-unix.el (eshell-occur-mode-mouse-goto):
	* emulation/viper-util.el (viper-glob-unix-files, viper-save-setting)
	(viper-wildcard-to-regexp, viper-glob-mswindows-files)
	(viper-save-string-in-file, viper-valid-marker):
	* emulation/viper-keym.el (viper-toggle-key):
	* emulation/viper-ex.el (ex-expand-filsyms, viper-get-ex-file)
	(ex-edit, ex-global, ex-mark, ex-next-related-buffer, ex-quit)
	(ex-get-inline-cmd-args, ex-tag, ex-command, ex-compile):
	* emulation/viper-cmd.el (viper-exec-form-in-vi)
	(viper-exec-form-in-emacs, viper-brac-function):
	* emulation/viper.el (viper-delocalize-var):
	* emulation/vip.el (vip-mode, vip-get-ex-token, vip-ex, vip-get-ex-pat)
	(vip-get-ex-command, vip-get-ex-opt-gc, vip-get-ex-buffer)
	(vip-get-ex-count, vip-get-ex-file, ex-edit, ex-global, ex-mark)
	(ex-map, ex-unmap, ex-quit, ex-read, ex-tag, ex-command):
	* emulation/vi.el (vi-switch-mode, vi-ex-cmd):
	* emulation/edt.el (edt-electric-helpify):
	* emulation/cua-rect.el (cua--rectangle-aux-replace):
	* emulation/cua-gmrk.el (cua--insert-at-global-mark)
	(cua--delete-at-global-mark, cua--copy-rectangle-to-global-mark)
	(cua-indent-to-global-mark-column):
	* calendar/diary-lib.el (calendar-mark-1):
	* calendar/cal-hebrew.el (calendar-hebrew-mark-date-pattern):
	Use with-current-buffer.
	* emulation/viper.el (viper-delocalize-var): Use dolist.

2009-11-03  Chong Yidong  <cyd@stupidchicken.com>

	* comint.el (comint-replace-by-expanded-history-before-point):
	Replace !! with the previous input string literally (Bug#1795).

2009-11-02  Jay Belanger  <jay.p.belanger@gmail.com>

	* calc/calc-forms.el (calc-date-notation): Allow a "blank string"
	to be made up of whitespace.

2009-11-02  Chong Yidong  <cyd@stupidchicken.com>

	* minibuffer.el (read-file-name): Don't use file dialogs for
	remote directories (Bug#99).

2009-11-01  Chong Yidong  <cyd@stupidchicken.com>

	* progmodes/sh-script.el (sh-font-lock-paren): Fix last change.

2009-11-01  Andreas Schwab  <schwab@linux-m68k.org>

	* view.el (view-mode-exit): If OLD-BUF is dead bury the buffer
	instead of deleting the window or frame.

2009-10-31  Chong Yidong  <cyd@stupidchicken.com>

	* textmodes/sgml-mode.el (sgml-mode-facemenu-add-face-function):
	Support face colors.

	* textmodes/tex-mode.el (tex-facemenu-add-face-function):
	New function.  Support face colors (Bug#1168).
	(tex-common-initialization): Use it.

	* facemenu.el (facemenu-enable-faces-p): Enable facemenu if the
	mode allows it (Bug#1168).

2009-10-31  Juri Linkov  <juri@jurta.org>

	* facemenu.el (list-colors-display): Don't mark buffer as
	modified (Bug#3948).

2009-10-31  Chong Yidong  <cyd@stupidchicken.com>

	* international/mule-diag.el (list-character-sets-1): Minor
	message fix (Bug#3526).

	* progmodes/etags.el (etags-list-tags, etags-tags-apropos): Fix
	face property (Bug#4834).
	(etags-list-tags, etags-tags-apropos-additional)
	(etags-tags-apropos, tags-select-tags-table): Add follow-link
	property.

	* menu-bar.el (menu-bar-tools-menu): Add Semantic and EDE menu
	items.

	* cedet/cedet.el (cedet-menu-map): Remove Semantic and EDE menu
	items.

	* cedet/ede.el (ede-minor-mode):
	* cedet/semantic.el (semantic-mode): Toggle menu separators.

2009-10-31  Stefan Monnier  <monnier@iro.umontreal.ca>

	* textmodes/two-column.el (2C-split):
	* textmodes/texnfo-upd.el (texinfo-multi-file-included-list):
	* textmodes/tex-mode.el (tex-set-buffer-directory):
	* textmodes/spell.el (spell-region, spell-string):
	* textmodes/reftex.el (reftex-erase-buffer):
	(reftex-get-file-buffer-force, reftex-kill-temporary-buffers):
	* textmodes/reftex-toc.el (reftex-toc-promote-action):
	* textmodes/reftex-sel.el (reftex-get-offset, reftex-insert-docstruct)
	(reftex-select-item):
	* textmodes/reftex-ref.el (reftex-label-info-update)
	(reftex-offer-label-menu):
	* textmodes/reftex-index.el (reftex-index-change-entry)
	(reftex-index-phrases-info):
	* textmodes/reftex-global.el (reftex-create-tags-file)
	(reftex-save-all-document-buffers, reftex-ensure-write-access):
	* textmodes/reftex-dcr.el (reftex-echo-ref, reftex-echo-cite)
	(reftex-view-crossref-from-bibtex):
	* textmodes/reftex-cite.el (reftex-bibtex-selection-callback)
	(reftex-extract-bib-entries-from-thebibliography)
	(reftex-all-used-citation-keys, reftex-create-bibtex-file):
	* textmodes/refbib.el (r2b-capitalize-title):
	(r2b-convert-buffer, r2b-help):
	* textmodes/page-ext.el (pages-directory)
	(pages-directory-goto-with-mouse):
	* textmodes/bibtex.el (bibtex-validate-globally):
	* textmodes/bib-mode.el (bib-capitalize-title):
	* textmodes/artist.el (artist-clear-buffer, artist-system):
	* progmodes/xscheme.el (global-set-scheme-interaction-buffer):
	(local-set-scheme-interaction-buffer, xscheme-process-filter)
	(verify-xscheme-buffer, xscheme-enter-interaction-mode)
	(xscheme-enter-debugger-mode, xscheme-debugger-mode-p)
	(xscheme-send-control-g-interrupt, xscheme-start-process)
	(xscheme-process-sentinel, xscheme-cd):
	* progmodes/verilog-mode.el (verilog-read-always-signals)
	(verilog-set-define, verilog-getopt-file)
	(verilog-module-inside-filename-p):
	* progmodes/sh-script.el:
	* progmodes/python.el (python-pdbtrack-get-source-buffer)
	(python-pdbtrack-grub-for-buffer, python-execute-file):
	* progmodes/octave-inf.el (inferior-octave):
	* progmodes/idlwave.el (idlwave-scan-user-lib-files)
	(idlwave-shell-compile-helper-routines, idlwave-set-local)
	(idlwave-display-completion-list-xemacs, idlwave-list-abbrevs)
	(idlwave-display-completion-list-emacs, idlwave-list-load-path-shadows)
	(idlwave-completion-fontify-classes, idlwave-display-calling-sequence):
	* progmodes/idlw-shell.el (idlwave-shell-examine-display-clear)
	(idlwave-shell-filter, idlwave-shell-examine-highlight)
	(idlwave-shell-sentinel, idlwave-shell-filter-directory)
	(idlwave-shell-display-line, idlwave-shell-set-bp-in-module)
	(idlwave-shell-examine-display, idlwave-shell-run-region)
	(idlwave-shell-filter-bp, idlwave-shell-save-and-action)
	(idlwave-shell-sources-filter, idlwave-shell-goto-next-error):
	* progmodes/idlw-help.el (idlwave-help-get-special-help)
	(idlwave-help-get-help-buffer):
	* progmodes/gud.el (gud-basic-call, gud-find-class)
	(gud-tooltip-activate-mouse-motions-if-enabled):
	* progmodes/gdb-mi.el (gdb-mouse-toggle-breakpoint-fringe):
	* progmodes/ebrowse.el (ebrowse-member-table, ebrowse-save-tree-as)
	(ebrowse-view-exit-fn, ebrowse-tags-list-members-in-file)
	(ebrowse-tags-next-file):
	* progmodes/ebnf2ps.el (ebnf-generate-eps, ebnf-generate-eps)
	(ebnf-eps-production-list, ebnf-begin-file, ebnf-log)
	(ebnf-eps-finish-and-write):
	* progmodes/cpp.el (cpp-edit-save):
	* progmodes/cperl-mode.el (cperl-pod-to-manpage):
	* progmodes/cc-defs.el (c-emacs-features):
	* progmodes/antlr-mode.el (antlr-invalidate-context-cache)
	(antlr-directory-dependencies):
	* progmodes/ada-xref.el (ada-gnat-parse-gpr, ada-get-ali-file-name)
	(ada-run-application, ada-find-in-src-path, ada-goto-parent)
	(ada-find-any-references, ada-make-filename-from-adaname)
	(ada-make-body-gnatstub):
	* obsolete/rnews.el (news-list-news-groups):
	* obsolete/resume.el (resume-suspend-hook, resume-write-buffer-to-file):
	* obsolete/iso-acc.el (iso-acc-minibuf-setup):
	* net/rcirc.el (rcirc-debug):
	* net/newst-treeview.el (newsticker--treeview-list-add-item)
	(newsticker--treeview-list-clear, newsticker-treeview-browse-url)
	(newsticker--treeview-list-update-faces, newsticker-treeview-save)
	(newsticker--treeview-item-show-text, newsticker--treeview-item-show)
	(newsticker--treeview-tree-update-tag, newsticker--treeview-buffer-init)
	(newsticker-treeview-show-item, newsticker--treeview-unfold-node)
	(newsticker--treeview-list-clear-highlight)
	(newsticker--treeview-list-update-highlight)
	(newsticker--treeview-list-highlight-start)
	(newsticker--treeview-tree-update-highlight)
	(newsticker--treeview-get-selected-item)
	(newsticker-treeview-mark-list-items-old)
	(newsticker--treeview-set-current-node):
	* net/newst-plainview.el (newsticker--buffer-set-uptodate):
	* net/newst-backend.el (newsticker--get-news-by-funcall)
	(newsticker--get-news-by-wget, newsticker--image-get)
	(newsticker--image-sentinel):
	* net/mairix.el (mairix-rmail-fetch-field, mairix-gnus-fetch-field):
	* net/eudcb-ph.el (eudc-ph-do-request, eudc-ph-open-session):
	(eudc-ph-close-session):
	* net/eudc.el (eudc-save-options):
	* language/thai-word.el (thai-update-word-table):
	* language/japan-util.el (japanese-string-conversion):
	* international/titdic-cnv.el (tsang-quick-converter)
	(ziranma-converter, ctlau-converter):
	* international/mule-cmds.el (describe-language-environment):
	* international/ja-dic-cnv.el (skkdic-convert-okuri-ari)
	(skkdic-convert-postfix, skkdic-convert-prefix):
	(skkdic-convert-okuri-nasi, skkdic-convert):
	* emacs-lisp/re-builder.el (reb-update-overlays):
	* emacs-lisp/pp.el (pp-to-string, pp-display-expression):
	* emacs-lisp/gulp.el (gulp-send-requests):
	* emacs-lisp/find-gc.el (trace-call-tree):
	* emacs-lisp/eieio-opt.el (eieio-browse, eieio-describe-class)
	(eieio-describe-generic):
	* emacs-lisp/eieio-base.el (eieio-persistent-read):
	* emacs-lisp/edebug.el (edebug-outside-excursion):
	* emacs-lisp/debug.el (debugger-make-xrefs):
	* emacs-lisp/cust-print.el (custom-prin1-to-string):
	* emacs-lisp/chart.el (chart-new-buffer):
	* emacs-lisp/authors.el (authors-scan-el, authors-scan-change-log):
	Use with-current-buffer.
	* textmodes/artist.el (artist-system): Don't call
	copy-sequence on a fresh string.
	* progmodes/idlw-shell.el (easymenu setup): Use dolist.

2009-10-31  Stephen Berman  <stephen.berman@gmx.net>

	* calendar/todo-mode.el (todo-edit-item): Signal an error if there
	is no item to edit.  (Bug#4820)
	(todo-top-priorities): Restore point and restore narrowing in Todo
	buffer.  (Bug#4820)

2009-10-31  Glenn Morris  <rgm@gnu.org>

	* net/ange-ftp.el (top-level): Don't require dired when compiling.
	(comint-last-output-start, comint-last-input-start)
	(comint-last-input-end): Don't defvar when compiling.
	(ange-ftp-process-file): Use bound-and-true-p.

	* pcmpl-rpm.el (top-level): Move provide statement to end.
	(pcmpl-rpm): Remove unused custom group.

	* pcmpl-gnu.el (tar-parse-info, tar-header-name): Declare for compiler.

	* mail/emacsbug.el (report-emacs-bug): Request `emacs -Q' recipes.

	* emacs-lisp/bytecomp.el (byte-compile-warning-types)
	(byte-compile-warnings): Add `constants' as an option.
	(byte-compile-callargs-warn, byte-compile-arglist-warn)
	(display-call-tree): Update for byte-compile-fdefinition possibly
	returning `(macro lambda ...)'.  (Bug#4778)
	(byte-compile-variable-ref, byte-compile-setq-default):
	Respect `constants' member of byte-compile-warnings.

	* cedet/semantic/tag.el (semantic--tag-link-list-to-buffer):
	Use mapc rather than mapcar because the return value is never used.

	* cedet/srecode/template.el, cedet/semantic/wisent/javascript.el:
	* cedet/semantic/wisent/java-tags.el, cedet/semantic/texi.el:
	* cedet/semantic/html.el:
	Suppress harmless warnings about setting up semantic-imenu (not
	part of Emacs) variables.

2009-10-30  Stefan Monnier  <monnier@iro.umontreal.ca>

	* vc-bzr.el (vc-bzr-revision-keywords): New var.
	(vc-bzr-revision-completion-table): Use it to fix completion of "s:"
	to "submit:".

	* cedet/srecode/srt-mode.el (semantic-analyze-possible-completions):
	* cedet/semantic/symref/list.el (semantic-symref-rb-toggle-expand-tag):
	* cedet/semantic/symref/grep.el (semantic-symref-perform-search):
	* cedet/semantic/bovine/gcc.el (semantic-gcc-query):
	* cedet/semantic/bovine/c.el (semantic-c-parse-lexical-token):
	* cedet/semantic/analyze/debug.el (semantic-analyzer-debug-add-buttons)
	(semantic-analyzer-debug-global-symbol)
	(semantic-analyzer-debug-missing-innertype)
	(semantic-analyzer-debug-insert-include-summary):
	* cedet/semantic/util.el (semantic-file-tag-table):
	(semantic-describe-buffer-var-helper, semantic-something-to-tag-table)
	(semantic-recursive-find-nonterminal-by-name):
	* cedet/semantic/tag-ls.el (semantic-tag-calculate-parent-default):
	* cedet/semantic/tag-file.el (semantic-prototype-file):
	* cedet/semantic/symref.el (semantic-symref-parse-tool-output):
	* cedet/semantic/sb.el (semantic-sb-fetch-tag-table):
	* cedet/semantic/lex-spp.el (semantic-lex-spp-lex-text-string):
	* cedet/semantic/idle.el (semantic-idle-work-for-one-buffer):
	(semantic-idle-summary-maybe-highlight):
	* cedet/semantic/ia-sb.el (semantic-ia-speedbar)
	(semantic-ia-sb-tag-info):
	* cedet/semantic/grammar.el (semantic-analyze-possible-completions):
	* cedet/semantic/find.el (semantic-brute-find-tag-by-position):
	* cedet/semantic/ede-grammar.el (project-compile-target):
	(ede-proj-makefile-insert-variables):
	* cedet/semantic/debug.el (semantic-debug-set-parser-location):
	(semantic-debug-set-source-location, semantic-debug-interface-layout)
	(semantic-debug-mode, semantic-debug):
	* cedet/semantic/db.el (semanticdb-needs-refresh-p):
	* cedet/semantic/db-typecache.el (semanticdb-typecache-refresh-for-buffer):
	* cedet/semantic/db-javascript.el (semanticdb-equivalent-mode):
	* cedet/semantic/db-find.el (semanticdb-find-log-new-search)
	(semanticdb-find-translate-path-includes--internal)
	(semanticdb-reset-log, semanticdb-find-log-activity):
	* cedet/semantic/db-file.el (object-write):
	* cedet/semantic/db-el.el (semanticdb-equivalent-mode):
	* cedet/semantic/db-ebrowse.el (semanticdb-ebrowse-C-file-p)
	(semanticdb-create-ebrowse-database):
	* cedet/semantic/db-debug.el (semanticdb-table-sanity-check):
	* cedet/semantic/complete.el (semantic-displayor-focus-request)
	(semantic-collector-calculate-completions-raw)
	(semantic-complete-read-tag-analyzer):
	* cedet/semantic/analyze.el (semantic-analyze-pulse):
	* cedet/ede/util.el (ede-update-version-in-source):
	* cedet/ede/proj.el (project-delete-target):
	* cedet/ede/proj-elisp.el (ede-update-version-in-source)
	(ede-proj-flush-autoconf):
	* cedet/ede/pconf.el (ede-proj-configure-synchronize)
	(ede-proj-configure-synchronize):
	* cedet/ede/locate.el (ede-locate-file-in-project-impl):
	* cedet/ede/linux.el (ede-linux-version):
	* cedet/ede/emacs.el (ede-emacs-version):
	* cedet/ede/dired.el (ede-dired-add-to-target):
	* cedet/ede.el (ede-buffer-header-file, ede-find-target)
	(ede-buffer-documentation-files, ede-project-buffers, ede-set)
	(ede-target-buffers, ede-buffers, ede-make-project-local-variable):
	* cedet/cedet-idutils.el (cedet-idutils-fnid-call):
	(cedet-idutils-lid-call, cedet-idutils-expand-filename)
	(cedet-idutils-version-check):
	* cedet/cedet-global.el (cedet-gnu-global-call):
	(cedet-gnu-global-expand-filename, cedet-gnu-global-root)
	(cedet-gnu-global-version-check, cedet-gnu-global-scan-hits):
	* cedet/cedet-cscope.el (cedet-cscope-call)
	(cedet-cscope-expand-filename, cedet-cscope-version-check):
	Use with-current-buffer.
	* cedet/ede.el (ede-make-project-local-variable)
	(ede-set-project-variables, ede-set): Use dolist.

2009-10-30  Dan Nicolaescu  <dann@ics.uci.edu>

	* textmodes/ispell.el (ispell-skip-region-alist):
	* international/mule-conf.el (eight-bit):
	* international/fontset.el (font-encoding-alist):
	* startup.el (pure-space-overflow-message):
	* simple.el (overwrite-mode-textual, overwrite-mode-binary):
	* paths.el (gnus-nntp-service, rmail-spool-directory)
	(term-file-prefix):
	* files.el (save-some-buffers-action-alist):
	* cmuscheme.el (same-window-buffer-names):
	* ielm.el (same-window-buffer-names):
	* shell.el (same-window-buffer-names):
	* mail/sendmail.el (same-window-buffer-names):
	* progmodes/inf-lisp.el (same-window-buffer-names):
	* bindings.el (mode-line-client)
	(mode-line-column-line-number-mode-map):
	* language/tibetan.el (tibetan-precomposition-rule-regexp)
	(tibetan-precomposed-regexp): Purecopy string arguments.

2009-10-28  Stefan Monnier  <monnier@iro.umontreal.ca>

	* calc/calc.el (calc, calc-refresh, calc-trail-buffer, calc-record)
	(calcDigit-nondigit):
	* calc/calc-yank.el (calc-copy-to-buffer):
	* calc/calc-units.el (calc-invalidate-units-table):
	* calc/calc-trail.el (calc-trail-yank):
	* calc/calc-store.el (calc-insert-variables):
	* calc/calc-rewr.el (math-rewrite, math-rewrite-phase):
	* calc/calc-prog.el (calc-read-parse-table):
	* calc/calc-keypd.el (calc-do-keypad, calc-keypad-right-click):
	* calc/calc-help.el (calc-describe-bindings, calc-describe-key):
	* calc/calc-graph.el (calc-graph-delete, calc-graph-add-curve)
	(calc-graph-juggle, calc-graph-count-curves, calc-graph-plot)
	(calc-graph-plot, calc-graph-format-data, calc-graph-set-styles)
	(calc-graph-name, calc-graph-find-command, calc-graph-view)
	(calc-graph-view, calc-gnuplot-command, calc-graph-init):
	* calc/calc-ext.el (calc-realign):
	* calc/calc-embed.el (calc-do-embedded, calc-do-embedded)
	(calc-embedded-finish-edit, calc-embedded-make-info)
	(calc-embedded-finish-command, calc-embedded-stack-change):
	* calc/calc-aent.el (calcAlg-enter): Use with-current-buffer.

	* cedet/mode-local.el (make-obsolete-overload): Add `when' argument.
	(overload-docstring-extension): Use that info.
	* cedet/semantic/fw.el (semantic-alias-obsolete): Pass the `when' info.
	* cedet/semantic/idle.el (semantic-eldoc-current-symbol-info):
	* cedet/semantic/tag-ls.el (semantic-nonterminal-protection)
	(semantic-nonterminal-abstract, semantic-nonterminal-leaf)
	(semantic-nonterminal-full-name): Add the new `when' info.
	* cedet/semantic/decorate/mode.el (semantic/decorate): Require CL for
	`assert'.

	* pcomplete.el (pcomplete-comint-setup): If there's a choice, replace
	shell-dynamic-complete-filename in preference to
	comint-dynamic-complete-filename.

	* bookmark.el (bookmark-insert-location, bookmark-bmenu-list)
	(bookmark-bmenu-show-filenames, bookmark-bmenu-hide-filenames):
	Don't consider whether the display supports colors.
	(bookmark-import-new-list): Use dolist.
	(bookmark-bmenu-mode-map): Move initialization into declaration.
	(bookmark-bmenu-list): Use dolist, simplify.
	(bookmark-show-all-annotations): Use save-selected-window and dolist.
	(menu-bar-final-items): Use push.

2009-10-28  Bernhard Herzog  <bernhard.herzog@intevation.de>  (tiny change)

	* vc-hg.el (vc-hg-state, vc-hg-working-revision): Use process-file so
	it works on remote files.
	(vc-hg-diff): Don't pass any `--cwd' argument.

2009-10-27  Kevin Ryde  <user42@zip.com.au>

	* emacs-lisp/checkdoc.el (checkdoc-proper-noun-region-engine):
	Use help-xref-info-regexp and help-xref-url-regexp to identify links.
	(Further to Bug#3921).

2009-10-27  Michael Albinus  <michael.albinus@gmx.de>

	* net/tramp-imap.el (top): Add `X-Size' to `imap-hash-headers'.
	(tramp-imap-do-copy-or-rename-file): Don't use the inode, when
	calling `tramp-imap-put-file'.  Add file size to the call.
	(tramp-imap-get-file-entries): Compute also user name, file size,
	and date.
	(tramp-imap-handle-insert-directory): Insert uid and gid.
	(tramp-imap-handle-file-attributes): Transform uid and gid
	according to `id-format'.
	(tramp-imap-put-file): New optional parameter SIZE.  Encode file
	size in header X-Size.

2009-10-26  Juanma Barranquero  <lekktu@gmail.com>

	* simple.el (transpose-subr): Give clearer error when the mark
	is not set.  (Bug#4807)

2009-10-26  Michael Albinus  <michael.albinus@gmx.de>

	* net/tramp.el (tramp-perl-file-truename): New defconst.
	Perl code contributed by yary <not.com@gmail.com> (tiny change).
	(tramp-handle-file-truename, tramp-get-remote-perl): Use it.
	Check also for "perl-file-spec" and "perl-cwd-realpath" properties.
	(tramp-handle-write-region): In case of APPEND, reuse the tmpfile name.

	* net/tramp-imap.el (tramp-imap-file-name-handler-alist):
	Ignore `dired-call-process'.
	(tramp-imap-make-iht): Use `user' and `ssl' with `imap-hash-make'.

2009-10-26  Julian Scheid  <julians37@gmail.com>

	* net/tramp.el (tramp-perl-file-name-all-completions): New defconst.
	(tramp-get-remote-readlink): New defun.
	(tramp-handle-file-truename): Use it.
	(tramp-handle-file-exists-p): Check file-attributes cache, assume
	file exists if cache value present.
	(tramp-check-cached-permissions): New defun.
	(tramp-handle-file-readable-p): Use it.
	(tramp-handle-file-writable-p): Likewise.
	(tramp-handle-file-executable-p): Likewise.
	(tramp-handle-file-name-all-completions): Try using Perl to get
	partial completions.  When perl not available, combine `cd' and
	`ls' into single remote operation and use shell expansion to get
	partial remote directory contents.  Set `file-exists-p' cache for
	directory and any files returned by ls.  Change cache handling to
	support partial directory contents.  Use error message emitted by
	remote `cd' or Perl code for local tramp-error.
	(tramp-do-copy-or-rename-file-directly): Avoid separate
	tramp-send-command-and-check call.
	(tramp-handle-process-file): Merge three remote ops into one.
	Do not flush all caches when `process-file-side-effects' is set.
	(tramp-handle-write-region): Avoid tramp-set-file-uid-gid if
	file-attributes shows uid/gid to be set already.

2009-10-26  Dan Nicolaescu  <dann@ics.uci.edu>

	* textmodes/tex-mode.el (tex-dvi-view-command)
	(tex-show-queue-command, tex-open-quote):
	* progmodes/ruby-mode.el (auto-mode-alist)
	(interpreter-mode-alist): Purecopy strings.

	* emacs-lisp/lisp-mode.el (emacs-lisp-mode-map): Purecopy item names.

	* emacs-lisp/derived.el (define-derived-mode): Purecopy the doc
	string for the hook, keymap and abbrev table.

	* emacs-lisp/byte-run.el (make-obsolete): Purecopy the current name.

	* x-dnd.el (x-dnd-xdnd-to-action):
	* startup.el (fancy-startup-text, fancy-about-text): Change to
	defconst from defvar.

	* ps-print.el (ps-page-dimensions-database): Purecopy initial value.

	* mouse.el (mouse-buffer-menu-mode-groups, x-fixed-font-alist):
	Purecopy initialization strings.

	* mail/sendmail.el (mail-header-separator)
	(mail-personal-alias-file):
	* mail/rmail.el (rmail-default-dont-reply-to-names)
	(rmail-ignored-headers, rmail-retry-ignored-headers)
	(rmail-highlighted-headers, rmail-secondary-file-directory)
	(rmail-secondary-file-regexp):
	* files.el (null-device, file-name-invalid-regexp)
	(locate-dominating-stop-dir-regexp)
	(inhibit-first-line-modes-regexps): Purecopy initialization strings.
	(interpreter-mode-alist): Use mapcar instead of mapc.

	* buff-menu.el (Buffer-menu-mode-map): Purecopy name.

	* bindings.el (mode-line-major-mode-keymap): Purecopy name.
	(completion-ignored-extensions):
	(debug-ignored-errors): Purecopy strings.

2009-10-26  Stefan Monnier  <monnier@iro.umontreal.ca>

	* pcomplete.el (pcomplete-std-complete): Obey pcomplete-use-paring.
	(pcomplete, pcomplete-parse-buffer-arguments, pcomplete-opt)
	(pcomplete--here): Use push.

	* subr.el (all-completions): Declare the 4th arg obsolete.

2009-10-25  Stefan Monnier  <monnier@iro.umontreal.ca>

	* pcomplete.el (pcomplete-unquote-argument-function): New var.
	(pcomplete-unquote-argument): New function.
	(pcomplete--common-suffix): Always pay attention to case.
	(pcomplete--table-subvert): Quote and unquote the text.
	(pcomplete--common-quoted-suffix): New function.
	(pcomplete-std-complete): Use it and pcomplete-begin.

	* bookmark.el (bookmark-bmenu-list): Don't use switch-to-buffer if
	we're inside a dedicated or minibuffer window.

2009-10-25  Stefan Monnier  <monnier@iro.umontreal.ca>

	* cedet/semantic/fw.el (semantic-alias-obsolete)
	(semantic-varalias-obsolete): Make the `when' arg mandatory.
	(define-mode-overload-implementation):
	* cedet/semantic/decorate/mode.el (semantic-decorate-pending-decoration-hooks):
	* cedet/semantic/wisent.el (wisent-lex-make-token-table):
	* cedet/semantic/util.el (semantic-file-token-stream)
	(semantic-something-to-stream):
	* cedet/semantic/tag.el (semantic-tag-make-assoc-list)
	(semantic-expand-nonterminal):
	* cedet/semantic/tag-file.el (semantic-find-nonterminal)
	(semantic-find-dependency, semantic-find-nonterminal)
	(semantic-find-dependency):
	* cedet/semantic/lex.el (semantic-flex-start, semantic-flex-end)
	(semantic-flex-text, semantic-flex-make-keyword-table)
	(semantic-flex-keyword-p, semantic-flex-keyword-put)
	(semantic-flex-keyword-get, semantic-flex-map-keywords)
	(semantic-flex-keywords, semantic-flex-buffer, semantic-flex-list):
	* cedet/semantic/java.el (semantic-java-prototype-nonterminal):
	* cedet/semantic/idle.el (semantic-before-idle-scheduler-reparse-hooks)
	(semantic-after-idle-scheduler-reparse-hooks):
	* cedet/semantic/edit.el (semantic-edits-incremental-reparse-failed-hooks):
	* cedet/semantic/db-mode.el (semanticdb-mode-hooks):
	* cedet/semantic.el (semantic-toplevel-bovine-table)
	(semantic-toplevel-bovine-cache)
	(semantic-before-toplevel-bovination-hook, semantic-init-hooks)
	(semantic-init-mode-hooks, semantic-init-db-hooks)
	(semantic-bovination-working-type): Provide the `when' arg.

2009-10-24  Karl Fogel  <kfogel@red-bean.com>

	* bookmark.el: Update documentation, especially documentation
	of `bookmark-alist' and of the bookmark file format.
	Patch by Drew Adams, with minor tweaks from me.  (Bug#4195)

2009-10-24  Chong Yidong  <cyd@stupidchicken.com>

	* mail/emacsbug.el (report-emacs-bug): Clarify that the
	keybindings apply to the mail buffer (Bug#4003).  Shrink help
	window to buffer.

	* whitespace.el (whitespace-mode, whitespace-newline-mode)
	(global-whitespace-mode, global-whitespace-newline-mode)
	(whitespace-toggle-options, global-whitespace-toggle-options):
	Doc fix (Bug#3660).

	* nxml/nxml-mode.el (nxml-balanced-close-start-tag): Use the value
	of xmltok-start before the end tag was inserted (Bug#2840).

	* progmodes/sh-script.el (sh-font-lock-paren): Handle case
	patterns that are preceded by an open-paren (Bug#1320).

2009-10-24  Sven Joachim  <svenjoac@gmx.de>

	* files.el (delete-directory): Delete symlinks to directories with
	delete-file (Bug#4739).

2009-10-24  Chong Yidong  <cyd@stupidchicken.com>

	* cedet/semantic/util.el (semantic-recursive-find-nonterminal-by-name):
	* cedet/semantic/tag.el (semantic-token-type-parent): Add WHEN
	argument to make-obsolete.

	* cedet/semantic/fw.el (semantic-alias-obsolete)
	(semantic-varalias-obsolete): Add optional WHEN argument.

2009-10-24  Dan Nicolaescu  <dann@ics.uci.edu>

	* vc.el (vc-backend-for-registration): Rename from
	vc-get-backend-for-registration.  Update callers.

	* international/mule-cmds.el (set-language-info-alist):
	Purecopy lang-env.
	(leim-list-header, leim-list-entry-regexp): Change defvars to defconst.
	(charset): Purecopy the name.
	(define-char-code-property): Purecopy string arguments.

	* emacs-lisp/byte-run.el (make-obsolete, make-obsolete-variable):
	Purecopy string arguments.

	* emacs-lisp/lisp-mode.el (emacs-lisp-mode-map):
	* ediff-hook.el (menu-bar-ediff-menu):
	* buff-menu.el (Buffer-menu-mode-map): Purecopy names and tooltips.
	* bookmark.el (menu-bar-bookmark-map): Add :help and purecopy the name.

2009-10-24  Glenn Morris  <rgm@gnu.org>

	* comint.el (comint-dynamic-list-completions):
	* term.el (term-dynamic-list-completions): Use choose-completion rather
	than obsolete alias mouse-choose-completion.

	* filecache.el (file-cache-completions-keymap): Bind mouse-2 to
	file-cache-choose-completion.
	(file-cache-choose-completion): Handle an optional event argument.
	(file-cache-mouse-choose-completion): Make it an obsolete alias.

	* progmodes/octave-mod.el (octave-complete-symbol):
	Use choose-completion if mouse-choose-completion is ever removed.

	* textmodes/sgml-mode.el (sgml-looking-back-at): Move definition before
	use.

	* emacs-lisp/checkdoc.el (generate-autoload-cookie): Define for
	compiler.

	* vc-hooks.el (vc-responsible-backend): Fix declaration.

2009-10-24  Stefan Monnier  <monnier@iro.umontreal.ca>

	* minibuffer.el (completion--embedded-envvar-table): Fix last change.
	Ignore `pred' now that we receive one.
	Handle test-completion specially.

2009-10-23  Dan Nicolaescu  <dann@ics.uci.edu>

	* vc.el (vc-responsible-backend): Throw an error if not backend is
	found.  Remove the REGISTER argument.  Move the code dealing with
	REGISTER ...
	(vc-get-backend-for-registration): ... here.  New function.
	(vc-deduce-fileset): Call vc-get-backend-for-registration instead
	of vc-responsible-backend, pass the file name instead of the
	directory name.

2009-10-23  Stefan Monnier  <monnier@iro.umontreal.ca>

	* pcomplete.el (pcomplete-common-suffix, pcomplete-table-subvert):
	New funs.
	(pcomplete-std-complete): Use them.  Obey pcomplete-termination-string.
	(pcomplete-comint-setup): Don't modify a global var via
	accidental side-effects.
	(pcomplete-shell-setup): Adjust call accordingly.
	(pcomplete-parse-comint-arguments): Use push.

2009-10-23  Chong Yidong  <cyd@stupidchicken.com>

	* emacs-lisp/checkdoc.el (checkdoc-proper-noun-region-engine):
	Allow uncapitalized info node names (Bug#3921).

	* mail/emacsbug.el (report-emacs-bug): Tweak the sentence pointing
	to the DEBUG file (Bug#3781).

2009-10-23  Jari Aalto  <jari.aalto@cante.net>

	* textmodes/ispell.el (ispell-dictionary-base-alist): Add finnish
	dictionary entry (Bug#4579).

2009-10-23  Michael Albinus  <michael.albinus@gmx.de>

	* net/tramp.el (top): Remove `tramp-rfn-eshadow-update-overlay'
	from `rfn-eshadow-update-overlay-hook' when unloading.
	(tramp-methods): Add `tramp-copy-keep-tmpfile' for "rsync" and
	"rsyncc".  Adjust doc string.
	(tramp-temp-buffer-file-name): New buffer-local defvar.
	(tramp-handle-insert-file-contents, tramp-handle-write-region):
	Keep temporary file when indicated by method ("rsync" and
	"rsyncc").
	(tramp-handle-write-region): Handle APPEND.
	(tramp-delete-temp-file-function): New defun.  Added to
	`kill-buffer-hook'.

2009-10-23  Juanma Barranquero  <lekktu@gmail.com>

	* menu-bar.el (cua-enable-cua-keys): Declare for the byte-compiler.

2009-10-23  Dan Nicolaescu  <dann@ics.uci.edu>

	* term/tty-colors.el (msdos-color-values): Remove declaration, unused.
	(color-name-rgb-alist, tty-standard-colors)
	(tty-color-mode-alist): Change to defconst.

	* simple.el (mark-inactive): Purecopy message.

	* menu-bar.el (menu-bar-make-mm-toggle, menu-bar-make-toggle): Fix macro.
	(global-map, yank-menu):
	* textmodes/ispell.el (ispell-menu-map):
	* net/eudc.el (eudc-tools-menu):
	* international/mule-cmds.el (describe-language-environment-map)
	(setup-language-environment-map, set-coding-system-map)
	(mule-menu-keymap):
	* vc-hooks.el (vc-menu-entry, vc-menu-map):
	* replace.el (occur-mode-map):
	* pcvs-defs.el (cvs-global-menu): Purecopy names and tooltips.

2009-10-23  Jay Belanger  <jay.p.belanger@gmail.com>

	* calc/calc.el (math-read-number, math-read-number-simple): Use
	`save-match-data'.

2009-10-22  Stefan Monnier  <monnier@iro.umontreal.ca>

	* simple.el (normal-erase-is-backspace-mode): Use input-decode-map
	rather than fiddling with global-map bindings, since it should only
	affect per-terminal settings.
	See http://bugs.gentoo.org/show_bug.cgi?id=289709.

	* minibuffer.el (completion-table-with-terminator): Allow to specify
	the terminator-regexp.

	* simple.el (switch-to-completions): Look for *Completions* in other
	frames as well.

	* pcomplete.el: Allow the use of completion-tables.
	(pcomplete-std-complete): New command.
	(pcomplete-dirs-or-entries): Use a single call to pcomplete-entries.
	(pcomplete--here): Use a function for `form' rather than an expression,
	so it can be byte-compiled.
	(pcomplete-here, pcomplete-here*): Adjust accordingly.
	Add edebug declaration.
	(pcomplete-show-completions): Remove unused var `curbuf'.
	(pcomplete-do-complete, pcomplete-stub):
	Don't assume `completions' is a list of strings any more.

2009-10-22  Juanma Barranquero  <lekktu@gmail.com>

	* find-dired.el (find-name-arg): Fix typo in docstring.

2009-10-22  Stefan Monnier  <monnier@iro.umontreal.ca>

	* pcmpl-linux.el (pcomplete/kill): Don't abuse pcomplete-entries.
	(pcmpl-linux-fs-types): Same, and update to new modules layout.

	* pcmpl-gnu.el (pcmpl-gnu-makefile-names): Use a single call to
	pcomplete-entries.

	* comint.el (comint-read-input-ring, comint-write-input-ring)
	(comint-substitute-in-file-name)
	(comint-dynamic-complete-as-filename)
	(comint-dynamic-simple-complete)
	(comint-dynamic-list-filename-completions)
	(comint-dynamic-list-completions)
	(comint-redirect-results-list-from-process): Minor simplifications.

2009-10-21  Kevin Ryde  <user42@zip.com.au>

	* emacs-lisp/checkdoc.el (checkdoc-file-comments-engine):
	When inserting ";;; Code" put it before any ";;;###autoload" cookie on
	the first form.  And insert a blank line after ";;; Code" since
	that's usual style.  (Bug#4612)

	* net/dns.el: Add "Keywords: comm", as per net/net-utils.el.

2009-10-21  Stefan Monnier  <monnier@iro.umontreal.ca>

	* minibuffer.el (completion-table-with-terminator): Properly implement
	boundaries, in case `terminator' appears in the suffix.
	(completion--embedded-envvar-table): Don't return boundaries if
	there's no valid completion.  Simplify.
	(completion-file-name-table): New completion table extracted from
	completion--file-name-table.
	(completion--file-name-table): Use it.
	(read-file-name-predicate): Declare obsolete.
	(read-file-name): Use the pred arg i.s.o read-file-name-predicate.
	* vc-bzr.el (vc-bzr-revision-completion-table): Use the new
	completion-file-name-table, and use the `pred' argument.
	* files.el (locate-file-completion-table): Use the `pred' arg rather
	than read-file-name-predicate.
	(abbreviate-file-name): Use \` rather than ^ for BOS.

2009-10-21  Dan Nicolaescu  <dann@ics.uci.edu>

	* vc.el (vc-deduce-fileset): Undo previous change, do not tell
	vc-responsible-backend to register, it causes problems.

2009-10-21  Stefan Monnier  <monnier@iro.umontreal.ca>

	* help-fns.el: Don't require help-mode (to avoid bootstrap issues).

2009-10-21  Eric Ludlam  <zappo@gnu.org>

	* cedet/semantic/bovine/c.el (semantic-c-debug-mode-init)
	(semantic-c-debug-mode-init-pch): New functions.
	(semantic-c-debug-mode-init-last-mode): New var.
	(semantic-c-parse-lexical-token): Use them.

	* cedet/semantic/lex-spp.el (semantic-lex-spp-anlyzer-do-replace):
	When extracting the argument list, limit only by point-max.

2009-10-21  Michael Albinus  <michael.albinus@gmx.de>

	* net/tramp-smb.el (tramp-smb-get-stat-capability): New defun.
	(tramp-smb-handle-file-attributes): Use it.
	(tramp-smb-do-file-attributes-with-stat): Don't raise an error.
	(tramp-smb-handle-insert-directory): Use `mapc' rather than
	`mapcar'.  Use `tramp-smb-get-stat-capability'.
	Add `dired-filename' text properties.
	(tramp-smb-get-cifs-capabilities): Apply `save-match-data'.
	(tramp-smb-maybe-open-connection): Simplify check for smbclient
	version.

2009-10-20  Stefan Monnier  <monnier@iro.umontreal.ca>

	* subr.el (read-key-delay): Reduce to 0.01.
	(read-key): Use read-key-sequence-vector to avoid turning M-t into 244
	(bug#4751).

2009-10-19  Stefan Monnier  <monnier@iro.umontreal.ca>

	* bindings.el (function-key-map): Map C-@ to C-SPC if C-@ is unbound.

	* info.el (Info-complete-menu-item): Handle `boundaries' explicitly.
	(Info-menu): Remove unused vars `last' and `completions'.
	(Info-index-nodes): Remove unused var `node'.

	* info.el (Info-complete-menu-item): Use complete-with-action.

2009-10-19  Dan Nicolaescu  <dann@ics.uci.edu>

	Make vc-annotate work through copies and renames.
	* vc-annotate.el (vc-annotate-extract-revision-at-line):
	Return the file name too.
	(vc-annotate-revision-at-line)
	(vc-annotate-find-revision-at-line)
	(vc-annotate-revision-previous-to-line)
	(vc-annotate-show-log-revision-at-line): Update to get the file
	name from vc-annotate-extract-revision-at-line.
	(vc-annotate-show-diff-revision-at-line-internal): Change the
	argument to mean whether to show a file diff or not.  Get the file
	name from vc-annotate-extract-revision-at-line.
	(vc-annotate-show-diff-revision-at-line):
	Update vc-annotate-show-diff-revision-at-line call.
	(vc-annotate-warp-revision): Add an optional file argument.

	* vc-git.el (vc-git-annotate-command): Pass -C -C to the blame command.
	(vc-git-annotate-extract-revision-at-line): Also return the file
	name if found.

	* vc-hg.el (vc-hg-annotate-command): Pass --follow to the annotate
	command.  Remove unused code.
	(vc-hg-annotate-re): Update to match --follow output.
	(vc-hg-annotate-extract-revision-at-line): Also return the file
	name if found.

	* vc.el: Update annotate-extract-revision-at-line documentation.

2009-10-18  Kevin Ryde  <user42@zip.com.au>

	* ibuffer.el (ibuffer-confirm-operation-on): Correction to error
	re-throw, `err' is a pair not a list so can't use apply (Bug#4740).

	* net/browse-url.el (browse-url): Identify alist with "consp and
	not functionp" and let all other things go down the `apply' leg,
	as suggested by Stefan.  (Further to bug#4531.)

2009-10-18  Chong Yidong  <cyd@stupidchicken.com>

	* minibuffer.el (read-file-name): Check for repeat before putting
	a default argument in file-name-history (Bug#4657).

	* emacs-lisp/lisp-mode.el (preceding-sexp): Recognize hash table
	read syntax (Bug#4737).

	* textmodes/sgml-mode.el (sgml-delete-tag): Use sgml-looking-back-at.

2009-10-18  Aaron S. Hawley  <aaron.s.hawley@gmail.com>

	* textmodes/sgml-mode.el (sgml-tag-help): Prompt user for tag.
	(html-tag-alist, html-tag-help): Add descriptions for undocumented
	entries and make note of obsolete tags.

2009-10-18  Stefan Monnier  <monnier@iro.umontreal.ca>

	* net/ange-ftp.el (ange-ftp-file-size): Use unwind-protect.

2009-10-18  Glenn Morris  <rgm@gnu.org>

	* Makefile.in (compile-last): Ensure GREP_OPTIONS is null before calling
	grep, so that binary files (eg international/uni-bidi.el) can match.
	Remove test for "UnicodeData" files, since it is hopefully unnecessary
	now, and in any case the file header format has changed.

2009-10-17  Glenn Morris  <rgm@gnu.org>

	* textmodes/flyspell.el (flyspell-large-region, flyspell-word)
	(flyspell-get-word, flyspell-large-region)
	(flyspell-auto-correct-previous-word): Doc/error message fixes.

2009-10-17  Chong Yidong  <cyd@stupidchicken.com>

	* Makefile.in (ELCFILES): Add ede/shell.

2009-10-17  Dan Nicolaescu  <dann@ics.uci.edu>

	* term/common-win.el (x-colors): Purecopy it.

2009-10-17  Stefan Monnier  <monnier@iro.umontreal.ca>

	* tar-mode.el (tar-data-swapped-p): Make the assertion a bit more
	permissive for when the buffer is empty.
	(tar-header-block-tokenize): Decode the username and groupname.
	(tar-chown-entry, tar-chgrp-entry): Encode the names (bug#4730).

2009-10-17  Chong Yidong  <cyd@stupidchicken.com>

	* cedet/srecode/srt.el:
	* cedet/srecode/compile.el:
	* cedet/semantic/mru-bookmark.el:
	* cedet/semantic/debug.el:
	* cedet/semantic/complete.el:
	* cedet/semantic/analyze.el: Require CL when compiling.

2009-10-17  Eric Ludlam  <zappo@gnu.org>

	* cedet/semantic/scope.el
	(semantic-analyze-scoped-inherited-tag-map): Wrap calculation of
	tmpscope so that the regular scope will continue to work.

	* cedet/semantic/idle.el (semantic-idle-tag-highlight):
	Use semantic-idle-summary-highlight-face as the highlighting.

	* emacs-lisp/eieio-base.el (eieio-persistent-save): If buffer
	contains multibyte characters, choose first applicable coding
	system automatically.

	* cedet/ede/project-am.el (project-run-target): New method.
	(project-run-target): New method.

	* cedet/ede.el (ede-target): Add run target menu item.
	(ede-project, ede-minor-keymap): Add ede-run-target binding.
	(ede-run-target): New function.
	(ede-target::project-run-target): New method.

	* cedet/ede/proj.el (project-run-target): New method.

	* cedet/ede/proj-shared.el (ede-gcc-libtool-shared-compiler)
	(ede-g++-libtool-shared-compiler): Remove SHELL.  Remove COMMANDS.
	Add :rules.
	(ede-proj-target-makefile-shared-object): Only libtool compilers
	now available.  Add linkers for libtool.
	(ede-cc-linker-libtool, ede-g++-linker-libtool): New.
	(ede-proj-makefile-target-name): Always use .la extension.

	* cedet/ede/proj-prog.el (project-run-target): New method.

	* cedet/ede/proj-obj.el (ede-cc-linker): Rename from ede-gcc-linker.
	(ede-g++-linker): Change Change link lines.

	* cedet/ede/pmake.el (ede-pmake-insert-variable-shared):
	When searching for old variables, go to the end of the buffer and
	search backward from there.
	(ede-proj-makefile-automake-insert-subdirs)
	(ede-proj-makefile-automake-insert-extradist): New methods.
	(ede-proj-makefile-create): Use them.

	* cedet/ede/pconf.el (ede-proj-configure-test-required-file):
	Force FILE to expand to the current target.  Use file-exists-p to
	check that it exists.

	* cedet/ede/linux.el (ede-linux-version): Don't call "head".
	(ede-linux-load): Wrap dir in file-name-as-directory.
	Set :version slot.

	* cedet/ede/files.el (ede-get-locator-object): When enabling
	locate, do so on "top".

	* cedet/ede/emacs.el (ede-emacs-file-existing): Wrap "dir" in
	file-name-as-directory during compare.
	(ede-emacs-version): Return Emacs/XEmacs differentiator.
	Get version number from different places.  Don't call egrep.
	(ede-emacs-load): Set :version slot.  Call file-name-as-directory
	to set the directory.

	* cedet/ede/shell.el: New file.

	* cedet/inversion.el (inversion-decoders): Allow for stray . in
	alpha/beta variants.

2009-10-17  Stefan Monnier  <monnier@iro.umontreal.ca>

	* international/mule-cmds.el (select-safe-coding-system): If the file
	has a coding cookie, use it regardless of any other setting (bug#4712).

2009-10-17  Glenn Morris  <rgm@gnu.org>

	* cedet/semantic/grammar.el (semantic-grammar--lex-delim-spec):
	All errors should have messages.

	* foldout.el (foldout-mouse-swallow-events):
	* gs.el (gs-load-image): Replace obsolete forms of sit-for, sleep-for.

	* dired.el (dired-ls-F-marks-symlinks, dired-keep-marker-rename)
	(dired-keep-marker-copy, dired-keep-marker-hardlink)
	(dired-keep-marker-symlink, dired-dwim-target)
	(dired-copy-preserve-time): Do not autoload these defcustoms.

	* mail/rmail.el (rmail-write-region-annotate): Prevent viewing different
	messages from messing up the file coding.  (Bug#4623)

2009-10-17  Jari Aalto  <jari.aalto@cante.net>

	* textmodes/ispell.el (ispell-get-decoded-string): Give an error
	if no match is found for the current dictionary.  (Bug#4578)

	* textmodes/flyspell.el (flyspell-get-word): Make `following' argument
	optional, since that is how it is documented, and this is often called
	with a nil argument.  (Bug#4577)
	(flyspell-external-point-words, flyspell-auto-correct-word)
	(flyspell-correct-word-before-point, flyspell-word-search-forward)
	(flyspell-word-search-backward): Remove nil argument in calls to
	flyspell-get-word, since it is not needed now.

2009-10-17  Ulrich Mueller  <ulm@gentoo.org>

	* play/doctor.el (doctor-adverbp): Exclude some nouns.  (Bug#4565)

2009-10-16  Glenn Morris  <rgm@gnu.org>

	* net/rcirc.el (rcirc-authenticate): Simplify previous change.

2009-10-16  Toru TSUNEYOSHI  <t_tuneyosi@hotmail.com>

	* net/ange-ftp.el (ange-ftp-send-cmd): Handle `size' like `mdtm'.
	(ange-ftp-file-size): New function.
	(ange-ftp-file-attributes): Use it.

2009-10-16  Michael Albinus  <michael.albinus@gmx.de>

	* net/tramp-smb.el (tramp-smb-version): New defvar.
	(tramp-smb-maybe-open-connection): Use it, in order to avoid
	repeated checks.

2009-10-16  Glenn Morris  <rgm@gnu.org>

	* emacs-lisp/byte-run.el (define-obsolete-variable-alias): Doc fix.
	Maybe copy some custom properties from old to new name.  (Bug#4706)

2009-10-16  Juanma Barranquero  <lekktu@gmail.com>

	* subr.el (error, sit-for, start-process-shell-command)
	(start-file-process-shell-command): Set the calling convention
	after the function definition.

2009-10-16  Stefan Monnier  <monnier@iro.umontreal.ca>

	* subr.el (error, sit-for, start-process-shell-command)
	(start-file-process-shell-command): Use the new
	set-advertised-calling-convention feature.

2009-10-16  Taichi Kawabata  <kawabata.taichi@gmail.com>

	* international/ucs-normalize.el (ucs-normalize-version):
	Change to 1.2.
	(check-range): Adjust for Unicode 5.2.

2009-10-15  Juri Linkov  <juri@jurta.org>

	* menu-bar.el (menu-bar-file-menu): Convert `separator-exit'
	to the `menu-item' format.

2009-10-15  Michael Albinus  <michael.albinus@gmx.de>

	* net/tramp.el (tramp-replace-environment-variables): Do not fail
	if the environment variable does not exist.

	* net/tramp-smb.el (tramp-smb-errors): Add error messages.
	(tramp-smb-get-share, tramp-smb-get-localname): Use only VEC as
	parameter.
	(tramp-smb-handle-add-name-to-file)
	(tramp-smb-handle-copy-directory, tramp-smb-handle-copy-file)
	(tramp-smb-handle-delete-directory, tramp-smb-handle-delete-file)
	(tramp-smb-handle-file-attributes)
	(tramp-smb-do-file-attributes-with-stat)
	(tramp-smb-handle-file-local-copy)
	(tramp-smb-handle-insert-directory)
	(tramp-smb-handle-make-directory)
	(tramp-smb-handle-make-directory-internal)
	(tramp-smb-handle-make-symbolic-link)
	(tramp-smb-handle-rename-file, tramp-smb-handle-set-file-modes)
	(tramp-smb-handle-write-region, tramp-smb-get-file-entries)
	(tramp-smb-maybe-open-connection): Apply the changed parameters.
	(tramp-smb-read-file-entry): Read Disk names in compressed format.
	Handle long file names.
	(tramp-smb-get-cifs-capabilities): Check, whether the connection
	process is running.
	(tramp-smb-maybe-open-connection): Trace "smbclient -V" command.
	Read share names with "-g" option.

2009-10-15  Ryan Yeske  <rcyeske@gmail.com>

	* net/rcirc.el (rcirc-view-log-file): New command.
	(rcirc-track-minor-mode-map): Remove C-c ` binding.
	(rcirc-authenticate, rcirc-authinfo): Allow nickserv-nick to be
	specified.

2009-10-15  Glenn Morris  <rgm@gnu.org>

	* w32-fns.el (w32-batch-update-autoloads): Take autoload-make-program
	from the second command-line argument.
	* makefile.w32-in (autoloads, $(lisp)/calendar/cal-loaddefs.el)
	($(lisp)/calendar/diary-loaddefs.el, $(lisp)/calendar/hol-loaddefs.el)
	($(lisp)/mh-e/mh-loaddefs.el): Pass $(MAKE) as second argument to
	w32-batch-update-autoloads.
	* emacs-lisp/autoload.el (autoload-make-program): New variable.
	(batch-update-autoloads): Handle autoload-excludes on windows-nt.

	* mail/rmailedit.el (rmail-cease-edit): Give an error if the end of
	the headers cannot be located.  Simplify, subtracting superflous
	save-excursions.

2009-10-15  Stefan Monnier  <monnier@iro.umontreal.ca>

	Replace completion-base-size by completion-base-position to fix bugs
	such as (bug#4699).
	* simple.el (completion-base-position): New var.
	(completion-base-size): Mark as obsolete.
	(choose-completion): Make it work for mouse events as well.
	Pass the new base-position to choose-completion-string.
	(choose-completion-guess-base-position): New function, extracted from
	choose-completion-delete-max-match.
	(choose-completion-delete-max-match): Use it.  Make obsolete.
	(choose-completion-string): Use the new base-position info.
	(completion-root-regexp): Delete.
	(completion-setup-function): Preserve completion-base-position.
	Eliminate obsolete base-size manipulation.
	* minibuffer.el (display-completion-list): Don't mess with base-size.
	(minibuffer-completion-help): Set completion-base-position instead.
	* mouse.el (mouse-choose-completion): Redefine as a mere alias to
	choose-completion.
	* textmodes/bibtex.el (bibtex-complete):
	* emacs-lisp/crm.el (crm--choose-completion-string):
	Adjust to new calling convention.
	* complete.el (partial-completion-mode): Use minibufferp to avoid
	bumping into incompatible change to choose-completion-string-functions.
	* ido.el (ido-choose-completion-string): Make its calling convention
	more permissive.
	* comint.el (comint-dynamic-list-input-ring-select): Remove obsolete
	base-size manipulation.
	(comint-dynamic-list-input-ring): Use dotimes and push.
	* iswitchb.el (iswitchb-completion-help): Remove dead-code call to
	fundamental-mode.  Use `or'.

2009-10-14  Juri Linkov  <juri@jurta.org>

	* misearch.el (multi-isearch-next-buffer-from-list)
	(multi-isearch-next-file-buffer-from-list): Doc fix.  (Bug#4723)

2009-10-14  Stefan Monnier  <monnier@iro.umontreal.ca>

	* Makefile.in (compile-onefile): Load `bytecomp' rather than
	`bytecomp.el'.

	* minibuffer.el (completion-pcm--merge-completions): Make sure the
	string we return is all made up of text from the completions rather
	than part from the completions and part from the input (bug#4219).

	* ido.el (ido-everywhere): Use define-minor-mode.

	* buff-menu.el (list-buffers, ctl-x-map):
	Mark the entry points with ;;;###autoload cookies.

2009-10-14  Dan Nicolaescu  <dann@ics.uci.edu>

	* vc-git.el (vc-git-dir-extra-headers): Set the branch name
	correctly in the detached head case.
	(vc-git-print-log): Remove unused binding.

	* vc.el (vc-responsible-backend): When a directory is passed for
	for registration create a VC repository if no backend is
	responsible for the directory argument.
	(vc-deduce-fileset): Tell vc-responsible-backend to register.

	* vc.el: Move comments about RCS and SCCS ...
	* vc-rcs.el:
	* vc-sccs.el: ... here, respectively.

2009-10-14  Stefan Monnier  <monnier@iro.umontreal.ca>

	* minibuffer.el (completion--file-name-table): Return nil if there's
	no file completion, even if substitute-in-file-name changed
	the string (bug#4708).

2009-10-13  Juri Linkov  <juri@jurta.org>

	* files-x.el (read-file-local-variable-value): Don't filter out
	minor modes from mode name completion (bug#4664).

2009-10-13  Juanma Barranquero  <lekktu@gmail.com>

	* international/mule-cmds.el (ucs-names): Remove exclusion of
	"Enclosed Ideographic Supplement" range (U+1F200..U+1F2FF).

2009-10-13  Kenichi Handa  <handa@m17n.org>

	* international/uni-name.el: Regenerated.

2009-10-13  Juanma Barranquero  <lekktu@gmail.com>

	* bs.el (bs-mode): Fix last change.  (`revert-buffer-function'
	should be automatically buffer-local, but isn't.)

2009-10-12  Sam Steingold  <sds@gnu.org>

	* progmodes/compile.el (compilation-next-error-function): Fix the
	timestamps if the buffer has been visited before.
	(compilation-mode-font-lock-keywords): Do not prepend "^ *" to
	non-anchored patterns, like the perl one (bug#3928).

2009-10-12  Glenn Morris  <rgm@gnu.org>

	* net/tramp-smb.el (tramp-smb-do-file-attributes-with-stat):
	Let-bind `size'.

2009-10-12  Juanma Barranquero  <lekktu@gmail.com>

	* proced.el (proced-unload-function): New function.

	* bs.el (bs-mode): Set `revert-buffer-function' to `bs-refresh'.
	(bs-refresh): Add IGNORED arg for `revert-buffer' compatibility.
	Doc fix.

	* menu-bar.el (menu-bar-file-menu): Fix format of `separator-exit' item.

2009-10-11  Juri Linkov  <juri@jurta.org>

	* files-x.el (read-file-local-variable-value):
	Provide default value only for bound variables (bug#4664).

2009-10-11  Michael Albinus  <michael.albinus@gmx.de>

	* net/tramp.el (tramp-local-host-p): Function shall return nil for
	connection methods like smb.

	* net/tramp-cache.el (tramp-flush-connection-property): The hash
	can be empty.

	* net/tramp-smb.el (tramp-smb-errors): Add error messages.
	(tramp-smb-file-name-handler-alist): Add handlers for
	`add-name-to-file', `make-symbolic-link'.
	(tramp-smb-handle-add-name-to-file)
	(tramp-smb-do-file-attributes-with-stat)
	(tramp-smb-handle-make-symbolic-link)
	(tramp-smb-get-cifs-capabilities): New defuns.
	(tramp-smb-handle-copy-directory, tramp-smb-handle-copy-file)
	(tramp-smb-handle-delete-directory, tramp-smb-handle-delete-file)
	(tramp-smb-handle-file-local-copy)
	(tramp-smb-handle-make-directory-internal)
	(tramp-smb-handle-rename-file, tramp-smb-handle-write-region):
	The file name syntax depends on cifs capabilities.
	(tramp-smb-handle-file-attributes):
	Call `tramp-smb-do-file-attributes-with-stat' if possible.
	(tramp-smb-handle-insert-directory): Use posix attributes if possible.
	(tramp-smb-handle-set-file-modes): It is applicable for posix only.

2009-10-11  Chong Yidong  <cyd@stupidchicken.com>

	* emacs-lisp/eieio.el: Avoid requiring cl at runtime.
	(eieio-defclass): Apply deftype handler and setf-method properties
	directly.
	(eieio-add-new-slot): Avoid union function from cl library.
	(eieio--typep): New function.
	(eieio-perform-slot-validation): Use it.

2009-10-10  Karl Fogel  <kfogel@red-bean.com>

	* bookmark.el (bookmark-yank-word, bookmark-insert-current-bookmark):
	Update documentation to refer to the variables documented in r1.135.
	(Bug#4188)

2009-10-10  Karl Fogel  <kfogel@red-bean.com>

	* bookmark.el (Info-suffix-list): Remove this unused variable.
	(bookmark-current-point): Remove this obsolete variable.
	(bookmark-set, bookmark-rename, bookmark-send-edited-annotation):
	Adjust for removal of bookmark-current-point.

	(bookmarks-already-loaded, bookmark-current-buffer)
	(bookmark-yank-point): Document.  (Bug#4188)

2009-10-10  Glenn Morris  <rgm@gnu.org>

	* frame.el (frame-height): Doc fix.

	* calendar/calendar.el (calendar-split-width-threshold): New option.
	(calendar-basic-setup): Use calendar-split-width-threshold.

2009-10-10  Sascha Wilde  <wilde@sha-bang.de>

	* cedet/ede/proj-shared.el (ede-proj-makefile-target-name):
	Use .la for Automake.

2009-10-09  Chong Yidong  <cyd@stupidchicken.com>

	* cedet/ede/pconf.el (ede-proj-configure-synchronize):
	Use "autoreconf -i".  Suggested by Andreas Schwab.

2009-10-09  Juanma Barranquero  <lekktu@gmail.com>

	* international/mule-cmds.el (ucs-names): Exclude new "Enclosed
	Ideographic Supplement" range (U+1F200..U+1F2FF).

2009-10-09  Karl Fogel  <kfogel@red-bean.com>

	* bookmark.el (bookmark-bmenu-rename): Don't call bookmark-bmenu-list,
	since the list will have been rebuilt anyway.  (Bug#4349)

2009-10-09  Karl Fogel  <kfogel@red-bean.com>

	* bookmark.el (bookmark-delete): Don't let batch arg prevent saving.
	(bookmark-bmenu-execute-deletions): Don't save here, as
	bookmark-delete will now do so if necessary.
	Suggested by Thierry Volpiatto <thierry.volpiatto {_AT_} gmail.com>.
	(Bug#4348)

2009-10-09  Glenn Morris  <rgm@gnu.org>

	* mail/emacsbug.el (report-emacs-bug): Also print `features'.

2009-10-09  Karl Fogel  <kfogel@red-bean.com>

	* bookmark.el (bookmark-jump): Add new `display-func' parameter.
	(bookmark-jump-other-window): Just invoke bookmark-jump with new
	argument now, so the two function's behaviors will match.  (Bug#3645)

2009-10-08  Chong Yidong  <cyd@stupidchicken.com>

	* cedet/ede/proj.el (project-make-dist, project-compile-project):
	Fix filename test.
	(ede-proj-dist-makefile): Use expand-file-name instead of concat
	to expand file names.

2009-10-08  Michael Albinus  <michael.albinus@gmx.de>

	* net/tramp.el (tramp-file-name-real-user, tramp-file-name-domain)
	(tramp-file-name-real-host, tramp-file-name-port):
	Apply `save-match-data'.

	* net/tramp-smb.el (tramp-smb-handle-copy-directory): Handle the
	case both directories are remote.
	(tramp-smb-handle-expand-file-name): Implement "~" expansion.
	(tramp-smb-maybe-open-connection): Flush the cache only if necessary.

2009-10-08  Chong Yidong  <cyd@stupidchicken.com>

	* cedet/ede/proj-obj.el (ede-gcc-linker): New var.
	(ede-proj-target-makefile-objectcode): Use it.

	* cedet/ede/source.el (ede-want-any-source-files-p)
	(ede-want-any-auxiliary-files-p, ede-want-any-files-p):
	Return search result.  This error was introduced while merging.

2009-10-07  Juanma Barranquero  <lekktu@gmail.com>

	* makefile.w32-in (WINS_UPDATES): Fix typo in previous change.

2009-10-07  Glenn Morris  <rgm@gnu.org>

	* emacs-lisp/autoload.el (batch-update-autoloads): Remove useless use
	of concat.

2009-10-07  Stefan Monnier  <monnier@iro.umontreal.ca>

	* files-x.el (read-file-local-variable): Include some
	non-user-variables in the completion table (bug#4664).

2009-10-07  Michael Albinus  <michael.albinus@gmx.de>

	* net/tramp-cache.el (tramp-flush-connection-property): Add trace
	message.

	* net/tramp-smb.el (tramp-smb-errors): Add error messages.
	(tramp-smb-file-name-handler-alist): Add handler for
	`copy-directory', `expand-file-name', `set-file-modes'.
	(tramp-smb-handle-copy-directory)
	(tramp-smb-handle-expand-file-name)
	(tramp-smb-handle-set-file-modes): New defuns.
	(tramp-smb-handle-copy-file): Handle KEEP-DATE.
	(tramp-smb-handle-file-attributes): Simplify check for retrieving
	entry.
	(tramp-smb-handle-insert-directory): Don't flush the cache.
	(tramp-smb-maybe-open-connection): Check for samba client and
	server versions.

2009-10-07  Eli Zaretskii  <eliz@gnu.org>

	* emacs-lisp/autoload.el (batch-update-autoloads): Fix last change
	to not error out of search for "^lisp=" fails.

2009-10-07  Juanma Barranquero  <lekktu@gmail.com>

	* makefile.w32-in (WINS_UPDATES): New macro.
	(custom-deps, finder-data, autoloads): Use it.

2009-10-07  Glenn Morris  <rgm@gnu.org>

	* Makefile.in (autoloads): Revert previous change.
	* emacs-lisp/autoload.el (batch-update-autoloads): Rather than having
	the list of preloaded files passed on the command-line, get
	it from src/Makefile.

	* calendar/calendar.el (calendar-basic-setup): In the wide frame case,
	show the original buffer rather than a random one.

2009-10-07  Markus Rost  <rost@math.uni-bielefeld.de>

	* help.el (describe-no-warranty): Place point in a slightly better
	position in the GPLv3 text.

2009-10-06  Sam Steingold  <sds@gnu.org>

	* net/tramp-compat.el (tramp-compat-process-running-p): Check that
	the comm attribute is present before calling regexp-quote.

2009-10-06  Juanma Barranquero  <lekktu@gmail.com>

	* play/animate.el (animate-string): For good effect, make sure
	`indent-tabs-mode' and `show-trailing-whitespace' are nil.

	* play/animate.el (animate-sequence, animate-birthday-present):
	* misc.el (butterfly): Don't set `indent-tabs-mode'.

2009-10-06  Glenn Morris  <rgm@gnu.org>

	* emacs-lisp/byte-run.el (define-obsolete-face-alias): Doc fix.

	* emacs-lisp/autoload.el (autoload-excludes): New variable.
	(autoload-generate-file-autoloads): Skip files in autoload-excludes.
	(batch-update-autoloads): Process a string value of autoload-excludes,
	set during the build process.
	* Makefile.in (autoloads): Skip preloaded files.  (Bug#4446)

	* net/tramp.el (tramp-handle-start-file-process): Move tramp-error call
	inside with-parsed...  macro so that `v' is defined.

	* progmodes/f90.el (f90-end-of-block, f90-beginning-of-block):
	* progmodes/fortran.el (fortran-end-of-block)
	(fortran-beginning-of-block):
	Also push mark in the macro case.

	* emerge.el (emerge-show-file-name):
	* calc/calc.el (calc-quit):
	* calc/calc-misc.el (calc-big-or-small):
	* calc/calc-graph.el (calc-graph-view):
	* calc/calc-ext.el (calc-reset):
	* calendar/calendar.el (calendar-basic-setup):
	Use window-full-height-p.

	* mail/rmailedit.el (rmail-cease-edit): If there is a Content-Type
	header we don't understand, don't insert another.  (Bug#4624)
	If changing mime charset, insert the new one in the right place.

2009-10-06  Matthew Junker  <matthew.junker@sbcglobal.net>  (tiny change)

	* calendar/cal-tex.el (cal-tex-cursor-month-landscape)
	(cal-tex-cursor-month): Correctly increment the end date for diary and
	holiday listing.  (Bug#4626)

2009-10-05  Stefan Monnier  <monnier@iro.umontreal.ca>

	* help-fns.el (describe-function-1): Don't burp if the function is not
	a symbol.

2009-10-05  Juanma Barranquero  <lekktu@gmail.com>

	* emacs-lisp/chart.el (chart-face-pixmap-list, chart-new-buffer, chart)
	(chart-axis-range, chart-axis-names, chart-sequece, chart-bar)
	(chart-draw, chart-axis-draw, chart-sort, chart-sort-matchlist)
	(chart-draw-line, chart-bar-quickie): Fix typos in docstrings.

	* emacs-lisp/eieio.el (generic-p, eieiomt-next, eieio-generic-form)
	(eieio-default-superclass): Reflow docstrings.
	(this, class-option-assoc, defclass, eieio-class-un-autoload)
	(eieio-unbind-method-implementations, defmethod)
	(eieio-validate-slot-value, eieio-validate-class-slot-value)
	(oref-default, eieio-oref-default, eieio-oset, eieio-oset-default)
	(with-slots, eieio-add-new-slot, object-assoc, object-remove-from-list)
	(eieio-slot-originating-class-p, eieio-slot-name-index)
	(eieio-pre-method-execution-hooks, eieio-initarg-to-attribute)
	(constructor, initialize-instance, no-next-method, object-print)
	(object-write, eieio-override-prin1, eieio-edebug-prin1-to-string):
	Fix typos in docstrings.
	(eieio-defclass, eieio-perform-slot-validation-for-default, defgeneric)
	(child-of-class-p, object-slots, slot-boundp, slot-exists-p)
	(next-method-p): Doc fixes.
	(eieio-add-new-slot, call-next-method, eieiomt-add, change-class):
	Fix typos in error messages.
	(eieio-defmethod): Fix typo in description of generic method.

	* emacs-lisp/eieio-base.el (eieio-instance-inheritor, slot-unbound)
	(eieio-persistent-save-interactive, slot-missing):
	Fix typos in docstrings.
	(eieio-instance-inheritor-slot-boundp): Doc fix.

	* emacs-lisp/eieio-comp.el (byte-compile-file-form-defmethod)
	(byte-compile-defmethod-param-convert): Fix typos in docstrings.

	* emacs-lisp/eieio-custom.el (eieio-done-customizing)
	(eieio-custom-object-apply-reset):
	Fix typos in docstrings and error messages.

	* emacs-lisp/eieio-datadebug.el (data-debug-show):
	Fix typo in docstring.

	* emacs-lisp/eieio-opt.el (top): Fix typo in error message.
	(eieio-browse-tree): Doc fix.
	(eieio-all-generic-functions, eieio-class-speedbar): Reflow docstrings.
	(eieio-help-mode-augmentation-maybee, eieio-class-speedbar-make-map):
	Fix typos in docstrings.

	* emacs-lisp/eieio-speedbar.el (eieio-speedbar-file-button): Doc fix.
	(eieio-speedbar-key-map, eieio-speedbar-create-engine)
	(eieio-speedbar-buttons, eieio-speedbar, eieio-speedbar-object-children)
	(eieio-speedbar-make-tag-line, eieio-speedbar-object-expand):
	Reflow docstrings.

2009-10-05  Dan Nicolaescu  <dann@ics.uci.edu>

	* vc-hg.el (log-view-vc-backend): Declare for compiler.
	(vc-hg-outgoing-mode, vc-hg-incoming-mode):
	Set log-view-vc-backend so that diff can work.

	* log-view.el (log-view-diff): Use vc-diff-internal instead of
	vc-version-diff.
	(vc-diff-internal): Autoload this instead of vc-version-diff.

2009-10-05  Eli Zaretskii  <eliz@gnu.org>

	* simple.el (eval-expression): Doc fix.

	* progmodes/cwarn.el (cwarn-mode): Doc fix.

2009-10-05  Michael Albinus  <michael.albinus@gmx.de>

	* files.el (directory-files-no-dot-files-regexp): New defconst.
	(delete-directory): Use it.
	(copy-directory): Use it.  Remove parameter PRESERVE-UID-GID.

	* net/tramp.el (tramp-verbose): Fix docstring.
	(tramp-methods): Add recursive option to `tramp-copy-args'.
	Add `tramp-copy-recursive'.  Valid for "rcp", "scp", "scp1", "scp2",
	"scp1_old", "scp2_old", "rsync", "rsyncc".
	(tramp-default-method): Check also for `auth-source-user-or-password'.
	(tramp-file-name-handler-alist, tramp-file-name-for-operation):
	Add handler for `copy-directory'.
	(tramp-handle-copy-directory): New defun.
	(tramp-do-copy-or-rename-file-out-of-band): Handle directory case.
	(tramp-handle-start-file-process): Raise an error when PROGRAM is nil.
	Optimize sent command.

2009-10-05  Stefan Monnier  <monnier@iro.umontreal.ca>

	* calendar/diary-lib.el (diary-show-all-entries): Re-fit the calendar
	window if necessary.

	* calendar/calendar.el (calendar-basic-setup): Don't call
	switch-to-buffer in a dedicated window.

2009-10-05  Karl Fogel  <kfogel@red-bean.com>

	* bookmark.el (bookmark-handle-bookmark): If bookmark has no file,
	don't do anything related to relocating, just return nil.
	(bookmark-error-no-filename): New error.
	(bookmark-default-handler): Signal `bookmark-error-no-filename' if
	bookmark has no file.  Don't even attempt to handle things that
	are not files; the whole point of custom handlers is to keep that
	knowledge elsewhere anyway.  Tighten some comments.
	(bookmark-file-or-variation-thereof): Remove now-unused function.
	(bookmark-location): Doc string fix.
	(Bug#4250)

2009-10-04  Karl Fogel  <kfogel@red-bean.com>

	* bookmark.el (bookmark-handle-bookmark): When relocating a bookmark,
	don't use a file dialog, because they usually don't know how to read
	a directory target from the user.  (Bug#4230)
	Also, make sure the prompt can display directories as well as files.

2009-10-04  Karl Fogel  <kfogel@red-bean.com>

	* bookmark.el (bookmark-set, bookmark-buffer-name):
	Improve doc strings.  (Bug#1193)

2009-10-04  Karl Fogel  <kfogel@red-bean.com>

	* bookmark.el (bookmark-get-bookmark, bookmark-get-bookmark-record)
	(bookmark-set-name, bookmark-prop-get, bookmark-prop-set)
	(bookmark-get-annotation, bookmark-set-annotation)
	(bookmark-get-filename, bookmark-set-filename, bookmark-get-position)
	(bookmark-set-position, bookmark-get-front-context-string)
	(bookmark-set-front-context-string, bookmark-get-rear-context-string)
	(bookmark-set-rear-context-string, bookmark-location, bookmark-jump)
	(bookmark-jump-other-window, bookmark-handle-bookmark)
	(bookmark-relocate, bookmark-insert-location, bookmark-rename)
	(bookmark-insert, bookmark-delete, bookmark-time-to-save-p)
	(bookmark-edit-annotation-mode, bookmark-edit-annotation):
	Improve doc strings to say whether bookmark can be a string or
	a record or both, and make other consistency and clarity fixes.
	(bookmark-get-handler, bookmark--jump-via, bookmark-write-file)
	(bookmark-default-annotation-text, bookmark-yank-word)
	(bookmark-maybe-load-default-file, bookmark-maybe-sort-alist)
	(bookmark-import-new-list, bookmark-maybe-rename)
	(bookmark-bmenu-show-filenames, bookmark-bmenu-hide-filenames)
	(bookmark-bmenu-bookmark): Give these doc strings.
	(bookmark-bmenu-check-position): Give this a doc string, but also
	add a FIXME comment about how the function may be pointless.
	(bookmark-default-handler): Rework doc string and change a
	parameter name, to clarify that this takes a bookmark record
	not a bookmark name.
	(bookmark-set): Change a parameter name to indicate its meaning,
	and improve the doc string a bit.
	(Bug#4188)

2009-10-04  Karl Fogel  <kfogel@red-bean.com>

	* bookmark.el (bookmark-alist): Document the new `handler' element
	in the param alist.
	(bookmark-make-record-function): Adjust documentation for above.
	(Bug#4193)

2009-10-04  Karl Fogel  <kfogel@red-bean.com>

	* info.el (Info-bookmark-make-record): Document this function.
	(Info-bookmark-jump): Document with a doc string, not just a comment.
	(Bug#4203)

2009-10-04  Chong Yidong  <cyd@stupidchicken.com>

	* cedet/semantic.el (semantic-new-buffer-setup-functions): New option.
	(semantic-new-buffer-fcn): Call parser setup functions here.
	(semantic-mode): Don't call parser setup functions here, it's done
	in semantic-new-buffer-fcn now.
	(semantic-mode): Parse all existing buffers when enabled.

	* cedet/srecode/compile.el (srecode-compile-file):
	Call semantic-new-buffer-fcn if the buffer has not been parsed.

2009-10-04  Chong Yidong  <cyd@stupidchicken.com>

	* cedet/ede/pmake.el (ede-pmake-insert-variable-once): Delete.

	* cedet/ede/proj-comp.el: Don't require ede/pmake at toplevel.
	(proj-comp-insert-variable-once): New macro, renamed from
	ede-pmake-insert-variable-once in ede/pmake.edl.
	(ede-proj-makefile-insert-variables): Use it.

2009-10-04  Michael Albinus  <michael.albinus@gmx.de>

	* files.el (copy-directory): New defun.

	* dired-aux.el (dired-copy-file-recursive): Use it.

2009-10-04  Juanma Barranquero  <lekktu@gmail.com>

	* cedet/ede/makefile-edit.el (makefile-beginning-of-command)
	(makefile-end-of-command):
	* cedet/srecode/srt-mode.el (semantic-beginning-of-context)
	(semantic-end-of-context): Fix previous change.  Doc fixes.

2009-10-04  Juanma Barranquero  <lekktu@gmail.com>

	* files-x.el (modify-dir-local-variable)
	(copy-dir-locals-to-file-locals-prop-line):
	* cedet/ede/makefile-edit.el (makefile-beginning-of-command)
	(makefile-end-of-command):
	* cedet/semantic/lex.el (semantic-lex-token):
	* cedet/semantic/analyze/fcn.el
	(semantic-analyze-dereference-metatype-1):
	* cedet/semantic/bovine/c.el (semantic-lex-cpp-define)
	(semantic-lex-cpp-undef):
	* cedet/semantic/wisent/wisent.el (wisent-skip-block):
	* cedet/srecode/srt-mode.el (semantic-beginning-of-context)
	(semantic-end-of-context): Fix typos in docstrings.

	* recentf.el (recentf-unload-function): New function.

2009-10-04  Chong Yidong  <cyd@stupidchicken.com>

	* cedet/ede.el (ede-project-placeholder-cache-file):
	* cedet/semantic/db-file.el (semanticdb-default-save-directory):
	* cedet/srecode/map.el (srecode-map-save-file):
	Use locate-user-emacs-file.  Suggested by Juanma Barranquero.

2009-10-04  Glenn Morris  <rgm@gnu.org>

	* window.el (window-full-height-p): Add doc string.

2009-10-04  Martin Rudalics  <rudalics@gmx.at>

	* window.el (window-full-height-p): New function.  (Bug#4543)

2009-10-03  Chong Yidong  <cyd@stupidchicken.com>

	* cedet/srecode/insert.el: Require srecode/args.

	* cedet/srecode/args.el: Require srecode/dictionary instead of
	srecode/insert.

	* cedet/srecode/srt-mode.el (srecode-template-mode): Doc fix.

	* files.el (auto-mode-alist): Add .srt and Project.ede.

	* cedet/semantic.el (semantic-mode):
	Handle srecode-template-mode-hook as well.
	(semantic-mode): Use js-mode-hook for Javascript hook.

	* cedet/srecode/template.el: Remove hook variable.

	* cedet/ede/proj-comp.el: Require ede/pmake when compiling.

	* cedet/ede.el (ede-target-forms-menu): Don't enable if no
	projects exist.
	(ede-project-placeholder-cache-file): Default to a file in
	user-emacs-directory.

	* cedet/srecode/map.el (srecode-map-base-template-dir): Look for
	templates in data-directory.
	(srecode-map-save-file): Default to a file in user-emacs-directory.

	* cedet/ede/srecode.el (ede-srecode-setup): Use default templates
	directory.

2009-09-30  Eric Ludlam  <zappo@gnu.org>

	* cedet/semantic/util-modes.el (semantic-highlight-func-mode):
	Doc fix.

	* cedet/ede/proj-comp.el (ede-proj-makefile-insert-variables):
	Only insert each variable once.

	* cedet/ede/pmake.el (ede-pmake-insert-variable-once): New macro.
	(ede-pmake-insert-variable-shared): Use it.

	* cedet/ede/cpp-root.el (ede-preprocessor-map): Do not deref table
	for lexical table iff table is nil.

2009-10-03  Dan Nicolaescu  <dann@ics.uci.edu>

	* vc.el: Remove commented out code.
	(vc-derived-from-dir-mode): Remove, unused.
	(vc-version-diff, vc-diff): Consistently pass t to vc-deduce-fileset.

2009-10-03  Michael Albinus  <michael.albinus@gmx.de>

	* net/tramp-ftp.el (tramp-ftp-file-name-handler):
	Disable `file-name-handler-alist' when loading 'ange-ftp.  Otherwise,
	there could be recursive loading when `default-directory' is a
	remote file name.  (Bug#4614)

2009-10-03  Glenn Morris  <rgm@gnu.org>

	* calendar/calendar.el (calendar-basic-setup): Handle the case where
	the frame is wide.
	(calendar-generate-window): Test for shrinkability rather than width.

	* cedet/semantic/db-find.el (data-debug-insert-tag-list): Comment out
	declaration, currently false.

	* mail/rmail.el (rmail-generate-viewer-buffer): Be more careful about
	reusing existing buffers, in case we happen to visit two files with the
	same basename.  (Bug#4593)

2009-10-02  Eli Zaretskii  <eliz@gnu.org>

	* makefile.w32-in (update-subdirs-CMD): Add cedet to $(WINS_SUBDIR).
	(WINS_CEDET_SUBDIRS): List of subdirectories of cedet.
	(bootstrap-clean-CMD, bootstrap-clean-SH): Remove *.elc files in
	subdirs of cedet as well.
	(AUTOGENEL): Add loaddefs.el files in cedet subdirectories.

2009-10-02  Stefan Monnier  <monnier@iro.umontreal.ca>

	* emacs-lisp/eldoc.el (eldoc-get-fnsym-args-string):
	Obey advertised-signature-table.

	* help-fns.el (help-function-arglist): Don't check
	advertised-signature-table.
	(describe-function-1): Do it here instead so it also applies to subrs.

2009-10-02  Michael Albinus  <michael.albinus@gmx.de>

	* simple.el (start-file-process): Say in the doc-string, that file
	handlers might not support pty association, if PROGRAM is nil.

	* net/ange-ftp.el (ange-ftp-generate-passwd-key): Check, whether
	HOST and USER are strings.  They are nil, when there are
	incomplete entries in ~/.netrc, for example.
	(ange-ftp-delete-directory): Implement RECURSIVE case.  Change to
	root directory ("device busy" error otherwise).

	* net/tramp-smb.el (tramp-smb-handle-make-directory-internal):
	Flush file properties of created directory.

2009-10-02  Eli Zaretskii  <eliz@gnu.org>

	* makefile.w32-in (WINS_BASIC): Remove cedet.
	(WINS_CEDET): Add cedet.
	(update-subdirs-SH): Use $(WINS_SUBDIR), not $(WINS).

2009-10-02  Kevin Ryde  <user42@zip.com.au>

	* net/browse-url.el (browse-url): Pass any symbol in
	browse-url-browser-function to `apply', since if you've mistakenly put
	an unbound symbol then the error is clearer.  (Bug#4531)

2009-10-02  Juanma Barranquero  <lekktu@gmail.com>

	* allout.el (allout-init, allout-back-to-current-heading)
	(allout-beginning-of-current-entry, allout-ascend-to-depth)
	(allout-ascend, allout-up-current-level, allout-end-of-level)
	(allout-previous-visible-heading, allout-forward-current-level)
	(allout-backward-current-level, allout-show-children):
	* apropos.el (apropos-describe-plist):
	* bookmark.el (bookmark-maybe-historicize-string, bookmark-bmenu-list):
	* comint.el (comint-strip-ctrl-m, comint-goto-process-mark):
	* completion.el (add-completion, add-permanent-completion):
	* descr-text.el (describe-text-category, describe-char):
	* desktop.el (desktop-lazy-abort):
	* dired-x.el (dired-omit-expunge, dired-x-bind-find-file):
	* dired.el (dired-build-subdir-alist):
	* ediff.el (ediff-version):
	* elide-head.el (elide-head, elide-head-show):
	* emerge.el (emerge-version):
	* env.el (getenv):
	* face-remap.el (variable-pitch-mode):
	* faces.el (describe-face):
	* ffap.el (ffap-next-url, find-file-at-point, ffap-at-mouse)
	(dired-at-point):
	* files.el (find-file-existing, auto-save-mode):
	* font-lock.el (font-lock-fontify-buffer):
	* help-fns.el (describe-function, describe-variable)
	(describe-syntax, describe-categories):
	* help.el (view-lossage, describe-bindings, describe-key)
	(describe-mode):
	* hexl.el (hexl-current-address):
	* hi-lock.el (hi-lock-mode, hi-lock-find-patterns):
	* info.el (Info-goto-emacs-key-command-node):
	* log-edit.el (log-edit-insert-cvs-template)
	(log-edit-insert-cvs-rcstemplate):
	* menu-bar.el (menu-bar-mode):
	* mouse.el (mouse-appearance-menu):
	* newcomment.el (comment-indent-new-line):
	* pgg.el (pgg-save-coding-system, pgg-encrypt-region)
	(pgg-encrypt-symmetric-region, pgg-encrypt-symmetric)
	(pgg-encrypt, pgg-decrypt-region, pgg-decrypt)
	(pgg-sign-region, pgg-sign, pgg-verify-region, pgg-verify):
	* recentf.el (recentf-mode):
	* savehist.el (savehist-mode, savehist-save):
	* shadowfile.el (shadow-copy-files):
	* simple.el (kill-ring-save, next-line, previous-line)
	(normal-erase-is-backspace-mode):
	* strokes.el (strokes-update-window-configuration)
	(strokes-load-user-strokes, strokes-prompt-user-save-strokes)
	(strokes-xpm-for-stroke):
	* time.el (emacs-uptime, emacs-init-time):
	* tutorial.el (tutorial--describe-nonstandard-key)
	(tutorial--detailed-help):
	* type-break.el (type-break-mode)
	(type-break-mode-line-message-mode, type-break-query-mode)
	(type-break-guesstimate-keystroke-threshold):
	* vc.el (vc-version-diff, vc-diff, vc-root-diff):
	* version.el (emacs-version):
	* vt-control.el (vt-keypad-on, vt-keypad-off, vt-numlock):
	* winner.el (winner-mode):
	* calendar/timeclock.el (timeclock-in, timeclock-out)
	(timeclock-status-string, timeclock-change)
	(timeclock-workday-remaining-string)
	(timeclock-workday-elapsed-string)
	(timeclock-when-to-leave-string):
	* calendar/todo-mode.el (todo-add-category):
	* emacs-lisp/advice.el (ad-enable-regexp, ad-disable-regexp):
	* emacs-lisp/autoload.el (update-file-autoloads):
	* emacs-lisp/checkdoc.el (checkdoc-current-buffer)
	(checkdoc-start, checkdoc-continue, checkdoc-rogue-spaces)
	(checkdoc-message-text, checkdoc-defun):
	* emacs-lisp/debug.el (debugger-list-functions):
	* emacs-lisp/easy-mmode.el (easy-mmode-define-navigation):
	* emacs-lisp/eieio-opt.el (eieio-describe-class)
	(eieio-describe-generic):
	* emacs-lisp/lisp-mnt.el (lm-synopsis):
	* emacs-lisp/shadow.el (list-load-path-shadows):
	* emulation/cua-base.el (cua-mode):
	* emulation/edt.el (edt-set-scroll-margins):
	* emulation/tpu-edt.el (tpu-toggle-newline-and-indent)
	(tpu-toggle-regexp, tpu-toggle-search-direction)
	(tpu-toggle-rectangle, tpu-toggle-control-keys):
	* emulation/tpu-extras.el (tpu-set-scroll-margins):
	* emulation/viper-cmd.el (viper-set-searchstyle-toggling-macros)
	(viper-set-parsing-style-toggling-macro)
	(viper-set-emacs-state-searchstyle-macros):
	* emulation/viper.el (viper-set-hooks):
	* eshell/esh-mode.el (eshell-truncate-buffer):
	* international/mule-cmds.el (prefer-coding-system)
	(describe-input-method, describe-language-environment):
	* international/mule-diag.el (list-character-sets)
	(describe-character-set, describe-coding-system)
	(describe-fontset, list-fontsets, list-input-methods):
	* mail/sendmail.el (mail-signature):
	* net/ange-ftp.el (ange-ftp-copy-file):
	* net/browse-url.el (browse-url):
	* net/eudc.el (eudc-set-server, eudc-get-attribute-list):
	* net/quickurl.el (quickurl-add-url):
	* net/rcirc.el (names, topic):
	* net/xesam.el (xesam-mode):
	* play/5x5.el (5x5-new-game):
	* play/yow.el (apropos-zippy):
	* progmodes/ada-mode.el (ada-mode-version):
	* progmodes/f90.el (f90-beginning-of-subprogram, f90-end-of-subprogram)
	(f90-end-of-block)
	(f90-beginning-of-block):
	* progmodes/fortran.el (fortran-end-of-block)
	(fortran-beginning-of-block):
	* progmodes/js.el (js-syntactic-context, js-gc, js-eval):
	* progmodes/python.el (python-describe-symbol, python-shell):
	* term/ns-win.el (ns-print-buffer):
	* textmodes/bibtex.el (bibtex-end-of-entry, bibtex-url):
	* textmodes/flyspell.el (flyspell-mode-on):
	* textmodes/page-ext.el (set-page-delimiter, pages-directory)
	(pages-directory-for-addresses):
	* textmodes/table.el (table-recognize-cell)
	(table-query-dimension, table-generate-source)
	(table-insert-sequence, table--warn-incompatibility):
	* textmodes/tex-mode.el (tex-validate-buffer):
	* textmodes/texinfmt.el (texinfmt-version)
	(texinfo-format-buffer):
	Use `called-interactively-p' instead of `interactive-p'.

2009-10-02  Juanma Barranquero  <lekktu@gmail.com>

	* image-mode.el (image-toggle-display):
	* emacs-lisp/elp.el (elp-instrument-function):
	* emacs-lisp/advice.el (ad-make-advised-definition):
	* emacs-lisp/easy-mmode.el (define-minor-mode):
	* net/browse-url.el (browse-url-maybe-new-window):
	* progmodes/sh-script.el (sh-learn-buffer-indent):
	Pass new argument 'any to `called-interactively-p'.

2009-10-01  Juanma Barranquero  <lekktu@gmail.com>

	* international/uni-bidi.el:
	* international/uni-category.el:
	* international/uni-combining.el:
	* international/uni-comment.el:
	* international/uni-decimal.el:
	* international/uni-decomposition.el:
	* international/uni-digit.el:
	* international/uni-lowercase.el:
	* international/uni-mirrored.el:
	* international/uni-name.el:
	* international/uni-numeric.el:
	* international/uni-old-name.el:
	* international/uni-titlecase.el:
	* international/uni-uppercase.el:
	Regenerate from Unicode 5.2.0 data.

2009-10-01  Glenn Morris  <rgm@gnu.org>

	* Makefile.in (ELCFILES): Regenerate.

2009-10-01  Stefan Monnier  <monnier@iro.umontreal.ca>

	* subr.el (interactive-p): Mark obsolete.
	(called-interactively-p): Make the optional-ness of `kind' obsolete.
	* emacs-lisp/bytecomp.el (byte-compile-fdefinition): Make it obey
	advertised-signature-table for subroutines as well.

	* emacs-lisp/byte-run.el (advertised-signature-table): New var.
	(set-advertised-calling-convention): New function.
	(make-obsolete, define-obsolete-function-alias)
	(make-obsolete-variable, define-obsolete-variable-alias):
	Make the optional-ness of `when' obsolete.
	(define-obsolete-face-alias): Make `when' non-optional.
	* help-fns.el (help-function-arglist):
	* emacs-lisp/bytecomp.el (byte-compile-fdefinition):
	Use advertised-signature-table.

2009-10-01  Michael Albinus  <michael.albinus@gmx.de>

	* files.el (delete-directory): New defun.  The original function
	in fileio.c has been renamed to `delete-directory-internal'.

	* dired.el (dired-delete-file): Call `delete-directory' with
	RECURSIVE parameter.

	* net/ange-ftp.el (ange-ftp-delete-directory): Add optional
	parameter RECURSIVE.  Implementation is missing.

	* net/tramp.el (tramp-handle-make-directory): Flush upper
	directory's file properties.
	(tramp-handle-delete-directory): Handle optional parameter RECURSIVE.
	(tramp-handle-dired-recursive-delete-directory): Flush directory
	properties after the remove command only.

	* net/tramp-fish.el (tramp-fish-handle-delete-directory):
	Handle optional parameter RECURSIVE.

	* net/tramp-gvfs.el (tramp-gvfs-handle-delete-directory):
	Handle optional parameter RECURSIVE.

	* net/tramp-smb.el (tramp-smb-errors): Add error message for
	connection timeout.
	(tramp-smb-handle-delete-directory): Handle optional parameter
	RECURSIVE.

2009-10-01  Stefan Monnier  <monnier@iro.umontreal.ca>

	* emacs-lisp/bytecomp.el (byte-compile-defmacro-declaration): New fun.
	(byte-compile-file-form-defmumble, byte-compile-defmacro): Use it.
	(byte-compile-defmacro): Use backquotes.

	* files.el (cd-absolute): Don't abbreviate-file-name (bug#4599).

	* vc-dispatcher.el (vc-resynch-window): Don't revert a buffer which
	has no associated file.
	(vc-resynch-buffer): Use vc-dir-buffers.

2009-10-01  Glenn Morris  <rgm@gnu.org>

	* emacs-lisp/chart.el (chart-zap-chars, chart-bar-quickie)
	(chart-file-count):
	* emacs-lisp/eieio-comp.el (byte-compile-defmethod-param-convert):
	* emacs-lisp/eieio-datadebug.el (data-debug-insert-object-button):
	* emacs-lisp/eieio-opt.el (eieio-describe-class):
	* emacs-lisp/eieio-speedbar.el (eieio-speedbar-create):
	* emacs-lisp/eieio.el (defclass, eieio-defclass-autoload)
	(eieio-copy-parents-into-subclass, make-instance, class-children)
	(eieio-generic-form):
	* cedet/cedet-files.el (cedet-directory-name-to-file-name):
	* cedet/cedet-idutils.el (cedet-idutils-search)
	(cedet-idutils-expand-filename, cedet-idutils-support-for-directory)
	(cedet-idutils-version-check):
	* cedet/cedet.el (cedet-version):
	* cedet/data-debug.el (data-debug-insert-overlay-button)
	(data-debug-insert-overlay-list-button)
	(data-debug-insert-buffer-button)
	(data-debug-insert-buffer-list-button)
	(data-debug-insert-process-button, data-debug-insert-ring-button)
	(data-debug-insert-widget, data-debug-insert-stuff-list-button)
	(data-debug-insert-stuff-vector-button)
	(data-debug-insert-symbol-button, data-debug-insert-string)
	(data-debug-insert-number, data-debug-insert-lambda-expression)
	(data-debug-insert-nil, data-debug-insert-simple-thing)
	(data-debug-insert-custom, data-debug-edebug-expr):
	* cedet/ede.el (ede-auto-add-method, ede-project-class-files)
	(global-ede-mode-map, ede-new, ede-debug-target)
	(ede-customize-current-target, ede-buffers, ede-map-buffers, ede-set):
	* cedet/semantic.el (semantic-minimum-working-buffer-size)
	(semantic-fetch-tags, semantic-submode-list)
	(semantic-default-submodes):
	* cedet/ede/source.el (ede-source-match):
	* cedet/ede/project-am.el (project-am-type-alist, project-add-file)
	(project-am-package-info):
	* cedet/ede/proj.el (ede-proj-target, project-new-target):
	* cedet/ede/proj-elisp.el (ede-proj-tweak-autoconf):
	* cedet/ede/proj-comp.el (ede-current-build-list):
	* cedet/ede/makefile-edit.el (makefile-move-to-macro):
	* cedet/ede/files.el (ede-toplevel-project-or-nil):
	* cedet/ede/cpp-root.el (initialize-instance):
	* cedet/ede/autoconf-edit.el (autoconf-find-last-macro)
	(autoconf-parameter-strip, autoconf-insert-new-macro):
	* cedet/semantic/wisent.el (wisent-lex-eoi):
	* cedet/semantic/util-modes.el (global-semantic-show-parser-state-mode)
	(semantic-show-parser-state-mode):
	* cedet/semantic/texi.el (semantic-texi-environment-regexp):
	* cedet/semantic/tag.el (semantic-tag-new-variable)
	(semantic-tag-class, semantic-tag-new-variable, semantic-tag-copy)
	(semantic--tag-deep-copy-attributes, semantic--tag-deep-copy-value)
	(semantic--tag-deep-copy-tag-list)
	(semantic-tag-components-with-overlays-default):
	* cedet/semantic/symref.el (semantic-symref-find-text):
	* cedet/semantic/senator.el (senator-yank-tag)
	(senator-transpose-tags-up):
	* cedet/semantic/scope.el (semantic-analyze-scoped-tags-default)
	(semantic-analyze-scoped-inherited-tags, semantic-scope-find):
	* cedet/semantic/sb.el (semantic-sb-autoexpand-length):
	* cedet/semantic/lex.el (semantic-lex-comment-regex)
	(semantic-lex-maximum-depth, define-lex, semantic-lex-token)
	(semantic-lex-unterminated-syntax-protection, define-lex-analyzer):
	* cedet/semantic/lex-spp.el
	(semantic-lex-spp-dynamic-macro-symbol-obarray-stack)
	(semantic-lex-spp-symbol, semantic-lex-spp-one-token-to-txt):
	* cedet/semantic/idle.el
	(semantic-idle-summary-current-symbol-info-brutish)
	(semantic-idle-summary-current-symbol-info-default):
	* cedet/semantic/grammar.el (semantic-grammar-recreate-package)
	(semantic--grammar-macro-compl-dict):
	* cedet/semantic/grammar-wy.el (semantic-grammar-wy--parse-table):
	* cedet/semantic/format.el (semantic-format-tag-custom-list)
	(semantic-format-tag-canonical-name-default):
	* cedet/semantic/find.el (semantic-find-tag-by-overlay-in-region)
	(semantic-find-tags-for-completion)
	(semantic-find-tags-by-scope-protection-default)
	(semantic-deep-find-tags-for-completion):
	* cedet/semantic/edit.el
	(semantic-edits-incremental-reparse-failed-hook)
	(semantic-edits-verbose-flag, semantic-edits-assert-valid-region)
	(semantic-edits-splice-remove, semantic-edits-splice-replace):
	* cedet/semantic/doc.el (semantic-documentation-comment-preceeding-tag):
	* cedet/semantic/dep.el (semantic-dependency-include-path):
	* cedet/semantic/db.el (semanticdb-default-find-index-class)
	(semanticdb-match-any-mode, semanticdb-with-match-any-mode)
	(semanticdb-project-roots):
	* cedet/semantic/db-find.el (semanticdb-implied-include-tags)
	(semanticdb-find-adebug-insert-scanned-tag-cons)
	(semanticdb-find-log-buffer-name, semanticdb-find-result-mapc)
	(semanticdb-brute-deep-find-tags-for-completion):
	* cedet/semantic/db-ebrowse.el (semanticdb-ebrowse-add-tree-to-table):
	* cedet/semantic/ctxt.el (semantic-beginning-of-context-default)
	(semantic-end-of-context-default)
	(semantic-ctxt-current-function-default)
	(semantic-ctxt-scoped-types-default):
	* cedet/semantic/complete.el (semantic-complete-read-tag-engine)
	(semantic-complete-inline-tag-engine)
	(semantic-complete-inline-custom-type)
	(semantic-complete-read-tag-analyzer):
	* cedet/semantic/chart.el (semantic-chart-tags-by-class)
	(semantic-chart-database-size):
	* cedet/semantic/analyze.el (semantic-analyze-current-symbol)
	(semantic-analyze-current-context):
	* cedet/semantic/symref/list.el (semantic-symref)
	(semantic-symref-hide-buffer, semantic-symref-symbol):
	* cedet/semantic/symref/grep.el (semantic-symref-grep-use-template):
	* cedet/semantic/symref/filter.el (semantic-symref-hits-in-region):
	* cedet/semantic/bovine/el.el (semantic-elisp-form-to-doc-string):
	* cedet/semantic/bovine/c.el (semantic-lex-c-preprocessor-symbol-map)
	(semantic-c-parse-token-hack-depth, semantic-c--template-name-1)
	(semantic-c-dereference-template):
	* cedet/semantic/analyze/refs.el (semantic--analyze-refs-full-lookup)
	(semantic--analyze-refs-full-lookup-with-parents)
	(semantic--analyze-refs-full-lookup-simple):
	* cedet/semantic/analyze/complete.el
	(semantic-analyze-possible-completions):
	* cedet/srecode/table.el (srecode-mode-table-new):
	* cedet/srecode/srt.el (srecode-read-variable-name):
	* cedet/srecode/srt-mode.el (srecode-macro-help, srecode-in-macro-p):
	* cedet/srecode/semantic.el (srecode-semantic-handle-:tag)
	(srecode-semantic-handle-:tagtype, srecode-semantic-insert-tag):
	* cedet/srecode/map.el (srecode-current-map):
	* cedet/srecode/insert.el (srecode-insert)
	(srecode-insert-variable-secondname-handler, srecode-insert-method)
	(srecode-template-inserter-point-override)
	(srecode-insert-include-lookup):
	* cedet/srecode/getset.el (srecode-auto-choose-class):
	* cedet/srecode/extract.el (srecode-inserter-extract):
	* cedet/srecode/document.el
	(srecode-document-autocomment-return-last-alist)
	(srecode-document-autocomment-param-type-alist)
	(srecode-document-insert-function-comment)
	(srecode-document-insert-variable-one-line-comment)
	(srecode-document-function-name-comment):
	* cedet/srecode/dictionary.el (srecode-create-dictionary)
	(srecode-compound-toString):
	* cedet/srecode/compile.el (srecode-flush-active-templates):
	* cedet/srecode/args.el (srecode-semantic-handle-:blank):
	Doc/message fixes.

	* vc-cvs.el (vc-cvs-parse-entry): Be more careful with the
	match-data.  (Bug#4555).

	* cedet/semantic/bovine/gcc.el
	(semantic-c-reset-preprocessor-symbol-map): Fix declaration.
	(semantic-gcc-get-include-paths, semantic-gcc-setup-data): Doc fixes.

	* emacs-lisp/check-declare.el (check-declare-scan): Read the declaration
	rather than parsing it as a regexp.  This relaxes the layout
	requirements and makes errors easier to detect.
	(check-declare-verify): Check file is regular.
	(check-declare-directory): Doc fix.
	* subr.el (declare-function): Doc fix.

	* ibuffer.el (ibuffer-format-qualifier):
	* isearch.el (hi-lock-regexp-okay):
	* calc/calc.el (math-zerop):
	* mail/uce.el (rmail-msgbeg, rmail-msgend):
	* term/w32-win.el (setup-default-fontset, set-fontset-font):
	Remove unused declarations.

2009-10-01  Juanma Barranquero  <lekktu@gmail.com>

	* cedet/semantic/wisent/javat-wy.el
	(wisent-java-tags-wy--keyword-table): Use \000 instead of literal ^@.

2009-09-30  Juanma Barranquero  <lekktu@gmail.com>

	* cedet/srecode/expandproto.el: Fix provide statement.

2009-09-30  Eric Ludlam  <zappo@gnu.org>

	* emacs-lisp/eieio.el (boolean-p): Delete.

2009-09-30  Sascha Wilde  <wilde@sha-bang.de>

	* cedet/ede/srecode.el: Fix provide statement.

2009-09-30  Glenn Morris  <rgm@gnu.org>

	* cedet/ede/proj.el (ede-proj-target-makefile-miscelaneous):
	* cedet/ede/proj-aux.el (ede-aux-source):
	* cedet/ede/proj-misc.el (ede-proj-target-makefile-miscelaneous)
	(ede-misc-source):
	* cedet/semantic/mru-bookmark.el (semantic-mrub-completing-read)
	(semantic-mrub-switch-tags): Fix doc typos.

	* cedet/semantic/db-global.el (data-debug-new-buffer)
	(data-debug-insert-thing): Remove unneeded declarations (one broken).
	(semanticdb-enable-gnu-global-databases): Fix prompt typo.

	* cedet/semantic/analyze/fcn.el (semantic-scope-find): Fix declaration.

	* cedet/semantic/bovine/gcc.el (semantic-gcc-setup): Replace runtime
	use of CL function `remove-if-not'.

	* emacs-lisp/authors.el (authors-ignored-files): Add "js2-mode.el".

	* emacs-lisp/elint.el (elint-init-form): Report declarations where the
	filename is not a string.

2009-09-29  Chong Yidong  <cyd@stupidchicken.com>

	* files.el (safe-local-eval-forms): Fix typo.

2009-09-29  Stefan Monnier  <monnier@iro.umontreal.ca>

	* vc-hooks.el (vc-dir-buffers): New var.
	(vc-state-refresh): New function.
	(vc-state): Use it.
	(vc-after-save): Always ask the backend to recompute the new state.
	Always call vc-dir if necessary, using vc-dir-buffers.
	* vc-dir.el (vc-dir-prepare-status-buffer, vc-dir-resynch-file):
	Use vc-dir-buffers.
	(vc-dir-mode): Use vc-dir-buffers rather than after-save-hook.
	(vc-dir-prepare-status-buffer, vc-dir-update)
	(vc-dir-resync-directory-files, vc-dir-resynch-file, vc-dir-mode):
	Don't call expand-file-name on default-directory.

2009-09-29  Juanma Barranquero  <lekktu@gmail.com>

	* speedbar.el (speedbar-item-delete):
	* calc/calc-prog.el (calc-kbd-if):
	* language/hanja-util.el (hanja-init-load): Fix typos in messages.

	* epa.el (epa-key-list-mode-map):
	* hi-lock.el (hi-lock-menu): Fix typos in menus.

	* progmodes/hideshow.el (hs-allow-nesting): Reflow docstring.
	(hs-show-hook): Fix typo in docstring.

2009-09-29  Glenn Morris  <rgm@gnu.org>

	* cedet/semantic/symref/idutils.el:
	* cedet/semantic/symref/list.el: Relicense under GPLv3+.

	* cedet/ede/srecode.el (srecode-resolve-arguments): Fix declaration.

	* cedet/semantic/complete.el (semantic-displayor-focus-abstract-child-p):
	* cedet/semantic/tag-file.el (semanticdb-table-child-p):
	* cedet/srecode/compile.el (srecode-template-inserter-newline-child-p):
	Mark declarations not understood by check-declare.

	* emacs-lisp/check-declare.el (check-declare-locate): Remove pointless
	file-name-nondirectory call preventing location of cedet files.
	(check-declare-verify): Use literal search rather than re-search.
	Add basic defmethod and defclass, and define-overloadable-function.

	* net/tramp-smb.el (tramp-smb-handle-directory-files-and-attributes):
	Use tramp-compat-file-attributes rather than nonexistent
	tramp-compat-handle-file-attributes.

	* Makefile.in (lisptagsfiles4): New.
	(AUTOGENEL): Add cedet loaddefs files.
	(TAGS, TAGS-LISP): Use $lisptagsfiles4.
	(update-elclist, compile-always, backup-compiled-files)
	(bootstrap-clean): Add yet another directory level.
	(update-elclist): Use LC_COLLATE rather than COLLATE.
	(ELCFILES): Update, via `make update-elclist'.

2009-09-29  Juanma Barranquero  <lekktu@gmail.com>

	* makefile.w32-in (WINS_CEDET, WINS_BASIC, WINS_SUBDIR): New macros.
	(WINS_ALMOST): Set from WINS_BASIC and WINS_CEDET.
	(update-subdirs-CMD): Use WINS_SUBDIR, not WINS_ALMOST.

2009-09-28  Andreas Schwab  <schwab@linux-m68k.org>

	* Makefile.in (lisptagsfiles3): Define.
	(TAGS, TAGS-LISP): Use it.
	(update-elclist): Add third directory level to look for elc files.
	(compile-always): Likewise.
	(backup-compiled-files): Likewise.
	(bootstrap-clean): Likewise.
	(ELCFILES): Update.

2009-09-28  Chong Yidong  <cyd@stupidchicken.com>

	* Makefile.in (ELCFILES): Add CEDET files.

2009-09-28  Eric Ludlam  <zappo@gnu.org>

	CEDET (development tools) package merged.

	* cedet/*.el:
	* cedet/ede/*.el:
	* cedet/semantic/*.el:
	* cedet/srecode/*.el: New files.

2009-09-28  Michael Albinus  <michael.albinus@gmx.de>

	* Makefile.in (ELCFILES): Add net/tramp-imap.elc.

	* net/tramp.el (top): Require tramp-imap.

	* net/tramp-smb.el (tramp-smb-handle-directory-files-and-attributes):
	Use `tramp-compat-handle-file-attributes'.

2009-09-28  Teodor Zlatanov  <tzz@lifelogs.com>

	* net/tramp-imap.el: New package.

2009-09-28  Eric Ludlam  <zappo@gnu.org>

	* emacs-lisp/chart.el:
	* emacs-lisp/eieio-base.el:
	* emacs-lisp/eieio-comp.el:
	* emacs-lisp/eieio-custom.el:
	* emacs-lisp/eieio-datadebug.el:
	* emacs-lisp/eieio-opt.el:
	* emacs-lisp/eieio-speedbar.el:
	* emacs-lisp/eieio.el: New files.

	* cedet/cedet-cscope.el:
	* cedet/cedet-files.el:
	* cedet/cedet-global.el:
	* cedet/cedet-idutils.el:
	* cedet/data-debug.el:
	* cedet/inversion.el:
	* cedet/mode-local.el:
	* cedet/pulse.el: New files.

2009-09-27  Vinicius Jose Latorre  <viniciusjl@ig.com.br>

	* whitespace.el (whitespace-trailing-regexp)
	(whitespace-empty-at-bob-regexp, whitespace-empty-at-eob-regexp):
	Fix doc string.

2009-09-27  Chong Yidong  <cyd@stupidchicken.com>

	* menu-bar.el: Remove menu-bar-ediff-misc-menu from the Tools
	menu.

	* ediff-hook.el: Move menu-bar-ediff-misc-menu into
	menu-bar-ediff-menu.

	* emacs-lisp/lisp-mode.el: Add doc-string-elt property to
	define-overloadable-function.

	* progmodes/autoconf.el: Provide autoconf as well, so that this
	file can be `require'd.

	* emacs-lisp/cl-macs.el (deftype): Add to cl-loaddefs.

	* emacs-lisp/autoload.el (generated-autoload-feature)
	(generated-autoload-load-name): New vars.
	(autoload-rubric, autoload-generate-file-autoloads): Use them.
	(make-autoload): Recognize define-overloadable-function and
	defclass forms (for EIEIO).

	* Makefile.in (update-subdirs): Exclude cedet directory.

2009-09-27  Adrian Robert  <Adrian.B.Robert@gmail.com>

	* term/ns-win.el: Don't set the region face background.  (Bug#4381)

	* faces.el: Default light-background background for region face to
	ns_selection_color under NS.

2009-09-27  Teodor Zlatanov  <tzz@lifelogs.com>

	* net/imap-hash.el: New library, see NEWS.

	* Makefile.in (ELCFILES): Add imap-hash.el.

2009-09-27  Stefan Monnier  <monnier@iro.umontreal.ca>

	* help.el (help-for-help-internal): Don't purecopy the text (bug#4560).
	* isearch.el (isearch-help-for-help-internal): Purecopy the second arg.
	* help-macro.el (make-help-screen): Avoid using an ambiguous function
	definition where the docstring could be taken for the return value.

2009-09-26  Glenn Morris  <rgm@gnu.org>

	* mail/rmailmm.el (rmail-mime-show-images, rmail-mime-bulk-handler):
	Add option to only show images below a certain size.
	(rmail-mime-multipart-handler): Remove unnecessary save-match-data and
	save-excursion calls.

2009-09-26  Eli Zaretskii  <eliz@gnu.org>

	* makefile.w32-in (WINS_ALMOST): Add cedet (with its
	subdirectories) and eieio.

2009-09-26  Alan Mackenzie  <acm@muc.de>

	* progmodes/cc-engine.el (c-beginning-of-statement-1): Correct
	buggy bracketing.  (Bug#4289)

	* progmodes/cc-langs.el (c-nonlabel-token-key): Allow quoted
	character constants (as case labels).  (Bug#4289)

2009-09-25  Juri Linkov  <juri@jurta.org>

	* files.el (safe-local-eval-forms): Allow time-stamp in
	before-save-hook (Bug#4554).

2009-09-25  Drew Adams  <drew.adams@oracle.com>

	* menu-bar.el (list-buffers-directory): Doc fix.

2009-09-25  Stefan Monnier  <monnier@iro.umontreal.ca>

	* log-edit.el (log-edit-changelog-entries): Avoid inf-loops.
	Try and avoid copying twice the same paragraph.
	(log-edit-changelog-paragraph, log-edit-changelog-subparagraph):
	Remove save-excursion.
	(log-edit-changelog-entry): Do it here instead.

2009-09-25  Juanma Barranquero  <lekktu@gmail.com>

	* bs.el (bs--get-file-name): Use `list-buffers-directory'
	when available, instead of hardcoding mode names.  Doc fix.

	* menu-bar.el (list-buffers-directory): Add docstring.
	Make automatically buffer-local.

	* dired.el (dired-mode):
	* files.el (cd-absolute):
	* pcvs.el (cvs-temp-buffer):
	* pcvs-util.el (cvs-get-buffer-create):
	* shell.el (shell-mode):
	* vc-dir.el (vc-dir-mode):
	Don't make `list-buffers-directory' buffer local.

2009-09-25  Devon Sean McCullough  <emacs-hacker@Jovi.Net>

	* comint.el (comint-exec, comint-run, make-comint):
	Doc fixes (Bug#4542).

2009-09-25  Glenn Morris  <rgm@gnu.org>

	* mail/rmailmm.el (rmail-mime): New custom group.
	Move all defcustoms in this file into this group.
	(rmail-mime-media-type-handlers-alist): Revert previous change.
	(rmail-mime-show-images): New option.
	(rmail-mime-total-number-of-bulk-attachments): Remove variable and all
	references to it, since it wasn't actually used for anything.
	(rmail-mime-insert-image): New function.
	(rmail-mime-image): Use rmail-mime-insert-image.
	(rmail-mime-bulk-handler): Remove optional `image' argument, instead
	obey the value of `rmail-mime-show-images' option.  Print the size of
	attachments.

2009-09-25  David Engster  <deng@randomsample.de>

	* progmodes/hideshow.el (hs-show-block): Run `hs-show-hook'.  (Bug#4548)

2009-09-24  Vinicius Jose Latorre  <viniciusjl@ig.com.br>

	* whitespace.el: Does not highlight trailing spaces While point is
	at end of line.  Does not highligt spaces at beginning of buffer
	while point is at beginning of buffer.  Does not highlight spaces
	at end of buffer while point is at end of buffer.  (Bug#4177)
	New version 12.0.
	(whitespace-display-mappings): Adjust initialization.
	(whitespace-point, whitespace-font-lock-refontify): New vars.
	(whitespace-color-on, whitespace-color-off): Adjust code.
	(whitespace-trailing-regexp, whitespace-empty-at-bob-regexp)
	(whitespace-empty-at-eob-regexp, whitespace-space-regexp)
	(whitespace-tab-regexp, whitespace-post-command-hook): New funs.

2009-09-24  Chong Yidong  <cyd@stupidchicken.com>

	* nxml/nxml-mode.el: Alias xml-mode to nxml-mode.

	* textmodes/sgml-mode.el: Remove xml-mode alias.

	* files.el (auto-mode-alist, conf-mode-maybe)
	(magic-fallback-mode-alist): Revert 2009-09-18 and 2009-09-21 changes.

2009-09-24  Alan Mackenzie  <acm@muc.de>

	* progmodes/cc-cmds.el (c-scan-conditionals): A new function like
	c-forward-conditionals, but it doesn't move point and doesn't set
	the mark.
	(c-up-conditional, c-up-conditional-with-else, c-down-conditional)
	(c-down-conditional-with-else, c-backward-conditional)
	(c-forward-conditional): Refactor to use c-scan-conditionals.

2009-09-24  Juanma Barranquero  <lekktu@gmail.com>

	* help-fns.el (help-downcase-arguments): New option, defaulting to nil.
	(help-default-arg-highlight): Remove.
	(help-highlight-arg): New function.
	(help-do-arg-highlight): Use it.
	Suggested by Drew Adams <drew.adams@oracle.com>.  (Bug#4510, bug#4520)

2009-09-24  Stefan Monnier  <monnier@iro.umontreal.ca>

	* term.el (term-set-scroll-region, term-handle-ansi-escape):
	Undo last change, which didn't fix the problem and introduced others.

2009-09-24  Nick Roberts  <nickrob@snap.net.nz>

	* progmodes/gdb-mi.el: Don't require speedbar.
	(gdb-jsonify-buffer): Handle case where "=" is part of value string.

2009-09-24  Glenn Morris  <rgm@gnu.org>

	* calendar/diary-lib.el (diary-fancy-display): Always run the hook.

	* term/ns-win.el (ns-reg-to-script): Define for compiler.

	* mail/rmailmm.el (rmail-mime-multipart-handler): Accept the case where
	there is no newline after the final mime boundary.  (Bug#4539)
	Move markers on insertion so that any buttons inserted don't end up in
	the next part of a multipart message.
	(rmail-mime-media-type-handlers-alist): Doc fix.  Add image handler.
	(rmail-mime-bulk-handler): Optionally handle images.
	(rmail-mime-image): New button action.
	(rmail-mime-image-handler): New function.
	(rmail-mime-mode): New mode.
	(rmail-mime): Doc fix.  Use rmail-mime-mode (for font-lock).

2009-09-24  Stefan Monnier  <monnier@iro.umontreal.ca>

	* minibuffer.el (minibuffer-force-complete): Cycle the list, rather
	than just dropping elements from it (bug#4504).

	* term.el (term-set-scroll-region): Don't move cursor any more.
	(term-handle-ansi-escape): Call term-goto here instead.
	Suggested by Ivan Kanis <apple@kanis.eu>.

	* term.el: Require CL.
	(term-ansi-reset): New function.
	(term-mode, term-emulate-terminal, term-handle-colors-array): Use it.
	(term-handle-colors-array): Simplify.

2009-09-24  Juanma Barranquero  <lekktu@gmail.com>

	* allout.el (allout-overlay-interior-modification-handler)
	(allout-obtain-passphrase):
	* epa-file.el (epa-file-write-region):
	* ps-print.el (ps-begin-job):
	* vc-hooks.el (vc-toggle-read-only):
	* vc-rcs.el (vc-rcs-rollback):
	* vc-sccs.el (vc-sccs-rollback):
	* vc.el (vc-deduce-fileset, vc-next-action, vc-register-with)
	(vc-version-diff, vc-revert, vc-rollback):
	* wdired.el (wdired-check-kill-buffer):
	* emacs-lisp/authors.el (authors):
	* net/socks.el (socks-open-connection):
	* net/zeroconf.el (zeroconf-service-add-hook):
	* obsolete/vc-mcvs.el (vc-mcvs-register):
	* progmodes/gdb-mi.el (def-gdb-thread-buffer-gud-command)
	(gdb-select-frame):
	* progmodes/grep.el (lgrep, rgrep):
	* progmodes/idlw-help.el (idlwave-help-check-locations)
	(idlwave-help-html-link, idlwave-help-assistant-open-link):
	* textmodes/ispell.el (ispell-find-aspell-dictionaries):
	* textmodes/reftex-toc.el (reftex-toc-promote-prepare)
	(reftex-toc-rename-label): Fix typos in error messages.

	* dired-aux.el (dired-do-shell-command): Reflow docstring.
	(dired-copy-how-to-fn): Doc fix.
	(dired-files-attributes, dired-read-shell-command):
	Fix typos in docstrings.

	* dired-x.el (dired-enable-local-variables, dired-filename-at-point)
	(dired-x-find-file-other-window): Reflow docstrings.
	(dired-omit-marker-char, dired-read-shell-command)
	(dired-x-submit-report): Fix typos in docstrings.

	* shell.el (shell-mode-hook):
	* view.el (View-scroll-line-forward):
	* progmodes/inf-lisp.el (inferior-lisp-mode-hook):
	Fix typos in docstrings.

	* net/dig.el (dig-invoke): Fix typo in docstring.
	(query-dig): Reflow docstring.

	* progmodes/idlwave.el (idlwave-create-user-catalog-file)
	(idlwave-quoted, idlwave-rinfo-max-source-lines): Doc fixes.
	(idlwave-abbrev-move, idlwave-auto-routine-info-updates)
	(idlwave-begin-block-reg, idlwave-begin-unit-reg)
	(idlwave-beginning-of-subprogram, idlwave-block-jump-out)
	(idlwave-block-match-regexp, idlwave-calculate-paren-indent)
	(idlwave-check-abbrev, idlwave-class-file-or-buffer)
	(idlwave-class-found-in, idlwave-complete, idlwave-complete-in-buffer)
	(idlwave-completion-map, idlwave-current-indent)
	(idlwave-custom-ampersand-surround, idlwave-customize)
	(idlwave-default-font-lock-items, idlwave-default-insert-timestamp)
	(idlwave-define-abbrev, idlwave-determine-class-special)
	(idlwave-do-action, idlwave-doc-header, idlwave-doc-modification)
	(idlwave-end-block-reg, idlwave-end-of-statement)
	(idlwave-end-of-statement0, idlwave-end-of-subprogram)
	(idlwave-end-unit-reg, idlwave-entry-find-keyword)
	(idlwave-explicit-class-listed, idlwave-file-header)
	(idlwave-fill-paragraph, idlwave-find-class-definition)
	(idlwave-fix-keywords, idlwave-hang-indent-regexp, idlwave-hard-tab)
	(idlwave-idlwave_routine_info-compiled, idlwave-in-comment)
	(idlwave-in-quote, idlwave-indent-action-table)
	(idlwave-indent-expand-table, idlwave-indent-line)
	(idlwave-indent-subprogram, idlwave-indent-to-open-paren)
	(idlwave-is-comment-line, idlwave-is-comment-or-empty-line)
	(idlwave-is-continuation-line, idlwave-is-pointer-dereference)
	(idlwave-kill-autoloaded-buffers, idlwave-lib-p, idlwave-look-at)
	(idlwave-make-tags, idlwave-mode, idlwave-mode-abbrev-table)
	(idlwave-mouse-active-rinfo, idlwave-newline, idlwave-no-change-comment)
	(idlwave-outlawed-buffers, idlwave-popup-select)
	(idlwave-previous-statement, idlwave-rescan-catalog-directories)
	(idlwave-routine-entry-compare, idlwave-routine-info.pro)
	(idlwave-scan-all-buffers-for-routine-info, idlwave-scan-class-info)
	(idlwave-shell-automatic-start, idlwave-shell-explicit-file-name)
	(idlwave-show-begin, idlwave-split-line, idlwave-split-link-target)
	(idlwave-statement-type, idlwave-struct-skip)
	(idlwave-substitute-link-target, idlwave-toggle-comment-region)
	(idlwave-update-current-buffer-info, idlwave-use-library-catalogs)
	(idlwave-what-module-find-class): Fix typos in docstrings.
	(idlwave-all-method-classes, idlwave-calc-hanging-indent)
	(idlwave-calculate-cont-indent, idlwave-expand-equal)
	(idlwave-find-module, idlwave-find-structure-definition)
	(idlwave-init-rinfo-when-idle-after, idlwave-insert-source-location)
	(idlwave-list-load-path-shadows, idlwave-next-statement)
	(idlwave-routine-entry-compare-twins, idlwave-routine-info)
	(idlwave-routines, idlwave-sintern-rinfo-list, idlwave-statement-match)
	(idlwave-template): Reflow docstrings.

	* progmodes/idlw-shell.el (idlwave-shell-syntax-error): Doc fix.
	(idlwave-shell-batch-command, idlwave-shell-bp-alist)
	(idlwave-shell-bp-get, idlwave-shell-bp-overlays)
	(idlwave-shell-bp-query, idlwave-shell-break-here, idlwave-shell-buffer)
	(idlwave-shell-display-line, idlwave-shell-display-wframe)
	(idlwave-shell-electric-debug-mode, idlwave-shell-examine-select)
	(idlwave-shell-file-name-chars, idlwave-shell-filter-bp)
	(idlwave-shell-goto-frame, idlwave-shell-halt-messages-re)
	(idlwave-shell-highlighting-and-faces, idlwave-shell-idl-wframe)
	(idlwave-shell-mode-hook, idlwave-shell-mode-line-info)
	(idlwave-shell-mode-map, idlwave-shell-module-source-filter)
	(idlwave-shell-mouse-help, idlwave-shell-mouse-print)
	(idlwave-shell-pc-frame, idlwave-shell-pending-commands)
	(idlwave-shell-print, idlwave-shell-quit, idlwave-shell-redisplay)
	(idlwave-shell-scan-for-state, idlwave-shell-send-command)
	(idlwave-shell-sentinel-hook, idlwave-shell-separate-examine-output)
	(idlwave-shell-shell-command, idlwave-shell-sources-alist)
	(idlwave-shell-sources-bp, idlwave-shell-sources-filter)
	(idlwave-shell-step, idlwave-shell-use-breakpoint-glyph)
	(idlwave-toolbar-add-everywhere, idlwave-toolbar-toggle):
	Fix typos in docstrings.
	(idlwave-shell-bp, idlwave-shell-clear-current-bp)
	(idlwave-shell-hide-output, idlwave-shell-mode)
	(idlwave-shell-run-region, idlwave-shell-set-bp-in-module):
	Reflow docstrings.

	* textmodes/bibtex.el (bibtex-sort-entry-class): Fix group name.

2009-09-24  Ivan Kanis  <apple@kanis.eu>

	* term.el (term-bold-attribute): New var.
	(term-handle-colors-array): Use it.

2009-09-23  Nick Roberts  <nickrob@snap.net.nz>

	* progmodes/gdb-mi.el (gdb-version): New variable.
	(gdb-non-stop-handler): Set gdb-version.
	(gdb-gud-context-command, gdb-current-context-command, gdb-stopped):
	Condition "--thread" option on gdb-version.
	(gdb-invalidate-threads): Remove unused argument.

2009-09-23  Stefan Monnier  <monnier@iro.umontreal.ca>

	* textmodes/flyspell.el (sgml-mode-flyspell-verify): Pass limit args
	to looking-back to avoid ridiculous slow down in large files (bug#4511).

2009-09-23  Glenn Morris  <rgm@gnu.org>

	* mail/rmail.el (rmail-reply): Don't try to add a References header when
	replying to mail without References or Message-Id.  (Bug#4525)

2009-09-23  Adrian Robert  <Adrian.B.Robert@gmail.com>

	* term/ns-win.el (ns-reg-to-script): New variable.

2009-09-23  Daiki Ueno  <ueno@unixuser.org>

	* epg.el (epg-wait-for-status): Preserve existing 'error results.

2009-09-22  Sam Steingold  <sds@gnu.org>

	* vc-hg.el (vc-hg-print-log): Fix shortlog arg passing.
	(vc-hg-outgoing, vc-hg-incoming): Bump okstatus in `vc-hg-command'
	to 1 because hg returns status 1 when nothing is found.
	Bind `vc-short-log' for the sake of `vc-hg-log-view-mode'.

2009-09-22  Stefan Monnier  <monnier@iro.umontreal.ca>

	* textmodes/fill.el: Convert to utf-8 encoding.
	(fill-french-nobreak-p): Remove redundant » and « inherited from our
	pre-unicode days.

	* add-log.el (change-log-fill-forward-paragraph): New function.
	(change-log-mode): Use it so fill-region DTRT.
	Set fill-indent-according-to-mode here rather than in
	change-log-fill-paragraph.
	(change-log-fill-paragraph): Remove.

2009-09-22  Juanma Barranquero  <lekktu@gmail.com>

	* info.el (Info-try-follow-nearest-node): Use the URL extracted by
	`Info-get-token', instead of `browse-url-url-at-point'.  (Bug#4508)

2009-09-22  Glenn Morris  <rgm@gnu.org>

	* calendar/calendar.el (calendar-mode-map): Make mouse-1 and 3 clicks on
	the scroll-bar scroll the calendar window rather than the buffer.

	* calendar/cal-menu.el (cal-menu-scroll-menu): Add a sub-section with
	commands that move point (as opposed to scrolling).

	* emulation/tpu-edt.el (tpu-copy-keyfile): Fix condition-case handler.

	* emacs-lisp/elint.el (elint): New custom group.
	(elint-log-buffer): Make it a defcustom.
	(elint-scan-preloaded, elint-ignored-warnings)
	(elint-directory-skip-re): New options.
	(elint-builtin-variables): Doc fix.
	(elint-preloaded-env): New variable.
	(elint-unknown-builtin-args): Add an entry for encode-time.
	(elint-extra-errors): Make it a variable rather than a constant.
	(elint-preloaded-skip-re): New constant.
	(elint-directory): Skip files matching elint-directory-skip-re.
	(elint-features): New variable, local to linted buffers.
	(elint-update-env): Initialize elint-features.  Possibly add
	elint-preloaded-env to the buffer's environment.
	(elint-get-top-forms): Bind elint-current-pos, for log messages.
	Skip quoted forms.
	(elint-init-form): New function, extracted from elint-init-env.
	Make non-list forms a warning rather than an error.
	Add the mode-map for define-derived-mode.  Handle define-minor-mode,
	easy-menu-define, put that adds an error-condition, and provide.
	When requiring cl, also require cl-macs.  Really require cl, to handle
	some cl macros.  Store required libraries in the list elint-features,
	so as not to re-load them.  Treat cc-require like require.
	(elint-init-env): Call elint-init-form to do the work.
	Handle eval-and-compile and such like.
	(elint-add-required-env): Do not clear messages.
	(elint-special-forms): Add handlers for function, defalias, if, when,
	unless, and, or.
	(elint-form): Add optional argument to ignore elint-special-forms,
	useful to prevent recursive calls from handlers.  Doc fix.
	Respect elint-ignored-warnings.
	(elint-form): Respect elint-ignored-warnings.
	(elint-bound-variable, elint-bound-function): New variables.
	(elint-unbound-variable): Respect elint-bound-variable.
	(elint-get-args): Respect elint-bound-function.
	(elint-check-cond-form): Add some simple handling for (f)boundp and
	featurep tests.
	(elint-check-defalias-form): New handler.
	(elint-check-let-form): Make an empty let a warning rather than an
	error.
	(elint-check-setq-form): Make an empty setq a warning rather than an
	error.  Respect elint-ignored-warnings.
	(elint-check-defvar-form): Accept null doc-strings.
	(elint-check-conditional-form): New handler.  Does some simple-minded
	checking of featurep and (f)boundp tests.
	(elint-put-function-args): New function.
	(elint-initialize): Use elint-scan-doc-file rather than
	elint-find-builtin-variables.  Use elint-put-function-args.
	Possibly scan preloaded-file-list.
	(elint-scan-doc-file): Rename from elint-find-builtin-variables and
	extend to handle functions as well.

2009-09-22  Lennart Borgman  <lennart.borgman@gmail.com>

	* linum.el (linum-delete-overlays, linum-update-window):
	Do not modify the right margin.  (Bug#3971)

2009-09-21  Chong Yidong  <cyd@stupidchicken.com>

	* files.el (conf-mode-maybe, magic-fallback-mode-alist): Use
	nxml-mode instead of xml-mode.

2009-09-21  Kevin Ryde  <user42@zip.com.au>

	* net/dig.el: Add "Keywords: comm", as per net-utils.el.  (Bug#4501)

2009-09-21  Stefan Monnier  <monnier@iro.umontreal.ca>

	* net/dig.el (dig-mode): Use define-derived-mode.

2009-09-20  Dan Nicolaescu  <dann@ics.uci.edu>

	* vc-dispatcher.el (vc-do-command): Return the process object in
	the asynchronous case.  Use when instead of if.  Do not run
	vc-exec-after to display a message if not enabled.  (Bug#4463)

	* vc-git.el (vc-git-dir-extra-headers): Add keymap and mouse-face
	properties to the stash strings.
	(vc-git-stash-list): Return a list of strings.
	(vc-git-stash-get-at-point, vc-git-stash-delete-at-point)
	(vc-git-stash-show-at-point): New functions.
	(vc-git-stash-map): New keymap.

	* register.el (ctl-x-r-map): Define the keys here instead of
	using autoload.

2009-09-20  Thierry Volpiatto  <thierry.volpiatto@gmail.com>  (tiny change)

	* bookmark.el (bookmark-write-file): Avoid calling `pp' with large
	list, to workaround performance problem (bug#4485).

2009-09-20  Nick Roberts  <nickrob@snap.net.nz>

	* progmodes/gud.el (gud-sentinel): Revert indavertant change.

2009-09-20  Daiki Ueno  <ueno@unixuser.org>

	* epa-file.el (epa-file-cache-passphrase-for-symmetric-encryption):
	Document that this option is not recommended to use.

2009-09-19  Glenn Morris  <rgm@gnu.org>

	* calc/calc-graph.el (calc-graph-lookup): Avoid assignment to free
	variable `var'.

	* calc/calc-alg.el (var):
	* calc/calcalg2.el (var): Define for compiler.

2009-09-19  Chong Yidong  <cyd@stupidchicken.com>

	* emacs-lisp/advice.el (ad-get-argument, ad-set-argument):
	Doc fix (Bug#3932).

	* subr.el (baud-rate): Remove long-obsolete function (Bug#4372).

	* time-stamp.el (time-stamp-month-dd-yyyy)
	(time-stamp-dd/mm/yyyy, time-stamp-mon-dd-yyyy)
	(time-stamp-dd-mon-yy, time-stamp-yy/mm/dd)
	(time-stamp-yyyy/mm/dd, time-stamp-yyyy-mm-dd)
	(time-stamp-yymmdd, time-stamp-hh:mm:ss, time-stamp-hhmm):
	Remove functions that have been obsolete since 1995 (Bug#4436).

	* progmodes/sh-script.el (sh-learn-buffer-indent): Pop to the
	indent buffer only if called interactively (Bug#4452).

2009-09-19  Juanma Barranquero  <lekktu@gmail.com>
	    Eli Zaretskii  <eliz@gnu.org>

	This fixes bug#4197 (merged to bug#865, though not identical).
	* server.el (server-auth-dir): Add docstring note about FAT32.
	(server-ensure-safe-dir): Accept FAT32 directories as "safe",
	but warn against using them.

2009-09-19  Nick Roberts  <nickrob@snap.net.nz>

	* progmodes/gdb-mi.el (gdb-var-update-handler-1): Include case of
	older GDB where there is no has_more field.

2009-09-19  Glenn Morris  <rgm@gnu.org>

	* pgg-pgp.el (pgg-pgp-encrypt-region): Add missing mapconcat separator.

2009-09-18  Chong Yidong  <cyd@stupidchicken.com>

	* files.el (auto-mode-alist): Change default for XML files to nXML
	mode (Bug#4169).

2009-09-18  Juanma Barranquero  <lekktu@gmail.com>

	* server.el (server-ensure-safe-dir): Pass 'integer
	to `file-attributes', as suggested.

2009-09-18  Stefan Monnier  <monnier@iro.umontreal.ca>

	* dired-aux.el (dired-query-alist): Remove spurious backslash.
	(dired-query): Use read-key.

2009-09-18  Adrian Robert  <Adrian.B.Robert@gmail.com>

	* cus-start.el (ns-use-qd-smoothing): Remove.

2009-09-18  Glenn Morris  <rgm@gnu.org>

	* allout.el (top-level): Remove unnecessary progn.

	* progmodes/js.el (js-end-of-defun): Remove malformed and unneeded let.

	* emacs-lisp/derived.el (define-derived-mode): Fix paren typo in
	definition of abbrev table.

	* speedbar.el (speedbar-track-mouse):
	* net/eudc-bob.el (eudc-bob-pipe-object-to-external-program):
	* net/eudc.el (eudc-expand-inline):
	* net/newst-backend.el (newsticker--cache-read-feed):
	* nxml/nxml-outln.el (nxml-end-of-heading): Fix typos in
	condition-case handlers.

2009-09-18  Nick Roberts  <nickrob@snap.net.nz>

	* progmodes/gdb-mi.el (gdb-frame-address): New variable.
	(gdb-var-list): Add an element for has_more field.
	(gdb-non-stop-handler): Enable pretty printing for STL containers.
	(gdb-var-create-handler, gdb-var-list-children-handler-1)
	(gdb-var-update-handler-1): Parse output of dynamic variable
	objects (STL containers).
	(gdb-var-delete-1): Pass var1 as an explicit second argument.
	(gdb-get-field): Delete alias.  Use bindat-get-field directly.

	* progmodes/gud.el (gud-speedbar-item-info): Adjust for change to
	gdb-var-list.
	(gud-speedbar-buttons): Make node expandable if expression "has more"
	children.

2009-09-17  Juanma Barranquero  <lekktu@gmail.com>

	* startup.el (emacs-quick-startup): Remove variable and all uses.
	(command-line): Set `inhibit-x-resources' instead.
	(command-line-1): Use `inhibit-x-resources' instead.

2009-09-17  Chong Yidong  <cyd@stupidchicken.com>

	* subr.el: Fix last change to avoid using the `unless' macro,
	which breaks bootstrapping.

2009-09-17  Stefan Monnier  <monnier@iro.umontreal.ca>

	* subr.el (push, pop, dolist, dotimes, declare): Don't overwrite CL's
	extended definitions, in case we reload subr.el after having
	loaded CL.
	(eval-next-after-load): Mark as obsolete.

2009-09-17  Juri Linkov  <juri@jurta.org>

	* menu-bar.el (menu-bar-search-menu, menu-bar-edit-menu)
	(menu-bar-options-menu, menu-bar-showhide-fringe-menu)
	(menu-bar-showhide-menu, menu-bar-tools-menu)
	(menu-bar-describe-menu, menu-bar-help-menu)
	(minibuffer-local-completion-map, minibuffer-local-map):
	Fix list quoting.

2009-09-17  Glenn Morris  <rgm@gnu.org>

	* emacs-lisp/bytecomp.el (byte-compile-form): Always check the function
	arguments, whether or not it has a handler.

	* ansi-color.el (ansi-color-get-face-1): Fix typo in handler.

	* simple.el (hard-newline): Give it a doc-string.

	* emacs-lisp/lisp-mode.el (emacs-lisp-mode-syntax-table):
	(lisp-mode-syntax-table): Give them doc-strings.

2009-09-17  Dan Nicolaescu  <dann@ics.uci.edu>

	* menu-bar.el (menu-bar-file-menu, menu-bar-file-menu)
	(menu-bar-i-search-menu, menu-bar-edit-menu, menu-bar-custom-menu)
	(menu-bar-options-menu, menu-bar-showhide-menu)
	(menu-bar-showhide-fringe-ind-menu, menu-bar-showhide-fringe-menu)
	(menu-bar-showhide-scroll-bar-menu, menu-bar-showhide-menu)
	(menu-bar-options-menu, menu-bar-line-wrapping-menu)
	(menu-bar-options-menu, menu-bar-tools-menu)
	(menu-bar-describe-menu, menu-bar-search-documentation-menu)
	(menu-bar-help-menu):
	(menu-bar-make-mm-toggle, menu-bar-make-toggle): Purecopy the
	string arguments.

	* ediff-hook.el (menu-bar-ediff-menu, menu-bar-ediff-merge-menu)
	(menu-bar-epatch-menu, menu-bar-ediff-misc-menu): Add purecopy
	calls for the menu names and :help.

2009-09-17  Stefan Monnier  <monnier@iro.umontreal.ca>

	* mouse.el (minor-mode-menu-from-indicator): Pay attention
	to :minor-mode-function (bug#4455).

2009-09-16  Stefan Monnier  <monnier@iro.umontreal.ca>

	* startup.el (command-line): Initialize the window-system after
	processing the command-line.

	* textmodes/page.el (what-page): Make sure we don't inf-loop if
	page-delimiter matches the empty string.

2009-09-16  Glenn Morris  <rgm@gnu.org>

	* emacs-lisp/bytecomp.el (byte-compile-not-obsolete-vars): Rename from
	byte-compile-not-obsolete-var.  It's a list now.
	(byte-compile-not-obsolete-funcs): New variable.
	(byte-compile-warn-obsolete): Don't warn about functions if they are in
	byte-compile-not-obsolete-funcs.
	(byte-compile-variable-ref, byte-compile-defvar): Update for
	byte-compile-not-obsolete-vars name-change and list nature.
	(byte-compile-maybe-guarded): Suppress warnings about obsolete functions
	and variables behind (f)boundp tests.
	* net/tramp-compat.el (byte-compile-not-obsolete-vars): Set if bound.

2009-09-15  Dan Nicolaescu  <dann@ics.uci.edu>

	* vc-git.el (vc-git-log-view-mode): Undo inadvertent change.

2009-09-15  Stefan Monnier  <monnier@iro.umontreal.ca>

	* Makefile.in (compile-onefile): Use byte-compile-refresh-preloaded.
	* emacs-lisp/bytecomp.el (byte-compile-refresh-preloaded):
	Don't autoload.

2009-09-15  Stephen Eglen  <stephen@gnu.org>

	* iswitchb.el (iswitchb-read-buffer): When selecting a match from
	the virtual-buffers, use the name of the buffer specified by
	find-file-noselect, as the match may be a symlink.  (This was a
	problem if the target and the symlink had different names.)

2009-09-15  Stefan Monnier  <monnier@iro.umontreal.ca>

	* custom.el (custom-initialize-default, custom-initialize-set): CSE.

	* desktop.el (desktop-path): Check user-emacs-directory.

	* emacs-lisp/bytecomp.el (byte-compile-refresh-preloaded): New function.

	* loadup.el: Use after-load-functions to GC after loading each file.
	Remove the explicit GC calls that used to be sprinkled around.

	* subr.el (after-load-functions): New hook.
	(do-after-load-evaluation): Run it.  Use string-match-p to detect
	`obsolete' packages, rather than painfully extracting the relevant
	directory name.

2009-09-15  Glenn Morris  <rgm@gnu.org>

	* apropos.el (apropos-documentation-check-doc-file): Avoid assignment to
	free variable `doc'.

	* dired.el (dired-mode-map): Add menu entry for async shell command.

	* help-fns.el (find-lisp-object-file-name): When looking for autoloaded
	variables, also consider the .elc files, since the .el files are
	normally gzipped (subsequent code locates the .el.gz from the .elc).

	* calc/calc-prog.el (arglist): Define for compiler.

	* calendar/diary-lib.el (diary-display-function): Change the default to
	fancy display.
	(body): Define for compiler.

	* emacs-lisp/bytecomp.el (byte-compile-keep-pending)
	(byte-compile-file-form, byte-compile-lambda)
	(byte-compile-top-level-body, byte-compile-form)
	(byte-compile-variable-ref, byte-compile-setq)
	(byte-compile-setq-default, byte-compile-body)
	(byte-compile-body-do-effect, byte-compile-and, byte-compile-or)
	(batch-byte-compile): Give some more local variables with common names
	a "bytecomp-" prefix to avoid masking warnings about free variables.

	* startup.el (command-line-1): Give local variables with common names a
	distinguishing prefix, so as not to hide free variable warnings during
	bootstrap.

	* mail/rmailmm.el (rmail-mime-save): If file exists, don't try to be
	clever and add a suffix to make a unique name, just let the user decide
	whether or not to overwrite it.  If the input is a directory, write the
	default filename to that directory.  (Bug#4388)
	(rmail-mime-bulk-handler): Ensure the save button's 'directory property
	is a filename-as-a-directory.

2009-09-15  Stefan Monnier  <monnier@iro.umontreal.ca>

	* textmodes/page.el (what-page): Don't move to beginning of line.
	See <87tyz5ajte.fsf@x2.delysid.org> in emacs-devel.

2009-09-15  Dan Nicolaescu  <dann@ics.uci.edu>

	* vc-git.el (vc-git-dir-extra-headers): Show the remote location.

2009-09-14  Dan Nicolaescu  <dann@ics.uci.edu>

	* bindings.el (mode-line-mode-menu): Add purecopy calls for :help.
	* help.el (help-for-help-internal): Add purecopy calls for text.

	* vc.el (top): print-log method now takes an optional SHORTLOG
	argument.  Add a new method: root.
	(vc-root-diff, vc-print-root-log): New functions.
	(vc-log-short-style): New variable.
	(vc-print-log-internal): Add support for showing short logs.

	* vc-hooks.el (vc-prefix-map, vc-menu-map): Add bindings for
	vc-print-root-log and vc-print-root-diff.

	* vc-bzr.el (vc-bzr-log-view-mode, vc-bzr-print-log):
	* vc-git.el (vc-git-print-log, vc-git-log-view-mode):
	* vc-hg.el (vc-hg-print-log, vc-hg-log-view-mode): Add support for
	short logs.

	* vc-cvs.el (vc-cvs-print-log):
	* vc-mtn.el (vc-mtn-print-log):
	* vc-rcs.el (vc-rcs-print-log):
	* vc-sccs.el (vc-sccs-print-log):
	* vc-svn.el (vc-svn-print-log): Add an optional argument shortlog
	that is ignored for now.

	* vc-mtn.el (vc-mtn-annotate-command):
	* vc-svn.el (vc-svn-annotate-command): Run asynchronously.

2009-09-14  Stefan Monnier  <monnier@iro.umontreal.ca>

	* simple.el: Add mapping for backspace/delete/clear/tab/escape/return
	to function-key-map, and give them ascii-character property.
	* term/x-win.el (x-alternatives-map):
	* term/ns-win.el (ns-alternatives-map):
	* term/internal.el (msdos-key-remapping-map):
	* w32-fns.el (x-alternatives-map): Remove redundant mappings.

2009-09-14  Glenn Morris  <rgm@gnu.org>

	* emacs-lisp/elint.el (elint-add-required-env): Revert to not using
	temp-buffers (2009-09-12).

2009-09-13  Stefan Monnier  <monnier@iro.umontreal.ca>

	* textmodes/ispell.el (ispell-command-loop): Improve last fix, using
	the new read-key function.

2009-09-13  Chong Yidong  <cyd@stupidchicken.com>

	* term/x-win.el (x-menu-bar-open): Only call accelerate-menu if it
	is defined (Bug#4405).

2009-09-13  Vincent Belaïche  <vincent.belaiche@gmail.com>

	* recentf.el (recentf-cleanup): Use a hash table to find
	duplicates (Bug#4407).

2009-09-13  Per Starbäck  <per@starback.se>  (tiny change)

	* textmodes/ispell.el (ispell-command-loop): Convert keys such as
	kp-0 to ascii equivalents (Bug#4325).

2009-09-13  Chong Yidong  <cyd@stupidchicken.com>

	* progmodes/cperl-mode.el (cperl-init-faces): Revert last change.

	* eshell/em-hist.el:
	* eshell/em-dirs.el (eshell-complete-user-reference):
	Declare pcomplete functions and variables to avoid compiler warnings.

2009-09-13  Leo  <sdl.web@gmail.com>  (tiny change)

	* eshell/em-script.el (eshell-login-script, eshell-rc-script):
	* eshell/em-dirs.el (eshell-last-dir-ring-file-name):
	* eshell/em-alias.el (eshell-aliases-file):
	* eshell/em-hist.el (eshell-history-file-name):
	Use expand-file-name instead of concat to make file names (Bug#4308).

2009-09-13  Glenn Morris  <rgm@gnu.org>

	* ediff-merg.el (ediff-do-merge):
	* filesets.el (filesets-run-cmd):
	* emulation/ws-mode.el (ws-show-markers, ws-move-block, ws-delete-block)
	(ws-find-marker-0, ws-find-marker-1, ws-find-marker-2, ws-find-marker-3)
	(ws-find-marker-4, ws-find-marker-5, ws-find-marker-6, ws-find-marker-7)
	(ws-find-marker-8, ws-find-marker-9, ws-goto-block-begin)
	(ws-goto-block-end, ws-goto-last-cursorposition, ws-copy-block):
	Replace empty `let's with `progn'.

2009-09-13  Stefan Monnier  <monnier@iro.umontreal.ca>

	* mail/sendmail.el (send-mail-function):
	* tooltip.el (tooltip-mode):
	* simple.el (transient-mark-mode):
	* rfn-eshadow.el (file-name-shadow-mode):
	* frame.el (blink-cursor-mode):
	* font-core.el (global-font-lock-mode):
	* files.el (temporary-file-directory)
	(small-temporary-file-directory, auto-save-file-name-transforms):
	* epa-hook.el (auto-encryption-mode):
	* composite.el (global-auto-composition-mode):
	Use custom-initialize-delay.
	* startup.el (command-line): Don't explicitly call
	custom-reevaluate-setting for all the above vars.
	* custom.el (custom-initialize-safe-set)
	(custom-initialize-safe-default): Delete.

2009-09-12  Stefan Monnier  <monnier@iro.umontreal.ca>

	* term/x-win.el (x-initialize-window-system):
	* term/w32-win.el (w32-initialize-window-system):
	* term/ns-win.el (ns-initialize-window-system): Don't call
	mouse-wheel-mode since it's enabled globally by default already.

	* mwheel.el (mouse-wheel-mode): Make sure the new defvar doesn't
	actually define the variable, but only silences the byte-compiler.
	(mouse-wheel-change-button): Check whether mouse-wheel-mode is bound
	before looking it up.
	(mouse-wheel-scroll-amount): Also reset the bindings if this value
	is changed.

2009-09-12  Glenn Morris  <rgm@gnu.org>

	* emacs-lisp/elint.el (elint-file): Make max-lisp-eval-depth at least
	1000.
	(elint-add-required-env): Don't beep on error.
	(elint-forms): In case of error, return ENV unchanged.
	(elint-init-env): Skip non-list forms.
	(elint-log): Handle unknown file positions.

2009-09-12  Daiki Ueno  <ueno@unixuser.org>

	* epg.el (epg-make-context): Add autoload cookie.
	(epg-list-keys, epg-cancel, epg-start-decrypt, epg-decrypt-file)
	(epg-decrypt-string, epg-start-verify, epg-verify-file)
	(epg-verify-string, epg-start-sign, epg-sign-file)
	(epg-sign-string, epg-start-encrypt, epg-encrypt-file)
	(epg-encrypt-string, epg-start-export-keys)
	(epg-export-keys-to-file, epg-export-keys-to-string)
	(epg-start-import-keys, epg-import-keys-from-file)
	(epg-import-keys-from-string, epg-start-receive-keys)
	(epg-receive-keys, epg-import-keys-from-server)
	(epg-start-delete-keys, epg-delete-keys, epg-start-sign-keys)
	(epg-sign-keys, epg-start-generate-key)
	(epg-generate-key-from-file, epg-generate-key-from-string):
	Remove autoload cookie.

2009-09-12  Eli Zaretskii  <eliz@gnu.org>

	* dos-fns.el (dos-reevaluate-defcustoms): Comment out the
	reevaluation of trash-directory.

	* mwheel.el: Fix last change.
	(mouse-wheel-mode): New defvar.
	(mouse-wheel-mode): Remove autoload cookie.

2009-09-12  Stefan Monnier  <monnier@iro.umontreal.ca>

	* mwheel.el (mwheel-installed-bindings): New var.
	(mouse-wheel-mode): Use it, so as to make sure we really remove all
	the bindings we set last time.  Use custom-initialize-delay.
	* loadup.el: Load mwheel after term/*-win.el.
	* startup.el (command-line): Don't reevaluate mouse-wheel-down-event
	and mouse-wheel-up-event now that their first evaluation is done
	sufficiently late to be correct.

	* startup.el (tutorial-directory): Make it a defcustom.
	Use custom-initialize-delay rather than eval-at-startup to set it.
	* image.el (image-load-path): Make it a defcustom.
	Use custom-initialize-delay rather than eval-at-startup to set it.
	* subr.el (eval-at-startup): Remove.
	* font-lock.el (lisp-font-lock-keywords-2): Remove eval-at-startup.

	* subr.el (do-after-load-evaluation): Warn the user after loading an
	obsolete package.

2009-09-12  Glenn Morris  <rgm@gnu.org>

	* proced.el (proced-mark-alt): Remove alias.
	(proced-mode-map): Remove proced-mark-alt.

	* emacs-lisp/lisp-mode.el (emacs-lisp-mode-map): Add menu entries to
	Elint file and directory.  Remove initialization entry.

	* emacs-lisp/elint.el (elint-file, elint-directory): New autoloaded
	commands.
	(elint-current-buffer): Set mode-line-process.
	(elint-init-env): Handle define-derived-mode.
	Fix declare-function with unspecified arglist.  Guard against odd
	defalias statements (eg iso-insert's 8859-1-map).
	(elint-add-required-env): Use a temp buffer.
	(elint-form): Just print the function/macro name, not the whole form.
	Return env unchanged if we fail to parse a macro.
	(elint-forms): Guard against parse errors.
	(elint-output): New function, to handle batch mode.
	(elint-log-message): Add optional argument.  Use elint-output.
	(elint-set-mode-line): New function.

2009-09-12  Andreas Politz  <politza@fh-trier.de>  (tiny change)

	* emacs-lisp/elp.el (elp-not-profilable): Add more
	functions (Bug#4233).

2009-09-12  Chong Yidong  <cyd@stupidchicken.com>

	* emulation/pc-select.el (scroll-down-mark, scroll-down-nomark)
	(scroll-up-mark, scroll-up-nomark): Doc fix (Bug#4190).

2009-09-11  Nick Roberts  <nickrob@snap.net.nz>

	* progmodes/gdb-mi.el (gdb-var-list-children-regexp): Delete.
	(gdb-var-list-children): Use json parsing.

2009-09-11  Daniel Colascione  <dan.colascione@gmail.com>

	* progmodes/js.el (js--proper-indentation): Handle the case where
	char-before is null.  Reported by Deniz Dogan.

2009-09-11  Juanma Barranquero  <lekktu@gmail.com>

	* emacs-lisp/cl-macs.el (help-add-fundoc-usage): Declare.

2009-09-11  Daiki Ueno  <ueno@unixuser.org>

	* epg.el (epg-cipher-algorithm-alist): Add CAMELLIA.
	(epg-digest-algorithm-alist): Add SHA224.
	(epg-context-set-passphrase-callback)
	(epg-context-set-progress-callback): Add description about
	callback function.

2009-09-11  Stefan Monnier  <monnier@iro.umontreal.ca>

	* custom.el (custom-delayed-init-variables): New var.
	(custom-initialize-delay): New function.
	* startup.el (command-line): "Re"evaluate all vars in
	custom-delayed-init-variables.  Don't reevaluate abbrev-file-name
	explicitly any more.
	* abbrev.el (abbrev-file-name): Use custom-initialize-delay
	to avoid creating a ~/.emacs.d at build-time (bug#4347).

	* proced.el (proced-mode-map): Prefer "m" for proced-mark (bug#4362).

2009-09-11  Nick Roberts  <nickrob@snap.net.nz>

	* progmodes/gdb-mi.el (gdb-var-update-regexp): Delete.
	(gdb-var-update-handler): Use json parsing.

2009-09-11  Juanma Barranquero  <lekktu@gmail.com>

	* vc-annotate.el (vc-annotate): Use the main file's coding-system to
	decode annotated text, regardless of language environment.  (Bug#2741)

2009-09-11  Stefan Monnier  <monnier@iro.umontreal.ca>

	* Makefile.in (autoloads): Make rmail.el writable as well.

2009-09-11  Glenn Morris  <rgm@gnu.org>

	* dired-aux.el, dired-x.el: Put autoloads in dired.el rather than
	loaddefs.el.
	* dired.el: Regenerate with extracted autoloads.
	* Makefile.in (autoloads): Make dired.el writable.

	* ibuf-ext.el: Put autoloads in ibuffer.el rather than loaddefs.el.
	* ibuffer.el: Regenerate with extracted autoloads.
	* Makefile.in (autoloads): Make ibuffer.el writable.

	* paths.el (prune-directory-list, gnus-nntp-service, rmail-file-name):
	* version.el (emacs-copyright, emacs-major-version)
	(emacs-minor-version): Reformat doc-strings for make-docfile.

	* apropos.el (apropos-documentation-check-doc-file): Exclude unbound
	functions and variables, since they must be stuff specific to some other
	platform.
	(apropos-print): Make mouse-click message less specific about button.

	* emacs-lisp/cl-macs.el (define-compiler-macro): Add a property
	that records where a macro was defined.
	* help-fns.el (describe-function-1): Mention if a function has a
	compiler-macro.
	* help-mode.el (help-function-cmacro): New button.

	* locate.el (top-level): Always require dired.
	(locate-mode-map): Initialize inside the defvar.

	* net/ange-ftp.el (dired-compress-file): Declare.
	(ange-ftp-dired-compress-file): Add doc string.

	* term/ns-win.el (x-display-name, x-setup-function-keys):
	Unify doc-strings with X versions.

2009-09-11  Stefan Monnier  <monnier@iro.umontreal.ca>

	* emulation/crisp.el (crisp-mode-map): Move initialization
	into declaration.
	(crisp-mode): Use define-minor-mode.

	* progmodes/xscheme.el (xscheme-evaluation-commands):
	Put a :advertised-binding property rather than using
	advertised-xscheme-send-previous-expression.
	(advertised-xscheme-send-previous-expression): Declare obsolete.
	* emulation/crisp.el (crisp-mode-map): Use `undo' rather than
	`advertised-undo'.
	(crisp-mode): Add corresponding bindings to
	undo's :advertised-binding instead.
	* dired.el (dired-mode-map): Put a :advertised-binding property rather
	than using dired-advertised-find-file.
	(dired-advertised-find-file):
	* simple.el (advertised-undo):
	* wid-edit.el (advertised-widget-backward): Declare obsolete.
	(widget-keymap): Put a :advertised-binding property rather
	than using advertised-widget-backward.
	* bindings.el (ctl-x-map): Put a :advertised-binding property rather
	than using advertised-undo.
	* tutorial.el (tutorial--default-keys): Adjust accordingly.

2009-09-10  Simon South  <ssouth@slowcomputing.org>

	* progmodes/delphi.el (delphi-tab): Indent region when Transient
	Mark mode is enabled and region is active; otherwise indent or
	insert TAB as usual.
	(delphi-mode): Update description of TAB-key binding.

2009-09-10  Stefan Monnier  <monnier@iro.umontreal.ca>

	* subr.el (define-key-rebound-commands): Mark obsolete.
	* startup.el (precompute-menubar-bindings): Remove.
	(normal-top-level): Remove obsolete code that tried to precompute
	menubar bindings.
	* loadup.el (define-key-rebound-commands): Don't bother fiddling with
	define-key-rebound-commands and precompute-menubar-bindings.

2009-09-10  Teodor Zlatanov  <tzz@lifelogs.com>

	* net/imap.el (imap-interactive-login): Better messages.
	(imap-open): Fix bug with renamed buffer on reconnect.
	(imap-authenticate): Add buffer-local imap-last-authenticator variable
	for easier debugging and cleaner code.  On successful (guessed based on
	server capabilities) secondary authentication, set imap-state
	correctly.
	(imap-last-authenticator): Define imap-last-authenticator as a variable
	to avoid warnings.

2009-09-10  Glenn Morris  <rgm@gnu.org>

	* pcvs.el (cvs-mode-find-file): Use forward-line rather than goto-line.

	* emacs-lisp/bytecomp.el (byte-compile-function-environment): Doc fix.
	(byte-compile-file-form-autoload): Don't warn about unknown functions
	where the autoload statement comes after the use.
	(with-no-warnings): Give it a byte-hunk-handler like than of progn, so
	that any handlers inside the body (eg require) are in turn respected.

	* emacs-lisp/byte-opt.el (degrees-to-radians): Mark as free from side
	effects.

	* emacs-lisp/derived.el (define-derived-mode): Give the mode's map,
	and syntax and abbrev tables basic docs, if they don't have any.

	* emacs-lisp/easy-mmode.el (easy-mmode-defmap): Add doc-string.

	* international/mule-cmds.el (top-level): Require cl when compiling.
	(view-hello-file): Use default-value rather than
	default-enable-multibyte-characters.

	* progmodes/fortran.el: Move all safe and risky properties into the
	defcustoms.

	* mail/rmailedit.el, mail/rmailkwd.el, mail/rmailmm.el:
	* mail/rmailmsc.el, mail/rmailsort.el, mail/rmailsum.el:
	* mail/undigest.el:
	Put autoloads in rmail.el rather than loaddefs.el.
	* mail/rmail.el: Regenerate with extracted autoloads.

	* mail/rmailsum.el (rmail-user-mail-address-regexp): Move to rmail.el.
	* mail/rmail.el (rmail-user-mail-address-regexp): Move from rmailsum.el.

2009-09-10  Nick Roberts  <nickrob@snap.net.nz>

	Reported in thread for Bug#4375.
	* progmodes/gud.el (gud-tooltip-print-command): Use MI command
	"-data-evaluate-expression" instead of print.
	* progmodes/gdb-mi.el (gdb-tooltip-print-1): Ditto.
	(gdb-tooltip-print): Parse output from above MI command.
	(gdb): Revert 2009-08-11 change.  User should detach inferior
	manually.

	Remove the word "separate" from IO functions as inferior
	output is now never displayed in the GUD buffer.

2009-09-10  Juanma Barranquero  <lekktu@gmail.com>

	* startup.el (command-line-normalize-file-name): On Windows and
	MS-DOS, also convert C:\/ and C:\\ (two backslashes) into C:/.

2009-09-10  Juri Linkov  <juri@jurta.org>

	* isearch.el (isearch-text-char-description): Propertize escape
	character sequences with the `escape-glyph' face.  (Bug#4344)

	* simple.el (shell-command): Set asynchronous process filter to
	`comint-output-filter'.  (Bug#4343)

	* progmodes/grep.el (grep-template): Add "<X>" to docstring.
	(grep-files-aliases): Add "all".  Move "el" and "ch" to the top of
	the list.  Move "asm" to the bottom.
	(grep-find-ignored-directories): Add `choice' with nil value
	to empty the list easily.
	(grep-find-ignored-files): New option.
	(grep-files-history): Set to nil by default instead of '("ch" "el").
	(grep-compute-defaults): Add "<X>" to `grep-template'.
	(grep-read-files): Bind new local variables `default-alias' and
	`default-extension'.  Use a list of default values for the file prompt.
	(lgrep): Add `--exclude=' command line options composed from
	`grep-find-ignored-files'.
	(rgrep): Add `-name' command line options composed from
	`grep-find-ignored-files'.  (Bug#4301)

2009-09-09  Stefan Monnier  <monnier@iro.umontreal.ca>

	* diff-mode.el (diff-hunk-kill): Fix the search of the next hunk
	(bug#4368).

2009-09-09  Katsumi Yamaoka  <yamaoka@jpl.org>

	* calendar/time-date.el (autoload):
	Expand define-obsolete-function-alias into defalias and make-obsolete
	for old Emacsen that Gnus supports.
	(with-no-warnings): Define it for old Emacsen.
	(time-to-seconds): Don't use (featurep 'xemacs) to check if float-time
	is available.
	(time-to-number-of-days): Don't use (featurep 'xemacs) to check if
	float-time is available; suppress compile warning for time-to-seconds.

2009-09-09  Teodor Zlatanov  <tzz@lifelogs.com>

	* net/imap.el (imap-message-map): Docstring fix.

2009-09-09  Glenn Morris  <rgm@gnu.org>

	* ffap.el (ffap-file-at-point): Handle absolute (non-remote) files with
	line numbers too.  (Bug#4374)

2009-09-08  Stefan Monnier  <monnier@iro.umontreal.ca>

	* smerge-mode.el (smerge-remove-props, smerge-refine):
	Use with-silent-modifications (bug#4342).

	* subr.el (with-silent-modifications): New macro.

2009-09-07  Juanma Barranquero  <lekktu@gmail.com>

	* files.el (top-level): Require `cl' when compiling.

2009-09-07  Glenn Morris  <rgm@gnu.org>

	* files.el (auto-mode-alist): Use delphi-mode for .dpr files.

	* proced.el (proced-mode-map): Bind "d" to proced-mark-alt.
	(proced-mark-alt): New alias, to control the advertised key.  (Bug#4362)

2009-09-06  Nick Roberts  <nickrob@snap.net.nz>

	* vc-git.el (vc-git-annotate-command): Use separator to parse
	arguments correctly.

2009-09-06  Eli Zaretskii  <eliz@gnu.org>

	* proced.el (proced-mode): Doc fix.

2009-09-06  Julian Scheid  <julians37@gmail.com>  (tiny change)

	* net/tramp.el (tramp-perl-file-attributes): Print "nil" when
	lstat fails.
	(tramp-do-file-attributes-with-ls): Check for file existence at
	remote end.
	(tramp-do-file-attributes-with-stat): Likewise.
	(tramp-convert-file-attributes): Return nil when attr is nil.

2009-09-05  Glenn Morris  <rgm@gnu.org>

	* calendar/diary-lib.el (diary-entry): Add help-echo and follow-link
	properties to this button.
	(diary-fancy-display): Don't extend the button to the final newline.
	(diary-fancy-display-mode): Continue to define "q" as a local key.

	* calendar/cal-china.el (holiday-chinese): Make it slightly more
	efficient.

	* font-lock.el (lisp-font-lock-keywords-2): Add letf.

	* emacs-lisp/bytecomp.el (emacs-lisp-file-regexp): Doc fix.
	(byte-compile-dest-file-function): New option.
	(byte-compile-dest-file): Doc fix.
	Obey byte-compile-dest-file-function.
	(byte-compile-cl-file-p): New function.
	(byte-compile-eval): Only suppress noruntime warnings about cl functions
	if the cl-functions warning is enabled.  Use byte-compile-cl-file-p.
	(byte-compile-eval): Check for non-nil byte-compile-cl-functions rather
	than for file being previously loaded.
	(byte-compile-find-cl-functions): Use byte-compile-cl-file-p.
	(byte-compile-file-form-require): Handle the case where requiring a file
	indirectly causes CL to be loaded.

2009-09-05  Karl Fogel  <kfogel@red-bean.com>

	* files.el (find-alternate-file): Run `kill-buffer-hook' manually
	before killing the old buffer, since by the time `kill-buffer' is
	run so many buffer variables have been set to nil that it may not
	behave as expected.  (Bug#4061)

2009-09-05  Karl Fogel  <kfogel@red-bean.com>

	* files.el (find-alternate-file): If the old buffer is modified
	and visiting a file, behave similarly to `kill-buffer' when
	killing it, thus reverting to the pre-1.878 behavior; see
	http://lists.gnu.org/archive/html/emacs-devel/2009-09/msg00101.html
	for discussion.  Also, consult `buffer-file-name' as a variable
	not as a function, for consistency with the rest of the code.

2009-09-04  Michael Albinus  <michael.albinus@gmx.de>

	* net/tramp.el (tramp-handle-insert-directory): Handle "--dired"
	also when adding a new directory.

	* net/tramp-compat.el (tramp-compat-line-beginning-position): New
	defun.

2009-09-04  Stefan Monnier  <monnier@iro.umontreal.ca>

	* files.el (locate-file-completion-table): Make it provide boundary
	information, so partial-completion works better.

2009-09-04  Leo  <sdl.web@gmail.com>  (tiny change)

	* mail/footnote.el (Footnote-text-under-cursor):
	Check footnote-text-marker-alist before using it (bug#4324).

2009-09-04  Glenn Morris  <rgm@gnu.org>

	* play/5x5.el, play/decipher.el, play/gametree.el, play/handwrite.el:
	* play/hanoi.el, play/landmark.el, play/mpuz.el, play/pong.el:
	* play/solitaire.el, play/tetris.el:
	Remove leading * from defcustom and defface docs.

	* calendar/diary-lib.el (diary-fancy-display): Only switch modes if
	necessary.
	(diary-fancy-overriding-map): New variable.
	(diary-fancy-display-mode): Set minor-mode-overriding-map-alist.
	Use view-mode.

	* vc-rcs.el (vc-rcs-annotate-command): Use forward-line rather than
	goto-line.

2009-09-03  Glenn Morris  <rgm@gnu.org>

	* arc-mode.el (archive-mode):
	* dos-fns.el (set-default-process-coding-system):
	* man.el (Man-getpage-in-background):
	* menu-bar.el (menu-bar-describe-menu):
	* server.el (server-process-filter):
	* startup.el (command-line):
	* tar-mode.el (tar-header-block-tokenize, tar-extract):
	* w32-fns.el (set-default-process-coding-system):
	* x-dnd.el (x-dnd-handle-file-name):
	* international/mule-cmds.el (mule-menu-keymap)
	(set-default-coding-systems, language-info-alist, set-language-info)
	(set-language-environment, standard-display-european-internal)
	(set-locale-environment):
	* international/mule-diag.el (mule-diag):
	* mail/emacsbug.el (report-emacs-bug):
	* mail/rmail.el (rmail-mode):
	* mail/sendmail.el (mail-setup):
	Use default-value rather than default-enable-multibyte-characters.

	* progmodes/f90.el: Move all safe properties into the defcustoms.
	(f90-get-correct-indent, f90-indent-region, f90-abbrev-start): Use memq.

	* calendar/appt.el (appt-check):
	* calendar/diary-lib.el (diary-set-header, diary-live-p)
	(diary-check-diary-file, diary-list-entries)
	(diary-include-other-diary-files, diary-simple-display)
	(diary-fancy-display, diary-print-entries)
	(diary-mark-included-diary-files, diary-make-entry):
	Don't call substitute-in-file-name on diary-file.

2009-09-03  Eduard Wiebe  <usenet@pusto.de>
	    Stefan Monnier  <monnier@iro.umontreal.ca>

	* mail/footnote.el (footnote-prefix): Make it a defcustom.
	(footnote-mode-map): Move initialization into the declaration.
	(footnote-minor-mode-map): Define it rather than changing global-map.
	(footnote-mode): Use define-minor-mode.

2009-09-02  Michael Albinus  <michael.albinus@gmx.de>

	* net/tramp.el (tramp-handle-file-attributes-with-ls)
	(tramp-do-file-attributes-with-perl)
	(tramp-do-file-attributes-with-stat): Rename from
	`tramp-handle-file-attributes-with-*'.
	(tramp-handle-file-attributes): Use them.
	(tramp-do-directory-files-and-attributes-with-perl)
	(tramp-do-directory-files-and-attributes-with-stat): Rename from
	`tramp-handle-directory-files-and-attributes-with-*'.
	(tramp-handle-directory-files-and-attributes): Use them.
	(tramp-method-out-of-band-p): Additional parameter SIZE.
	(tramp-do-copy-or-rename-file, tramp-handle-file-local-copy)
	(tramp-handle-write-region): Use it.
	(tramp-handle-insert-directory): Use "?\ " for compatibility reasons.
	(tramp-handle-vc-registered): Check, whether the first run did
	return files to be tested.
	(tramp-advice-make-auto-save-file-name): Do not call directly
	`tramp-handle-make-auto-save-file-name', because this would bypass
	the locking mechanism.

	* net/tramp-compat.el (top): Autoload used functions from tramp.el.
	(file-remote-p, process-file, start-file-process, set-file-times)
	(tramp-compat-file-attributes): Compatibility functions shall not
	call directly `tramp-handle-*', because this would bypass the
	locking mechanism.
	(tramp-compat-number-sequence): New defun.

2009-09-02  Glenn Morris  <rgm@gnu.org>

	* calendar/time-date.el (time-to-seconds): In Emacs, make it an obsolete
	alias for float-time.
	(time-to-number-of-days): In Emacs, use float-time.
	* net/newst-backend.el (time-add): Suppress warnings from compat
	function.
	* time.el (emacs-uptime, emacs-init-time):
	* net/rcirc.el (rcirc-keepalive, rcirc-handler-ctcp-KEEPALIVE):
	Use float-time rather than time-to-seconds.

	* minibuffer.el (completion-initials-expand): Fix typo.

	* faces.el (modeline, modeline-inactive, modeline-highlight)
	(modeline-buffer-id):
	* info.el (info-menu-5): Mark these face aliases as obsolete.

2009-09-01  Nick Roberts  <nickrob@snap.net.nz>

	* progmodes/gdb-mi.el (gdb-current-context-command): Move the
	space ...
	(gdb-gud-context-call): ... to here for pre GDB 7.0 when there is
	no "--thread" option.
	(gdb-stopped): Don't print "Switched to thread" message when it is
	unchanged.

2009-09-01  Stefan Monnier  <monnier@iro.umontreal.ca>

	* minibuffer.el (completion-try-completion)
	(completion-all-completions): Remove ill-defined (and
	mistakenly installed and luckily never used nor documented)
	`completion-styles' property.
	(completion-initials-expand, completion-initials-all-completions)
	(completion-initials-try-completion): New functions.
	(completion-styles-alist): Add doc to each entry.
	Add new `initials' entry.

2009-09-01  Nick Roberts  <nickrob@snap.net.nz>

	* progmodes/gdb-mi.el (gdb-var-create-handler): Remove redundant
	MI command -var-evaluate-expression.
	(gdb-var-list-children-regexp): Update from regexp-1 in gdb-ui.el
	and tweak for case of string child.
	(gdb-var-list-children-handler): Update from handler-1 in gdb-ui.el.

2009-09-01  Glenn Morris  <rgm@gnu.org>

	* add-log.el (change-log-date-face, change-log-name-face)
	(change-log-email-face, change-log-file-face, change-log-list-face)
	(change-log-conditionals-face, change-log-function-face)
	(change-log-acknowledgement-face):
	* cus-edit.el (custom-invalid-face, custom-rogue-face)
	(custom-modified-face, custom-set-face, custom-changed-face)
	(custom-saved-face, custom-button-face, custom-button-pressed-face)
	(custom-documentation-face, custom-state-face, custom-comment-face)
	(custom-comment-tag-face, custom-variable-tag-face)
	(custom-variable-button-face, custom-face-tag-face)
	(custom-group-tag-face-1, custom-group-tag-face):
	* diff-mode.el (diff-header-face, diff-file-header-face)
	(diff-index-face, diff-hunk-header-face, diff-removed-face)
	(diff-added-face, diff-changed-face, diff-function-face)
	(diff-context-face, diff-nonexistent-face):
	* generic-x.el (show-tabs-tab-face, show-tabs-space-face):
	* hilit-chg.el (highlight-changes-face, highlight-changes-delete-face):
	* info.el (Info-title-1-face, Info-title-2-face, Info-title-3-face)
	(Info-title-4-face):
	* isearch.el (isearch-lazy-highlight-face):
	* log-view.el (log-view-file-face, log-view-message-face):
	* paren.el (show-paren-match-face, show-paren-mismatch-face):
	* pcvs-info.el (cvs-header-face, cvs-filename-face, cvs-unknown-face)
	(cvs-handled-face, cvs-need-action-face, cvs-marked-face)
	(cvs-msg-face):
	* smerge-mode.el (smerge-mine-face, smerge-other-face)
	(smerge-base-face, smerge-markers-face):
	* wid-edit.el (widget-documentation-face, widget-button-face)
	(widget-field-face, widget-single-line-field-face)
	(widget-inactive-face, widget-button-pressed-face):
	* woman.el (woman-italic-face, woman-bold-face, woman-unknown-face)
	(woman-addition-face):
	* eshell/em-ls.el (eshell-ls-directory-face, eshell-ls-symlink-face)
	(eshell-ls-executable-face, eshell-ls-readonly-face)
	(eshell-ls-unreadable-face, eshell-ls-special-face)
	(eshell-ls-missing-face, eshell-ls-archive-face)
	(eshell-ls-backup-face, eshell-ls-product-face)
	(eshell-ls-clutter-face):
	* eshell/em-prompt.el (eshell-prompt-face):
	* eshell/esh-test.el (eshell-test-ok-face, eshell-test-failed-face):
	* obsolete/old-whitespace.el (whitespace-highlight-face):
	* progmodes/antlr-mode.el (antlr-font-lock-default-face)
	(antlr-font-lock-keyword-face, antlr-font-lock-syntax-face)
	(antlr-font-lock-ruledef-face, antlr-font-lock-tokendef-face)
	(antlr-font-lock-ruleref-face, antlr-font-lock-tokenref-face)
	(antlr-font-lock-literal-face):
	* progmodes/ebrowse.el (ebrowse-tree-mark-face)
	(ebrowse-root-class-face, ebrowse-file-name-face)
	(ebrowse-default-face, ebrowse-member-attribute-face)
	(ebrowse-member-class-face, ebrowse-progress-face):
	* progmodes/make-mode.el (makefile-space-face):
	* progmodes/sh-script.el (sh-heredoc-face):
	* textmodes/flyspell.el (flyspell-incorrect-face)
	(flyspell-duplicate-face):
	* textmodes/tex-mode.el (tex-math-face, tex-verbatim-face):
	* textmodes/texinfo.el (texinfo-heading-face):
	Mark face aliases with "-face" suffix as obsolete.

	* mail/feedmail.el (file-name-buffer-file-type-alist): Define for
	compiler.

	* net/eudc-bob.el (eudc-bob-generic-menu, eudc-bob-image-menu)
	(eudc-bob-sound-menu): Use defvar rather than defconst, since
	easy-menu-define wants to modify these.

	* net/net-utils.el (nslookup): Use make-comint rather than comint-run.

	* net/browse-url.el (browse-url-file-url):
	* term/internal.el (dos-codepage-setup):
	Use default-value rather than default-enable-multibyte-characters.

	* progmodes/etags.el (etags-goto-tag-location):
	* progmodes/flymake.el (flymake-highlight-line)
	(flymake-goto-file-and-line, flymake-goto-line):
	* progmodes/gdb-mi.el (gdb-mouse-until, gdb-mouse-jump)
	(gdb-goto-breakpoint):
	* progmodes/idlw-shell.el (idlwave-shell-move-to-bp):
	* progmodes/python.el (python-find-function)
	(python-pdbtrack-track-stack-file):
	* progmodes/verilog-mode.el (verilog-surelint-off):
	* term/ns-win.el (ns-open-file-select-line):
	* textmodes/bibtex.el (bibtex-validate, bibtex-validate-globally):
	Use forward-line rather than goto-line.

	* textmodes/reftex-cite.el (reftex-offer-bib-menu):
	* textmodes/reftex-index.el (reftex-display-index):
	* textmodes/reftex-ref.el (reftex-offer-label-menu):
	* textmodes/reftex-toc.el (reftex-toc):
	Remove unnecessary bindings of default-major-mode (all are followed by
	major-mode check and possible mode switch).

2009-08-31  Nick Roberts  <nickrob@snap.net.nz>

	* progmodes/gdb-mi.el (gdb-breakpoints-list-handler-custom):
	Handle watchpoints (bug#4282).
	(def-gdb-thread-buffer-command): Enable thread to be selected by
	clicking without selecting threads buffer first.
	(gdb-current-context-command): Use selected frame so that "up",
	"down" etc work in the GUD buffer.
	(gdb-update): Find selected frame before rendering stack buffer.
	(gdb-frame-handler): Set gdb-frame-number for stack buffer.

2009-08-31  Stefan Monnier  <monnier@iro.umontreal.ca>

	* progmodes/sym-comp.el (displayed-completions): Remove.
	(symbol-complete): Use minibuffer-complete.

2009-08-31  Glenn Morris  <rgm@gnu.org>

	* emacs-lisp/byte-run.el (define-obsolete-face-alias): New macro.

	* apropos.el (apropos-symbols-internal):
	Handle (obsolete) face aliases.

	* faces.el (describe-face): Adjust the output format to be more like
	describe-variable, and to mention (obsolete) face aliases.
	Adjust the whitespace so that help-setup-xref works.

	* calendar/calendar.el (calendar-today-face, diary-face, holiday-face):
	* calendar/diary-lib.el (diary-button-face):
	Mark these face aliases as obsolete.

	* calendar/calendar.el (calendar-today): Doc fix.

2009-08-31  Nick Roberts  <nickrob@snap.net.nz>

	* progmodes/gdb-mi.el (gdb-control-all-threads)
	(gdb-control-current-thread): Force tool bar update.
	(gdb-non-stop-handler): New function.
	(gdb-init-1): Use it to test if non-stop mode is supported.
	Remove unused gdbmi buffer type.

2009-08-30  Kevin Rodgers  <kevin.d.rodgers@gmail.com>

	* progmodes/grep.el (grep-read-files): Strip trailing <N> from
	buffer names not visiting a file (e.g. cloned buffers).  (Bug#4210)

2009-08-30  Nick Roberts  <nickrob@snap.net.nz>

	* comint.el (comint-exec-1): Check command is non-null first.
	Part of gdb-mi.el change (2009-08-28).

2009-08-30  Stefan Monnier  <monnier@iro.umontreal.ca>

	* emacs-lisp/lisp.el (lisp-complete-symbol): Use minibuffer-complete.

2009-08-30  Juanma Barranquero  <lekktu@gmail.com>

	* subr.el (do-after-load-evaluation): Fix last change: use `mapc'
	instead of `dolist' to avoid a recursive require when bootstrapping.

2009-08-30  Stefan Monnier  <monnier@iro.umontreal.ca>

	* emacs-lisp/lisp.el (field-complete): Use minibuffer-complete.

	* net/ldap.el (ldap-search-internal): Use with-current-buffer and push.

	* net/imap.el (imap-send-command): Simplify.
	(imap-wait-for-tag): point-max -> buffer-size.

	* net/ange-ftp.el (internal-ange-ftp-mode): Use define-derived-mode.

	* emacs-lisp/easy-mmode.el (define-minor-mode): Don't use symbol-value
	with constant argument.

	* emacs-lisp/debug.el (debugger-setup-buffer): Make it multibyte.

	* emacs-lisp/cl.el (cl-macro-environment): Don't define it here.

	* emacs-lisp/checkdoc.el (checkdoc-force-history-flag):
	Change default, since most of our files don't have a history.
	(checkdoc-display-status-buffer): Don't use a hidden buffer to show to
	the user.

	* emacs-lisp/bytecomp.el (byte-compile-interactive-only-functions):
	Add comint-run.

	* calc/calc.el: Improve commenting convention.
	(calc-digit-map, toplevel): Simplify.

	* comint.el (comint-insert-input): Be careful to only set point if we
	don't delegate to some other command.

	* proced.el (proced-signal-list): Make it an alist.
	(proced-grammar-alist): Capitalize names.
	(proced-send-signal): Use a non-hidden buffer (since it's displayed).
	Disable undo manually and make it read-only.
	Use completion-annotate-function.

	* minibuffer.el (minibuffer-message): If the current buffer is not
	a minibuffer, insert the message in the echo area rather than at the
	end of the buffer.
	(completion-annotate-function): New variable.
	(minibuffer-completion-help): Use it.
	(completion--embedded-envvar-table): Environment vars are
	always case-sensitive.

2009-08-30  Glenn Morris  <rgm@gnu.org>

	* progmodes/fortran.el (fortran-start-prog-re): New constant, extracted
	from fortran-current-defun.
	(fortran-beginning-of-subprogram): Be more precise about finding the
	start, to avoid an infinite loop in end-of-defun.  (Bug#4259)
	(fortran-end-of-subprogram): Simplify.
	(fortran-current-defun): Use fortran-start-prog-re.

2009-08-29  Juanma Barranquero  <lekktu@gmail.com>

	* subr.el (do-after-load-evaluation): Simplify.

2009-08-29  Dan Nicolaescu  <dann@ics.uci.edu>

	* vc.el (vc-print-log-internal): Move RCS/CVS specific code ...

	* vc-rcs.el (vc-rcs-print-log-cleanup): ... here.  New function.
	(vc-rcs-print-log): Use it.

	* vc-cvs.el (vc-cvs-print-log): Use vc-rcs-print-log-cleanup.

2009-08-29  Stefan Monnier  <monnier@iro.umontreal.ca>

	* paths.el (abbrev-file-name): Move to abbrev.el.
	* abbrev.el (abbrev-file-name): Move from paths.el.
	Obey user-emacs-directory.
	* calc/calc.el (calc-settings-file): Don't autoload and instead obey
	user-emacs-directory.
	* dos-fns.el (dos-reevaluate-defcustoms): Don't reevaluate
	abbrev-file-name and calc-settings-file any more.
	* startup.el (command-line): Recompute abbrev-file-name and
	abbreviated-home-dir.
	(normal-no-mouse-startup-screen): Improve the generic code and get rid
	of the special code for when C-h bindings haven't been changed.
	(display-startup-echo-area-message): Use with-current-buffer.
	(command-line-1): Use a list of strings, rather than a list of lists
	of strings for longopts.

	* files.el (get-free-disk-space): Use / for default-directory.

	* textmodes/ispell.el (ispell-accept-output, ispell-command-loop):
	Use with-current-buffer.

	* emacs-lisp/bytecomp.el (byte-compile-const-symbol-p):
	Recognize immutable variables like most-positive-fixnum.
	(byte-compile-setq-default): Check and warn if trying to assign
	to an immutable variable, or a non-variable.

	* progmodes/cc-vars.el (c-comment-continuation-stars):
	* progmodes/cc-engine.el (c-looking-at-bos):
	* progmodes/cc-cmds.el (c-toggle-auto-state)
	(c-forward-into-nomenclature, c-backward-into-nomenclature)
	(c-comment-line-break-function): Add version of obsolescence.

2009-08-28  Juri Linkov  <juri@jurta.org>

	* files.el (magic-fallback-mode-alist): Add ZIP magic number
	associated with `archive-mode'.

	* image.el (image-type-header-regexps): Use only JPEG magic number
	to determine JPEG images, and don't use `image-jpeg-p' because
	Emacs can display non-JFIF non-Exif JPEG images.

2009-08-28  Juanma Barranquero  <lekktu@gmail.com>

	* arc-mode.el (archive-mode):
	* emacs-lisp/re-builder.el (re-builder-unload-function):
	Protect against the default value of `major-mode' being nil.

2009-08-28  Juanma Barranquero  <lekktu@gmail.com>

	* international/ucs-normalize.el (ucs-normalize-sort, quick-check-list):
	Fix typos in docstrings.

	* progmodes/js.el (js--macro-decl-re): Doc fix.
	(js--plain-method-re, js--split-name): Refloc docstring.
	(js--class-styles, js--make-merged-item, js--splice-into-items):
	Fix typos in docstrings; reflow docstrings.
	(js--maybe-join, js--function-prologue-beginning, js--flush-caches)
	(js--variable-decl-matcher, js--inside-pitem-p)
	(js--parse-state-at-point, js--get-all-known-symbols)
	(js--symbol-history, js-find-symbol, js--js-references)
	(js--moz-interactor, js--js-encode-value, js--read-tab):
	Fix typos in docstrings.

2009-08-28  Stefan Monnier  <monnier@iro.umontreal.ca>

	* textmodes/reftex.el (reftex-get-file-buffer-force):
	* progmodes/verilog-mode.el (verilog-batch-execute-func):
	* emulation/viper.el (viper-go-away, viper-set-hooks):
	* emacs-lisp/re-builder.el (re-builder-unload-function):
	* emacs-lisp/bytecomp.el (byte-compile-file):
	* ses.el (ses-unload-function):
	* hexl.el (hexl-find-file):
	* files.el (normal-mode):
	* ehelp.el (with-electric-help):
	* autoinsert.el (auto-insert-alist):
	* arc-mode.el (archive-mode):
	Use (default-value 'major-mode) instead of default-major-mode.

	* textmodes/ispell.el (ispell-check-version, ispell-send-string):
	* international/mule.el (load-with-code-conversion):
	* emacs-lisp/debug.el (debug):
	* ediff-vers.el (ediff-rcs-get-output-buffer):
	* dired.el (dired-internal-noselect): Don't let-bind
	default-major-mode around code that doesn't use it.
	E.g. buffer creation via get-buffer-create doesn't use it.

2009-08-28  Michael Albinus  <michael.albinus@gmx.de>

	* net/tramp.el (all): Replace "'(lambda" by "(lambda".
	(tramp-handle-file-local-copy): Unset `file-name-handler-alist'
	when writing the temp file.  Otherwise, epa-file gets confused.
	(tramp-register-file-name-handlers): Make it a defun.  Move also
	`epa-file-handler' to the front of `file-name-handler-alist'.

2009-08-28  Stefan Monnier  <monnier@iro.umontreal.ca>

	* net/tramp.el (tramp-shell-prompt-pattern): Allow a prompt to
	start right after a ^M.
	(tramp-root-regexp, tramp-completion-file-name-regexp-unified)
	(tramp-completion-file-name-regexp-separate)
	(tramp-completion-file-name-regexp-url): Use \\` and \\'.
	(tramp-handle-file-attributes, tramp-set-file-uid-gid):
	Don't modify last-coding-system-used by accident.
	(tramp-completion-file-name-handler): Apply the checks here,
	instead during registration.
	(tramp-register-file-name-handlers): Renamed from
	`tramp-register-file-name-handler'.  Register both
	`tramp-file-name-handler' and `tramp-completion-file-name-handler'.
	(tramp-register-completion-file-name-handler): Remove.  (Bug#4260)

2009-08-28  Nick Roberts  <nickrob@snap.net.nz>

	* progmodes/gdb-mi.el (gdb-use-separate-io-buffer):
	Remove variable ...
	(gdb-init-1, gdb-display-separate-io-buffer)
	(gdb-frame-separate-io-buffer, gdb-setup-windows): ... and
	references to it.
	(gdb-inferior-io-mode): Use make-comint-in-buffer.
	(gdb-inferior-filter): Use comint-output-filter to stop
	echoing and remove ^M characters.

2009-08-28  Stefan Monnier  <monnier@iro.umontreal.ca>

	* emulation/viper-init.el (viper-restore-cursor-type):
	* emulation/cua-base.el (cua--update-indications):
	Replace default-cursor-type with (default-value 'cursor-type).

	* mail/sendmail.el (mail-recover-1):
	* international/mule-diag.el (describe-current-coding-system-briefly)
	(describe-current-coding-system):
	* international/mule-cmds.el (select-safe-coding-system)
	(select-message-coding-system)
	(set-language-environment-coding-systems, set-locale-environment):
	* hexl.el (hexl-insert-multibyte-char):
	* dos-w32.el (find-buffer-file-type-coding-system):
	* simple.el (what-cursor-position):
	Replace uses of default-buffer-file-coding-system
	with (default-value 'buffer-file-coding-system).

	* emacs-lisp/edebug.el (edebug-display, edebug-outside-excursion):
	Replace uses of default-cursor-in-non-selected-windows
	with (default-value 'cursor-in-non-selected-windows).
	Use with-current-buffer.

	* mail/feedmail.el: Use CL macros.
	(feedmail-run-the-queue, feedmail-send-it-immediately):
	* dos-w32.el (find-buffer-file-type): Replace uses of
	default-buffer-file-type with (default-value 'buffer-file-type).

2009-08-28  Glenn Morris  <rgm@gnu.org>

	* calendar/diary-lib.el (diary-list-entries, diary-goto-entry)
	(diary-show-all-entries, diary-mark-entries, diary-make-entry):
	Use default-value of major-mode rather than default-major-mode.

2009-08-27  Stefan Monnier  <monnier@iro.umontreal.ca>

	* Makefile.in (update-elcfiles): Report left over elc files.

	* mail/mailalias.el (build-mail-aliases): Use with-temp-buffer,
	expand-file-name and with-current-buffer.
	(mail-get-names, mail-directory): Use with-current-buffer.

	* vc.el (vc-read-revision): New function.
	(vc-version-diff, vc-merge): Use it.

2009-08-27  Sam Steingold  <sds@gnu.org>

	* simple.el (kill-do-not-save-duplicates): New user option.
	(kill-new): When it is non-nil, and the new string is the same as
	the latest kill, set replace to t to avoid duplicates in kill-ring.

2009-08-27  Julian Scheid  <julians37@gmail.com>  (tiny change)

	* net/tramp.el (tramp-handle-process-file): Do not flush all
	caches when `process-file-side-effects' is set.
	(tramp-handle-vc-registered): Use `tramp-get-file-exists-command'
	instead of `tramp-find-file-exists-command'.
	Unset `process-file-side-effects'.

2009-08-27  Michael Albinus  <michael.albinus@gmx.de>

	* net/tramp.el (tramp-methods): New method "rsyncc".
	(top): Add completion function for "rsyncc".
	(tramp-message-show-message): New defvar.
	(tramp-message, tramp-error): Use it.
	(tramp-do-copy-or-rename-file-directly): Extend check for direct
	remote copying.
	(tramp-do-copy-or-rename-file-out-of-band): Handle new
	`tramp-methods' entry `copy-env' of "rsyncc".
	(tramp-vc-registered-read-file-names): New defconst.
	(tramp-vc-registered-file-names): New defvar.
	(tramp-handle-vc-registered): Implement optimization strategy.
	(tramp-run-real-handler): Add `tramp-vc-file-name-handler'.
	(tramp-vc-file-name-handler): New defun.
	(tramp-get-ls-command, tramp-get-test-command)
	(tramp-get-file-exists-command, tramp-get-remote-ln)
	(tramp-get-remote-perl, tramp-get-remote-stat)
	(tramp-get-remote-id): Remove superfluous `with-current-buffer'.

	* net/tramp-cache.el (top): Autoload `tramp-time-less-p'.
	(tramp-cache-inhibit-cache): Extend doc string.  It allows also
	timestamps.
	(tramp-get-file-property): Check for timestamps in
	`tramp-cache-inhibit-cache'.
	(tramp-set-file-property): Write timestamp.

2009-08-27  ARISAWA Akihiro  <ari@mbf.ocn.ne.jp>  (tiny change)

	* language/japan-util.el (japanese-symbol-table): Add entries for
	cp932-2-byte.

	* international/characters.el: Add category `j' to cp932-2-byte.

2009-08-27  Kenichi Handa  <handa@m17n.org>

	* international/fontset.el (build-default-fontset-data): New macro.
	(setup-default-fontset): Use build-default-fontset-data for CJK,
	tibetan, ethiopic, and ipa.

2009-08-27  Stefan Monnier  <monnier@iro.umontreal.ca>

	* cus-start.el (default-major-mode): Customize `major-mode' instead.
	(enable-multibyte-characters): Not customizable any more.

	* subr.el (default-mode-line-format, default-header-line-format)
	(default-line-spacing, default-abbrev-mode, default-ctl-arrow)
	(default-direction-reversed, default-truncate-lines)
	(default-left-margin, default-tab-width, default-case-fold-search)
	(default-left-margin-width, default-right-margin-width)
	(default-left-fringe-width, default-right-fringe-width)
	(default-fringes-outside-margins, default-scroll-bar-width)
	(default-vertical-scroll-bar, default-indicate-empty-lines)
	(default-indicate-buffer-boundaries, default-fringe-indicator-alist)
	(default-fringe-cursor-alist, default-scroll-up-aggressively)
	(default-scroll-down-aggressively, default-fill-column)
	(default-cursor-type, default-buffer-file-type)
	(default-cursor-in-non-selected-windows)
	(default-buffer-file-coding-system, default-major-mode)
	(default-enable-multibyte-characters): Mark as obsolete.

2009-08-27  Dan Nicolaescu  <dann@ics.uci.edu>

	* vc-dir.el (vc-dir-update): Remove debug helper.

	* vc-cvs.el (vc-cvs-update-changelog): Fix typo.

2009-08-26  Sam Steingold  <sds@gnu.org>

	* simple.el (save-interprogram-paste-before-kill): New user option.
	(kill-new): When `save-interprogram-paste-before-kill' is non-nil,
	save the interprogram-paste into kill-ring before overriding it
	with the Emacs kill.

2009-08-26  Dan Nicolaescu  <dann@ics.uci.edu>

	* vc.el (vc-trunk-p): Rename to vc-rcs-trunk-p and move to vc-rcs.el.
	(vc-minor-part): Rename to vc-rcs-minor-part and move to vc-rcs.el.
	(vc-default-previous-revision): Rename to vc-rcs-previous-revision
	and move to vc-rcs.el.
	(vc-default-next-revision): Rename to vc-rcs-next-revision and
	move to vc-rcs.el.
	(vc-cvs-update-changelog): Move to vc-cvs.el, use vc-call-backend.
	(vc-rcs-update-changelog): Remove.
	(vc-update-changelog-rcs2log): Rename to vc-rcs-update-changelog
	and move to vc-rcs.el.

	* vc-rcs.el (vc-rcs-latest-on-branch-p, vc-rcs-checkin)
	(vc-rcs-checkout, vc-rcs-rollback): Adjust for the vc-rcs-trunk-p
	renaming.
	(vc-rcs-trunk-p, vc-rcs-minor-part, vc-rcs-previous-revision)
	(vc-rcs-next-revision, vc-rcs-update-changelog): Move here from
	vc.el, renamed to be RCS specific.

	* vc-cvs.el (vc-cvs-previous-revision, vc-cvs-next-revision):
	New functions.
	(vc-cvs-update-changelog): Move here from vc.el.

	* vc-sccs.el (vc-sccs-previous-revision, vc-sccs-next-revision):
	New functions.

2009-08-26  Stefan Monnier  <monnier@iro.umontreal.ca>

	* emacs-lisp/bytecomp.el (byte-compile-lapcode): Fix up last change.

2009-08-26  Dan Nicolaescu  <dann@ics.uci.edu>

	* vc-git.el (vc-git-register): Use "git add" for directories.
	(vc-git-stash, vc-git-stash-show): New functions.
	(vc-git-extra-menu-map): Bind them.

	* vc-dir.el (vc-dir-node-directory, vc-dir-update): Get the parent
	directory correctly in case the item is a directory itself.

	* vc.el: Document the desired behavior for reverted files in the
	`added' state.
	(vc-default-prettify-state-info): Remove function, unused.

	* vc-bzr.el (vc-bzr-prettify-state-info): Remove function, unused.

2009-08-26  Glenn Morris  <rgm@gnu.org>

	* bindings.el (standard-mode-line-format): Reposition dashes in
	which-func entry.  (Bug#4217)

	* files.el (enable-local-variables, enable-local-eval)
	(safe-local-variable-values, safe-local-eval-forms): Mark as risky in
	the defcustoms.
	(auto-mode-alist, ignored-local-variables)
	(save-some-buffers-action-alist): Move risky declarations to the
	definitions.
	(dabbrev-case-fold-search, dabbrev-case-replace, display-time-string)
	(font-lock-defaults, format-alist, imenu--index-alist)
	(imenu-generic-expression, input-method-alist, minor-mode-alist)
	(mode-line-buffer-identification, mode-line-client, mode-line-modes)
	(mode-line-modified, mode-line-mule-info, mode-line-position)
	(mode-line-process, mode-line-remote, outline-level)
	(parse-time-rules, rmail-output-file-alist)
	(special-display-buffer-names, vc-mode):
	Move risky declarations to the relevant files.
	* bindings.el (mode-line-client, mode-line-mule-info, mode-line-remote)
	(mode-line-modified, mode-line-process, mode-line-position)
	(mode-line-modes, mode-line-buffer-identification, minor-mode-alist)
	* font-core.el (font-lock-defaults):
	* format.el (format-alist):
	* vc-hooks.el (vc-mode):
	* window.el (special-display-buffer-names):
	* international/mule-cmds.el (input-method-alist):
	Define riskiness here (dumped file) rather than in files.el.
	* dabbrev.el (dabbrev-case-fold-search, dabbrev-case-replace):
	* imenu.el (imenu-generic-expression, imenu--index-alist):
	* outline.el (outline-level):
	* time.el (display-time-string):
	* calendar/parse-time.el (parse-time-rules):
	* mail/rmailout.el (rmail-output-file-alist):
	Autoload riskiness here, rather than placing in files.el.

2009-08-26  Andreas Schwab  <schwab@linux-m68k.org>

	* emacs-lisp/bytecomp.el (byte-compile-lapcode): Signal overflow.

2009-08-25  Michael Albinus  <michael.albinus@gmx.de>

	* simple.el (process-file-side-effects): New defvar.

	* dired-aux.el (dired-show-file-type):
	* vc.el (vc-diff-internal):
	* vc-arch.el (vc-arch-diff):
	* vc-bzr.el (vc-bzr-sha1, vc-bzr-revision-completion-table):
	* vc-cvs.el (vc-cvs-state, vc-cvs-diff, vc-cvs-revision-table):
	* vc-git.el (vc-git-registered, vc-git-working-revision)
	(vc-git-find-revision, vc-git-diff, vc-git-revision-table)
	(vc-git--empty-db-p):
	* vc-hooks.el (vc-user-login-name):
	* vc-svn.el (vc-svn-registered, vc-svn-state)
	(vc-svn-dir-extra-headers, vc-svn-find-revision):
	* progmodes/grep.el (grep-probe): Let-bind
	`process-file-side-effects' with nil.

	* net/dbus.el (dbus-ping): Add optional parameter TIMEOUT.

	* net/tramp-gvfs.el (top): Use timeout of 100 msec pinging GVFS
	daemon.  Replace ping by checking for running service for bluez
	and zeroconf.  (Bug#4239)

2009-08-25  Kevin Ryde  <user42@zip.com.au>

	* net/dig.el (dig): Add autoload cookie.

2009-08-25  Glenn Morris  <rgm@gnu.org>

	* emacs-lisp/bytecomp.el (byte-compile-eval): Fix test for cl in
	load-history for absolute file-names.
	(byte-compile-file-form-require): Warn about use of the cl package.

	* format.el (format-alist): Doc fix.

	* play/bubbles.el (top-level): Don't require cl at run-time.

	* progmodes/verilog-mode.el (top-level): Don't require lucid (and hence
	run-time cl).

2009-08-24  Dmitry Dzhus  <dima@sphinx.net.ru>

	* progmodes/gdb-mi.el (gdb-mapcar*): Replacement for `mapcar*'
	from cl package.
	(gdb-table-add-row, gdb-table-string): Use `gdb-mapcar*'.

2009-08-24  Jay Belanger  <jay.p.belanger@gmail.com>

	* calc/calc-alg.el (math-trig-rewrite)
	(math-hyperbolic-trig-rewrite): New functions.
	(calc-simplify): Simplify trig functions when asked.

2009-08-24  Stefan Monnier  <monnier@iro.umontreal.ca>

	* diff-mode.el (diff-find-source-location): Avoid goto-line.

2009-08-24  Kenichi Handa  <handa@m17n.org>

	* language/ind-util.el (mapthread): Delete it.
	(combinatorial): New function.
	(indian--puthash-cv): Use combinatorial instead of mapthread.

2009-08-22  Kevin Ryde  <user42@zip.com.au>

	* emacs-lisp/checkdoc.el (checkdoc-force-history-flag)
	(checkdoc-arguments-in-order-flag): Add safe-local-variable booleanp.
	(checkdoc-symbol-words): Add safe-local-variable for list of strings.
	Clarify docstring that the value is strings not symbols.
	(checkdoc-list-of-strings-p): New function.

2009-08-22  Glenn Morris  <rgm@gnu.org>

	* files.el (auto-mode-alist):
	* hippie-exp.el (he-concat-directory-file-name):
	* lpr.el (lpr-windows-system, printer-name):
	* ls-lisp.el (ls-lisp-emulation, ls-lisp-use-insert-directory-program):
	* ps-print.el (ps-windows-system):
	* startup.el (command-line):
	* emulation/viper-ex.el (viper-glob-function):
	* international/mule-cmds.el (set-language-environment-coding-systems):
	* net/ange-ftp.el (ange-ftp-write-region):
	* obsolete/fast-lock.el (fast-lock-cache-name):
	Remove code for defunct system-types emx, macos, mswindows, next-mach,
	unisoft-unix, vax-vms, win32, w32.

	* calendar/diary-lib.el (diary-mark-entries-1): Only mark all days of a
	given name if the pattern is not more specific.

	* calendar/lunar.el (lunar-phase-names): New option.
	(lunar-phase): Doc fix.
	(lunar-cycles-per-year): New constant.
	(lunar-index): New function.
	(lunar-phase-list, diary-lunar-phases): Use lunar-index.
	(lunar-phase-name): Use lunar-phase-names.
	(calendar-lunar-phases): Use format.
	(lunar-new-moon-on-or-after): Use lunar-cycles-per-year.

	* progmodes/cperl-mode.el (cperl-imenu-name-and-position):
	Copy imenu-example--name-and-position function here for own use.
	(cperl-xsub-scan): Use cperl-imenu-name-and-position.

	* bs.el (bs--redisplay):
	* cus-edit.el (custom-redraw):
	* ibuffer.el (ibuffer-bury-buffer):
	* server.el (server-goto-line-column):
	* startup.el (command-line-1):
	* strokes.el (strokes-xpm-for-stroke):
	* term.el (term-display-buffer-line):
	* view.el (View-goto-line):
	* calc/calc.el (calc-do, calc-trail-buffer):
	* play/gamegrid.el (gamegrid-add-score-insecure):
	* progmodes/ada-mode.el (ada-compile-goto-error):
	* progmodes/ada-xref.el (ada-xref-find-in-modified-ali):
	(ebrowse-select-1st-to-9nth):
	* progmodes/cperl-mode.el (cperl-time-fontification):
	* progmodes/ebrowse.el (ebrowse-toggle-file-name-display)
	* progmodes/gud.el (gud-display-line):
	(idlwave-shell-display-line):
	* progmodes/idlw-shell.el (idlwave-shell-goto-frame)
	* progmodes/make-mode.el (makefile-browser-toggle):
	(vhdl-speedbar-port-copy, vhdl-compose-components-package):
	* progmodes/vhdl-mode.el (vhdl-speedbar-find-file)
	* textmodes/picture.el (picture-draw-rectangle):
	* textmodes/reftex-index.el (reftex-index-goto-letter):
	(reftex-select-jump-to-previous):
	* textmodes/reftex-sel.el (reftex-find-start-point)
	* textmodes/reftex-toc.el (reftex-toc, reftex-toc-restore-region):
	(rst-straighten-deco-spacing, rst-section-tree, rst-toc):
	* textmodes/rst.el (rst-promote-region, rst-straighten-decorations)
	* textmodes/tex-mode.el (tex-compilation-parse-errors):
	* textmodes/two-column.el (2C-associated-buffer):
	Use forward-line rather than goto-line.

	* emulation/vi.el (vi-goto-line): Don't warn about non-interactive
	goto-line.

	* international/ucs-normalize.el (nfd, decomposition-translation-alist)
	(decomposition-char-recursively, alist-list-to-vector, quick-check-list)
	(quick-check-list-to-regexp): Declare.

	* progmodes/make-mode.el (makefile-browser-insert-selection):
	Use goto-char rather than goto-line.

	* progmodes/prolog.el (compilation-error-regexp-alist)
	(compilation-forget-errors): Declare.

2009-08-22  Juri Linkov  <juri@jurta.org>

	* progmodes/grep.el (lgrep, rgrep): At the beginning
	set `dir' to `default-directory' unless `dir' is a non-nil
	readable directory.  (Bug#4052)
	(lgrep, rgrep): Change a weird way to report an error
	from using `read-string' to using `error'.
	Instead of using interactive arguments in the function body,
	add new argument `confirm'.

2009-08-21  Stefan Monnier  <monnier@iro.umontreal.ca>

	* textmodes/remember.el (remember-buffer):
	* progmodes/cperl-mode.el (cperl-vc-header-alist):
	* calendar/icalendar.el (icalendar-convert-diary-to-ical)
	(icalendar-extract-ical-from-buffer):
	* net/newst-treeview.el (newsticker-groups-filename):
	* net/newst-backend.el (newsticker-cache-filename):
	* speedbar.el (speedbar-update-speed, speedbar-navigating-speed)
	(speedbar-ignored-path-expressions, speedbar-ignored-path-regexp)
	(speedbar-add-ignored-path-regexp, speedbar-line-path)
	(speedbar-buffers-line-path, speedbar-path-line)
	(speedbar-buffers-line-path):
	* epg.el (epg-passphrase-callback-function, epg-start-sign-keys)
	(epg-sign-keys):
	* epa.el (epa-display-verify-result):
	* progmodes/pascal.el (pascal-outline): Add version of obsolescence.

2009-08-21  Glenn Morris  <rgm@gnu.org>

	* progmodes/js.el (inferior-moz-process): Fix declaration.

	* imenu.el (imenu-example--name-and-position): Fix obsolescence message.

	* obsolete/rnewspost.el (news-mail-reply):
	Use goto-char rather than goto-line.

	* term/ns-win.el (ns-open-file-select-line):
	Use line-beginning-position rather than goto-line.

	* apropos.el (apropos-command):
	* ehelp.el (electric-helpify):
	* printing.el (pr-show-setup):
	* strokes.el (strokes-help):
	* tutorial.el (tutorial--describe-nonstandard-key)
	(tutorial--detailed-help):
	* woman.el (woman-mini-help, woman-display-extended-fonts):
	* calc/calc-help.el (calc-describe-key):
	* emulation/edt.el (edt-electric-helpify):
	* international/mule-diag.el (mule-diag):
	* play/yow.el (apropos-zippy):
	* progmodes/python.el (python-describe-symbol):
	* progmodes/vhdl-mode.el (vhdl-doc-variable, vhdl-doc-mode):
	* textmodes/table.el (*table--cell-describe-mode)
	(*table--cell-describe-bindings):
	Use help-print-return-message rather than the now obsolete alias.

	* calendar/cal-move.el (calendar-cursor-to-nearest-date)
	(calendar-cursor-to-visible-date):
	* play/5x5.el (5x5-position-cursor):
	* play/decipher.el (decipher):
	* play/gomoku.el (gomoku-goto-xy):
	* play/landmark.el (lm-goto-xy):
	* play/mpuz.el (mpuz-paint-errors, mpuz-paint-statistics)
	(mpuz-paint-digit):
	Use forward-line, not goto-line.

	* mail/rmail.el (rmail-obsolete): Delete custom group.
	(rmail-pop-password, rmail-pop-password-required): Make into aliases.
	(rmail-remote-password, rmail-remote-password-required):
	Remove unneeded :set-after and :set properties.

2009-08-21  Michael Albinus  <michael.albinus@gmx.de>

	* net/dbus.el (top): Initialize only when `dbusbind' is loaded.

2009-08-21  Dan Nicolaescu  <dann@ics.uci.edu>

	* loadup.el: Remove leftover macos code.

	* vc-git.el (vc-git-annotate-command): Run asynchronously.
	Explicitly pass the date format to git blame so that user local
	so that the output format can be parsed.

2009-08-20  Michael Albinus  <michael.albinus@gmx.de>

	* net/dbus.el (top): Don't check for (getenv
	"DBUS_SESSION_BUS_ADDRESS").  It's done in dbusbind.c now.

2009-08-19  Magnus Henoch  <magnus.henoch@gmail.com>

	* log-edit.el (log-edit-strip-single-file-name): New var.
	(log-edit-insert-changelog): Use it.  Bug#3571

2009-08-19  Stefan Monnier  <monnier@iro.umontreal.ca>

	* subr.el (read-passwd): Use read-key so keypad keys work as well.
	Bug#3287

	* help.el (help-print-return-message): Rename from
	print-help-return-message.

	* log-view.el (log-view-mode-map): Remove `q' binding, and unreliable
	cvs-mode-map parent hack.
	(log-view-mode): Derive from special-mode.

	* linum.el (linum-mode): window-size-change-functions is redundant.
	Adapt to new window-configuration-change-hook behavior.
	(linum-after-size, linum-after-config): Remove.

	* imenu.el (imenu-example--name-and-position)
	(imenu-example--lisp-extract-index-name)
	(imenu-example--create-lisp-index, imenu-example--create-c-index):
	Mark as obsolete.

	* progmodes/prolog.el (inferior-prolog-error-regexp-alist): New var.
	(inferior-prolog-mode): Use it.
	(inferior-prolog-load-file): Reset list of errors.

2009-08-19  ARISAWA Akihiro  <ari@mbf.ocn.ne.jp>  (tiny change)

	* language/tibetan.el ("Tibetan"): Fix sample-text entry.

	* language/tai-viet.el ("TaiViet"): Fix sample-text entry.

2009-08-19  Michael Albinus  <michael.albinus@gmx.de>

	* net/dbus.el (top): Apply `dbus-init-bus' only if the session bus
	is running already.

2009-08-19  Stefan Monnier  <monnier@iro.umontreal.ca>

	* subr.el (listify-key-sequence-1): Use normal syntax since those
	integers are nowadays always represented by the same (positive) number
	on all platforms.
	(read-key-empty-map): New const.
	(read-key-delay): New var.
	(read-key): New function.
	(force-mode-line-update): Use with-current-buffer.
	(locate-user-emacs-file): Don't forget to abbreviate the file name.
	(start-process-shell-command, start-file-process-shell-command):
	Discourage the use of command-args.

2009-08-19  Glenn Morris  <rgm@gnu.org>

	* emacs-lisp/authors.el (authors-fixed-entries): Remove cvtmail.

2009-08-19  Stefan Monnier  <monnier@iro.umontreal.ca>

	* simple.el (choose-completion-string): Don't rely on
	minibuffer-completing-file-name and ad-hoc checks to decide whether
	to continue completion or not.

	* minibuffer.el (minibuffer-hide-completions): New function.
	(completion--do-completion): Use it.
	(completions-annotations): New face.
	(completion--insert-strings): Use it.
	(completion-pcm--delim-wild-regex): Add docstring.
	(completion-pcm--string->pattern): Add support for 0-width delimiters
	in completion-pcm--delim-wild-regex.

2009-08-18  Stefan Monnier  <monnier@iro.umontreal.ca>

	* international/ucs-normalize.el (ucs-normalize-hfs-nfd-post-read-conversion):
	Remove unused var `buffer-modified-p'.

	* minibuffer.el (completion--do-completion): Move point for the #b001
	case as well (bug#4176).
	(minibuffer-complete, minibuffer-complete-word): Don't move point.

2009-08-18  Michael Albinus  <michael.albinus@gmx.de>

	* net/dbus.el (dbus-init-bus): Declare.  Apply it for the :system
	and :session buses.

2009-08-18  Kenichi Handa  <handa@m17n.org>

	* international/ucs-normalize.el (ucs-normalize-version):
	Change to 1.1.
	(ucs-normalize-hfs-nfd-pre-write-conversion): New function.
	(utf-8-hfs): Make it perform normalization on encoding too.

	* textmodes/paragraphs.el: Change to utf-8.  Adjust coding cookie.
	(sentence-end-without-space): Delete duplicated chars.
	(sentence-end-base): Likewise.

	* textmodes/sgml-mode.el: Change to utf-8.  Adjust coding cookie.
	(html-mode): Delete duplicated chars from sentence-end-base.

	* textmodes/texinfo.el: Change to utf-8.  Adjust coding cookie.
	(texinfo-mode): Delete duplicated chars from sentence-end-base.

2009-08-17  Chong Yidong  <cyd@stupidchicken.com>

	* files.el (hack-one-local-variable): If the mode function is for
	a minor mode, pass it an argument (Bug#4148).

2009-08-17  Michael Albinus  <michael.albinus@gmx.de>

	* net/tramp.el (tramp-register-completion-file-name-handler):
	Check also for (member 'partial-completion completion-styles).

2009-08-16  Chong Yidong  <cyd@stupidchicken.com>

	* progmodes/cperl-mode.el (cperl-electric-paren): Don't expand
	abbrev (Bug#3943).

2009-08-16  Ilya Zakharevich  <ilyaz@cpan.org>

	* progmodes/cperl-mode.el: Merge upstream 6.2.
	(cperl-mode-syntax-table): Modify syntax entry for ["'`].
	(cperl-forward-re): Check cperl-brace-recursing.
	(cperl-highlight-charclass): New function.
	(cperl-find-pods-heres): Use it.
	(cperl-fill-paragraph): Synch to save-excursion placement used upstream.
	(cperl-beautify-regexp-piece): Fix column calculation.
	(cperl-make-regexp-x): Handle case where point is between "q" and "rs".
	(cperl-beautify-level): Don't process entire regexp.
	(cperl-build-manpage, cperl-perldoc): Bind Man-switches before
	calling man.
	(cperl-tips-faces, cperl-mode, cperl-electric-backspace): Doc fix.
	(cperl-init-faces): Build a list in the normal way.

2009-08-16  Chong Yidong  <cyd@stupidchicken.com>

	* calendar/parse-time.el (parse-time-string-chars): Save match
	data.

2009-08-16  Stefan Monnier  <monnier@iro.umontreal.ca>

	* progmodes/sql.el (sql-product-alist): Add :name tag to entries.
	(sql-product): Use it.
	(sql-mode-menu): Auto-generate the menu based on sql-product-alist.
	(sql-set-product): Add completion.
	(sql-highlight-oracle-keywords, sql-highlight-postgres-keywords)
	(sql-highlight-linter-keywords, sql-highlight-ms-keywords)
	(sql-highlight-ansi-keywords, sql-highlight-sybase-keywords)
	(sql-highlight-informix-keywords, sql-highlight-interbase-keywords)
	(sql-highlight-ingres-keywords, sql-highlight-solid-keywords)
	(sql-highlight-mysql-keywords, sql-highlight-sqlite-keywords)
	(sql-highlight-db2-keywords): Remove.
	(sql-find-sqli-buffer, sql-set-sqli-buffer-generally)
	(sql-highlight-product): Use derived-mode-p.
	(sql-set-sqli-buffer): Use with-current-buffer.
	(sql-connect-informix, sql-connect-ingres, sql-connect-oracle):
	Simplify.

	* emacs-lisp/lisp-mode.el (lisp-indent-region): Remove unused function.

	* term.el: Fix commenting convention, turn comments into docstrings.

2009-08-16  E. Jay Berkenbilt  <ejb@ql.org>  (tiny change)

	* whitespace.el (whitespace-style): Doc fix (Bug#3661).

2009-08-16  Jan Seeger  <jan.seeger@thenybble.de>  (tiny change)

	* calendar/parse-time.el (parse-time-string-chars): Compute using
	character classes, to handle non-ascii characters (Bug#3190).

2009-08-16  Chong Yidong  <cyd@stupidchicken.com>

	* progmodes/sh-script.el (sh-maybe-here-document): Avoid inserting
	another heredoc if the user adds another < (Bug#3226).

	* mwheel.el (mouse-wheel-down-event, mouse-wheel-up-event):
	Don't initialize based on window-system (Bug#4124).

	* facemenu.el (facemenu-read-color): Use a completion function
	that accepts any defined color, such as RGB triplets (Bug#3677).

	* files.el (get-free-disk-space): Change fallback default
	directory to /.  Expand DIR argument before switching to fallback.
	Suggested by Kevin Ryde (Bug#2631, Bug#3911).

2009-08-15  Chong Yidong  <cyd@stupidchicken.com>

	* files.el (load-library): Doc fix.

2009-08-15  Michael Kifer  <kifer@cs.stonybrook.edu>

	* emulation/viper-cmd.el (viper-insert-isearch-string): New function.
	(viper-if-string): Redefine C-s in the minibuffer to insert the last
	incremental search string.

	* ediff-init.el (ediff-coding-system): Use escape-quoted in case of
	XEmacs.

	* ediff-merg.el (ediff-merge-region-is-non-clash-to-skip)
	(ediff-merge-region-is-non-clash)
	(ediff-skip-merge-region-if-changed-from-default-p): Use defun.
	Also check if the job is really a merge job.

	* ediff.el (ediff-current-file): New function.

2009-08-15  Chong Yidong  <cyd@stupidchicken.com>

	* progmodes/js.el: Edit docstrings throughout to follow Emacs
	conventions.
	(js-insert-and-indent): Delete function.
	(js-mode-map): Don't bind keys to js-insert-and-indent.
	(js-beginning-of-defun): Rename from js--beginning-of-defun.
	(js-end-of-defun): Rename from js--end-of-defun.
	(js-auto-indent-flag): Delete variable.

2009-08-14  Chong Yidong  <cyd@stupidchicken.com>

	* progmodes/js.el: Remove proclaim statement.
	Defvar which-func-imenu-joiner-function to silence compiler.

	* files.el (auto-mode-alist): Use js-mode for .js files.

	* progmodes/js2-mode.el: Remove file.

	* Makefile.in (ELCFILES): Add js.el, and remove js2-mode.el.

	* speedbar.el (speedbar-supported-extension-expressions): Add .js.

	* progmodes/hideshow.el (hs-special-modes-alist): Add js-mode entry.

2009-08-14  Daniel Colascione  <dan.colascione@gmail.com>
	    Karl Landstrom  <karl.landstrom@brgeight.se>

	* progmodes/js.el: New file.

2009-08-14  Mark A. Hershberger  <mah@everybody.org>

	* timezone.el (timezone-parse-date): Add ability to understand ISO
	basic format (minimal separators) dates in addition to the
	already-supported extended format dates.

2009-08-14  Eli Zaretskii  <eliz@gnu.org>

	* international/ucs-normalize.el: Add a `coding' file variable.

	* Makefile.in (ELCFILES): Add international/ucs-normalize.elc.

2009-08-14  Sam Steingold  <sds@gnu.org>

	* vc-cvs.el (vc-cvs-merge-news): Yet another fix of message parsing.

2009-08-13  Chong Yidong  <cyd@stupidchicken.com>

	* faces.el (help-argument-name): Define it here instead of
	help-fns.el, because in daemon mode help-fns.el may be loaded when
	faces are still uninitialized (Bug#1078).

	* help-fns.el (help-argument-name): Move defface to faces.el.

2009-08-13  Nick Roberts  <nickrob@snap.net.nz>

	* progmodes/gdb-mi.el (gdb-inferior-io-mode): Use start-process to
	create buffer with a pty but no process so that GDB can make the
	inferior the controlling process.

2009-08-13  Taichi Kawabata  <kawabata.taichi@gmail.com>

	* international/ucs-normalize.el: New file.

2009-08-13  Richard Stallman  <rms@gnu.org>

	* mail/rmail.el (rmail-get-attr-names):
	Accept an attribute header that is too short.

	* mail/rmail.el (rmail-forget-messages):
	Ignore nil elt in rmail-message-vector.  Use dotimes.

	* progmodes/compile.el (compilation-goto-locus):
	Use next-error-move-function.

	* simple.el (next-error-move-function): New variable.

2009-08-12  Juri Linkov  <juri@jurta.org>

	* progmodes/grep.el (lgrep): Ensure that `default-directory' is
	always non-nil.  (Bug#4052)

	* replace.el (read-regexp): Return empty string when
	`default-value' is nil.
	(keep-lines-read-args): Don't use empty string as the
	default value for `read-regexp'.  (Bug#2495)

2009-08-12  Juri Linkov  <juri@jurta.org>

	* international/mule-cmds.el (ucs-insert): Change arguments
	from `arg' to `character', `count', `inherit' to be the same
	as in `insert-char'.  Doc fix.  (Bug#4039)

	* international/mule-conf.el (utf-16be-with-signature): Doc fix.

2009-08-12  Juri Linkov  <juri@jurta.org>

	* files-x.el: New file.

	* files.el: Move code that deals with adding/deleting
	file/directory-local variables to files-x.el.

	* Makefile.in (ELCFILES): Add files-x.elc.

2009-08-11  Dmitry Dzhus  <dima@sphinx.net.ru>

	* progmodes/gdb-mi.el (gdb-line-posns): New helper which helps not
	to use `goto-line'.
	(gdb-place-breakpoints, gdb-get-location): Rewritten without
	`goto-line'.
	(gdb-invalidate-disassembly): Do not refresh upon receiving
	'update signal.  Instead, update all disassembly buffers only after
	threads list.
	(gdb): Send -target-detach when buffer is killed (Bug#3794).
	(gdb-starting): Moved -data-list-register-names...
	(gdb-stopped): ...here so it's sent when first thread stops.
	(gdb-registers-handler-custom): Do nothing if register names are
	unknown yet.

	* progmodes/gud.el (gud-stop-subjob): Rewritten without macros
	from `gdb-mi.el' to avoid extra tangling.

	* progmodes/gdb-mi.el (gdb-gud-context-call): Reverting previous
	change which breaks `gud-def' definitions used in `gdb'.
	(gdb-update-gud-running): No extra fuss for updating frame number.

2009-08-10  Stefan Monnier  <monnier@iro.umontreal.ca>

	* international/mule-cmds.el (mule-keymap, mule-menu-keymap)
	(describe-language-environment-map, setup-language-environment-map)
	(set-coding-system-map): Move initialization into declaration.
	(set-language-info-alist): Last arg to define-key-after can be skipped.

	* international/quail.el (quail-completion-1): Simplify.
	(quail-define-rules): Use slightly more compact code.
	(quail-insert-decode-map): Propertize keys, compact columns.

	* emacs-lisp/bytecomp.el (byte-compile-interactive-only-functions):
	Add goto-line.

2009-08-10  Miles Bader  <miles@gnu.org>

	* progmodes/js2-mode.el (js2-warning, js2-error, js2-jsdoc-tag)
	(js2-jsdoc-type, js2-jsdoc-value, js2-function-param)
	(js2-instance-member, js2-private-member, js2-private-function-call)
	(js2-jsdoc-html-tag-name, js2-jsdoc-html-tag-delimiter)
	(js2-magic-paren, js2-external-variable):
	Remove "-face" suffix from face names.
	(js2-jsdoc-highlight-helper, js2-highlight-jsdoc)
	(js2-highlight-undeclared-vars, js2-peek-token)
	(js2-parse-function-params, js2-mode-show-errors)
	(js2-mode-show-warnings, js2-make-magic-delimiter)
	(js2-mode-highlight-magic-parens): Update to use new face names.

2009-08-09  Michael Albinus  <michael.albinus@gmx.de>

	* net/tramp.el (tramp-get-ls-command-with-dired): New defun.
	(tramp-handle-insert-directory): Handle "--dired".  (Bug#4075)

2009-08-09  Chong Yidong  <cyd@stupidchicken.com>

	* subr.el: Provide hashtable-print-readable.

	* progmodes/hideshow.el (hs-special-modes-alist): Don't use
	hs-c-like-adjust-block-beginning.
	(hs-hide-block-at-point): Stop hiding at the beginning of
	hs-block-end-regexp (Bug#700).

2009-08-09  Dmitry Dzhus  <dima@sphinx.net.ru>

	* progmodes/gdb-mi.el (gdb-gud-context-call): Does not need to be
	a macro.
	(gdb-registers-handler-custom): Do not fail when register names
	are unavailable.

2009-08-08  Dmitry Dzhus  <dima@sphinx.net.ru>

	* progmodes/gdb-mi.el (gdb-control-all-threads)
	(gdb-control-current-thread): Interactive setters for
	`gdb-gud-control-all-threads' to use in menu.
	(gdb-show-run-p): Show «Go» when process is not active.
	(gud-tool-bar-map): Add non-stop/A,T indicator.  Uses
	gud/thread.xpm and gud/all.xpm.

2009-08-08  Yoni Rabkin  <yoni@rabkins.net>

	* net/net-utils.el (net-utils-font-lock-keywords): New var.
	(nslookup-font-lock-keywords): Make it a variable.
	(net-utils-mode): New mode for viewing diagnostic network output.
	(net-utils-remove-ctrl-m-filter): Set inhibit-read-only.
	(net-utils-run-simple): New function.
	(ifconfig, iwconfig, netstat, arp, route): Use it.

2009-08-08  Dmitry Dzhus  <dima@sphinx.net.ru>

	* progmodes/gdb-mi.el (gdb-read-memory-custom)
	(gdb-memory-set-address, def-gdb-set-positive-number)
	(def-gdb-memory-format, def-gdb-memory-unit): Update memory buffer
	after changing settings.
	(gdb-invalidate-disassembly): Update when first shown.
	(gdb-edit-locals-value): Fixed.
	(gdb-registers-handler-custom): Print registers in right order and
	allow changing register values (only for current thread yet).
	(gdb-breakpoints-mode-map): Don't assume threads buffer is present.
	(gdb-threads-mode-map): Don't assume breakpoints buffer is present.
	(gdb-disassembly-handler-custom, gdb-stack-list-frames-custom)
	(gdb-locals-handler-custom, gdb-registers-handler-custom): Thread
	info in mode name.
	(gdb-registers-mode-map): TAB to switch to locals.

2009-08-08  Eli Zaretskii  <eliz@gnu.org>

	* mail/rmail.el (rmail-add-mbox-headers)
	(rmail-set-message-counters-counter): Search for
	rmail-unix-mail-delimiter instead of just "From ".  (Bug#4076)

2009-08-08  Glenn Morris  <rgm@gnu.org>

	* Makefile.in (ELCFILES): Update.

2009-08-07  Eli Zaretskii  <eliz@gnu.org>

	* mail/sendmail.el (mail-yank-original): Set
	buffer-file-coding-system from the one used by the message whose
	text is yanked.

	* calc/calc-graph.el (calc-graph-plot): Set calc-graph-last-device
	to "windows" when "pgnuplot" is used.
	(calc-graph-command, calc-gnuplot-command, calc-graph-init): Don't
	call accept-process-output if "pgnuplot" is used.
	(calc-graph-init): Don't send -display and -geometry to
	"pgnuplot".  If "pgnuplot" is used, glean gnuplot version by
	running "pgnuplot -V" with shell-command-to-string.

	* calc/calc.el (calc-gnuplot-name) [windows-nt]: Use "pgnuplot" as
	the default.

2009-08-07  Eli Zaretskii  <eliz@gnu.org>

	* Makefile.in (ELCFILES): org/org-export-latex.elc renamed to
	org/org-latex.elc.

2009-08-07  Dan Nicolaescu  <dann@ics.uci.edu>

	* vc-dispatcher.el (vc-resynch-window): Update comment.

	* term.el (term-handle-ansi-escape): Add comments with the
	terminfo capabilities implemented.

2009-08-06  Dmitry Dzhus  <dima@sphinx.net.ru>

	* progmodes/gdb-mi.el (gdb-var-create-regexp): Removed.
	(gdb-var-create-handler): Rewritten using JSON parser.
	(gdb-propertize-header): Moved earlier.
	(gdb-set-header): Removed to avoid duplication.
	(gdb-thread-list-handler-custom, gdb-invalidate-disassembly):
	Refresh disassembly buffers only after threads list have been
	update.
	(gdb-threads-header, gdb-registers-header): Per-buffer header line
	variables.

2009-08-04  Juri Linkov  <juri@jurta.org>

	* files.el: Commands to add/delete file/directory-local variables.
	(read-file-local-variable, read-file-local-variable-value)
	(read-file-local-variable-mode, modify-file-local-variable)
	(modify-file-local-variable-prop-line)
	(modify-dir-local-variable): New functions.
	(add-file-local-variable, delete-file-local-variable)
	(add-file-local-variable-prop-line, delete-file-local-variable-prop-line)
	(add-dir-local-variable, delete-dir-local-variable)
	(copy-file-locals-to-dir-locals, copy-dir-locals-to-file-locals)
	(copy-dir-locals-to-file-locals-prop-line): New commands.

2009-08-04  Chong Yidong  <cyd@stupidchicken.com>

	* abbrev.el (insert-abbrev-table-description): Prettify output.
	Suggested by Karl Chen.

2009-08-04  Dmitry Dzhus  <dima@sphinx.net.ru>

	* progmodes/gdb-mi.el (gdb-frame-number): Initialize with nil.
	(gdb-overlay-arrow-position): Rename to `gdb-disassembly-position'.
	(gdb-overlay-arrow-position, gdb-thread-position)
	(gdb-disassembly-position): Declare variables.
	(gdb-wait-for-pending): Function now.
	(gdb-add-subscriber, gdb-delete-subscriber, gdb-get-subscribers)
	(gdb-emit-signal, gdb-buf-publisher): Declare before first use so
	compilation goes smoothly.
	(gdb, gdb-non-stop, gdb-buffers): New customization groups.
	(gdb-non-stop-setting): New customization setting which replaces
	`gdb-non-stop' so changing it doesn't break active GDB session.
	(gdb-stack-buffer-locations, gdb-stack-buffer-addresses)
	(gdb-thread-buffer-verbose-names, gdb-thread-buffer-arguments)
	(gdb-thread-buffer-locations, gdb-thread-buffer-addresses)
	(gdb-show-threads-by-default): New customization options.
	(gdb-buffer-type, gdb-buffer-shows-main-thread-p): New helper
	routines.
	(gdb-get-buffer-create): Send buffers update signal when they are
	created.
	(gdb-invalidate-locals, gdb-invalidate-registers)
	(gdb-invalidate-breakpoints)
	(gdb-invalidate-threads, gdb-invalidate-disassembly)
	(gdb-invalidate-memory): Accept update signal.
	(gdb-current-context-command): Use --frame option.
	(gdb-update-gud-running, gdb-running, gdb-setq-thread-number):
	Implement `gdb-frame-number' selection logic.
	(gdb-show-run-p, gdb-show-stop-p): Helper functions which decide
	whether to show GUD toolbar buttons.
	(gdb-thread-exited): Unselect current thread when it exits.
	(gdb-stopped): Typo fixed (now really runs `gdb-stopped-hooks').
	(gdb-mark-line): Routine which sets overlay arrow or inverses
	video on fringeless displays.
	(gdb-table, gdb-table-add-row, gdb-table-string): Structure used
	to build aligned columns of data in GDB buffers and set text
	properties line-by-line.
	(gdb-invalidate-breakpoints)
	(gdb-breakpoints-list-handler-custom)
	(gdb-thread-list-handler-custom, gdb-disassembly-handler-custom)
	(gdb-stack-list-frames-custom, gdb-locals-handler-custom)
	(gdb-registers-handler-custom): Align data columns.
	(gdb-locals-handler-custom): Now prints data like in variable
	declarations.
	(gdb-jump-to, gdb-file-button, gdb-insert-file-location-button):
	Removed confusing buttons.
	(gdb-invalidate-threads): Append --frame.
	(gdb-threads-mode-map, gdb-breakpoints-mode-map): TAB to switch
	between breakpoints/threads buffers.
	(gdb-set-window-buffer): Now can ignore dedicated windows.
	(gdb-propertize-header): Use `gdb-set-window-buffer'.
	(def-gdb-thread-buffer-simple-command): Numerous typos fixed.
	(def-gdb-thread-buffer-gud-command): Replaces
	`def-gdb-thread-buffer-gdb-command' and uses standard GUD commands
	for fine thread control.
	(gdb-preempt-existing-or-display-buffer): New function used to
	display bound buffers without breaking window layout.
	(gdb-frame-location): Replaces `gdb-insert-frame-location'.
	(gdb-select-frame): New version of `gdb-frames-select' which now
	sets `gdb-frame-number' so commands may use --frame option instead
	of inner debugger state.
	(gdb-frame-handler): Do not set `gdb-frame-number'.
	(gdb-threads-mode-map): Select threads with mouse.

	* progmodes/gud.el (gdb-gud-context-call): Declare function to
	avoid compilation warning.
	(gud-menu-map, gud-minor-mode-map): Use `gdb-show-run-p` and
	`gdb-show-stop-p`.

	* progmodes/gdb-mi.el (gdb-get-buffer, gdb-get-buffer-create):
	Argument `key' renamed to `buffer-type'.
	(gdb-current-context-buffer-name): Do not add thread info to
	buffer name when no thread is selected.
	(gdbmi-record-list, gdb-shell): Try to handle GDB `shell'
	command (bug 3794).
	(gdb-thread-selected): Handle `=thread-selected' notification.
	(gdb-wait-for-pending): New macro to deal with congestion problems.
	(gdb-breakpoints-list-handler-custom): Don't fail on pending
	breakpoints.
	(gdb-invalidate-disassembly): Use 'fullname instead of 'file.
	This fixes problem similar to one described in bug 3947.
	(gud-menu-map): More menu items.
	(gdb-init-1): Reset `gdb-thread-number' to nil.

	* progmodes/gud.el (gud-stop-subjob, gud-menu-map): Respect GDB
	non-stop settings.

	* progmodes/gdb-mi.el (gdb-thread-number): Initialize with nil.
	(gdb-current-context-command): Do not append --thread if
	`gdb-thread-number' is nil.
	(gdb-running-threads-count, gdb-stopped-threads-count): New
	variables.
	(gdb-non-stop, gdb-gud-control-all-threads, gdb-switch-reasons)
	(gdb-stopped-hooks, gdb-switch-when-another-stopped): New
	customization options.
	(gdb-gud-context-command, gdb-gud-context-call): New wrappers for
	GUD commands.
	(gdb): `gud-def' definitions changed to use `gdb-gud-context-call'.
	(gdb-init-1): Activate non-stop mode if `gdb-non-stop' is enabled.
	(gdb-setq-thread-number, gdb-update-gud-running): New functions to
	set `gdb-thread-number' and update `gud-running' properly.
	(gdb-running): Update threads list when new threads appear.
	(gdb-stopped): Support non-stop operation and new thread switching
	logic.
	(gdb-jsonify-buffer, gdb-json-read-buffer, gdb-json-string)
	(gdb-json-partial-output): New set of JSON routines.
	(def-gdb-auto-update-trigger): New `signal-list' optional
	argument.
	(gdb-thread-list-handler-custom): Update `gud-running',
	`gdb-stopped-threads-count' and `gdb-running-threads-count'.
	(def-gdb-thread-buffer-gdb-command, gdb-interrupt-thread)
	(gdb-continue-thread, gdb-step-thread): New commands for fine
	thread execution control.
	(gud-menu-map): New menu items to switch non-stop options.
	(gdb-reset): Cleanup `gdb-thread-position' overlay arrow marker.
	(gdb-send): Mimic RET properly (bug 3794).

	* progmodes/gdb-mi.el (gdb-rules-name-maker)
	(gdb-rules-buffer-mode, gdb-rules-update-trigger): Accessors for
	gdb-buffer-rules.
	(def-gdb-auto-update-handler): New nopreserve optional argument.
	(gdb-stack-list-frames-custom): Print stack from top to bottom.

	* progmodes/gdb-mi.el (gdb-pc-address): Removed unused variable.
	(gdb-threads-list, gdb-breakpoints-list): New assoc lists.
	(gdb-parent-mode): New mode to derive other GDB modes from.
	(gdb-display-disassembly-for-thread)
	(gdb-frame-disassembly-for-thread): New commands for threads
	buffer.

	* progmodes/gdb-mi.el (gdb-get-buffer, gdb-get-buffer-create)
	(gdb-init-1, gdb-bind-function-to-buffer, gdb-add-subscriber)
	(gdb-get-subscribers, gdb-emit-signal, gdb-buf-publisher)
	(gdb-update): We now store all GDB buffers in a list so that they
	can be updated by traversing a list instead of calling invalidate
	triggers explicitly.
	(def-gdb-trigger-and-handler): New macro to define trigger-handler
	pair for GDB buffer.
	(gdb-stack-buffer-name): Add thread information.
	(gdb-add-pending, gdb-pending-p, gdb-delete-pending): Macros to
	handle pending triggers.
	(gdb-threads-mode-map, def-gdb-thread-buffer-command)
	(def-gdb-thread-buffer-simple-command)
	(gdb-display-stack-for-thread, gdb-display-locals-for-thread)
	(gdb-display-registers-for-thread, gdb-frame-stack-for-thread)
	(gdb-frame-locals-for-thread, gdb-frame-registers-for-thread):
	New commands which show buffers bound to thread.
	(gdb-stack-list-locals-regexp): Removed unused regexp.

	* progmodes/gdb-mi.el (gdb-breakpoints-buffer-name)
	(gdb-locals-buffer-name, gdb-registers-buffer-name)
	(gdb-memory-buffer-name, gdb-stack-buffer-name): Do not switch
	to (gud-comint-buffer) in *-buffer-name functions
	because (gdb-get-target-string) already does that.
	(gdb-locals-handler-custom, gdb-registers-handler-custom)
	(gdb-changed-registers-handler): Rewritten without regexps.

	* progmodes/gdb-mi.el: Basic thread selection support.
	(gdb-thread-number): New variable.
	(gdb-current-context-command): New macro which adds --thread
	option to command.
	(gdb-threads-mode-map): Select thread with SPC.
	(gdb-thread-list-handler-custom): Mark current thread with overlay
	arrow.  Synchronize GDB thread and Emacs thread.
	(gdb-select-thread): New command which selects current thread.
	(gdb-invalidate-frames, gdb-invalidate-locals)
	(gdb-invalidate-registers): Use --thread option.

2009-08-04  Michael Albinus  <michael.albinus@gmx.de>

	* net/tramp.el (top): Make check for tramp-gvfs loading more
	robust.  (Bug#3977)
	(tramp-handle-insert-file-contents): `unwind-protect' must be
	inside `with-parsed-tramp-file-name'.

	* net/tramp-gvfs.el (top): Remove superfluous message when loading
	fails.

2009-08-03  Nick Roberts  <nickrob@snap.net.nz>

	* progmodes/gud.el (jdb): Set gud-jdb-classpath-string to current
	directory if CLASSPATH is not set.

2009-08-03  Michael Albinus  <michael.albinus@gmx.de>

	* net/tramp.el (tramp-rfn-eshadow-update-overlay-regexp):
	New defconst.
	(tramp-rfn-eshadow-update-overlay): Use it.  (Bug#4004)

2009-08-02  Kevin Ryde  <user42@zip.com.au>

	* net/newst-backend.el (newsticker--raw-url-list-defaults):
	Update freshmeat link.  Delete newsforge.com as it seems gone.

2009-08-02  Chong Yidong  <cyd@stupidchicken.com>

	* select.el (x-set-selection): Doc fix (Bug#4021).

	* w32-fns.el (x-set-selection): Doc fix (Bug#4021).

	* help-fns.el (describe-variable): Treat list return values from
	dir-locals-find-file properly (Bug#4005).

2009-08-02  Julian Scheid  <julians37@googlemail.com>  (tiny change)

	* net/tramp.el (tramp-debug-message): Print also microseconds.

2009-08-02  Michael Albinus  <michael.albinus@gmx.de>

	* net/tramp.el (tramp-handle-insert-file-contents): Optimize, when BEG
	or END is non-nil.
	(tramp-handle-vc-registered): Use `tramp-cache-inhibit-cache'.
	(tramp-get-debug-buffer): Change `outline-regexp' according to new
	format.

	* net/tramp-cache.el (tramp-cache-inhibit-cache): New defvar.
	(tramp-get-file-property): Use it.

	* autorevert.el (auto-revert-handler): Allow
	`auto-revert-tail-mode' for remote files.

2009-08-02  Jason Rumney  <jasonr@gnu.org>

	* minibuffer.el (read-file-name): Treat confirm options to
	MUSTMATCH as nil when invoking x-file-dialog.  (Bug#3969)

2009-08-02  Chong Yidong  <cyd@stupidchicken.com>

	* font-lock.el (font-lock-string-face, font-lock-builtin-face)
	(font-lock-variable-name-face, font-lock-constant-face): Darken
	the colors for light backgrounds.

2009-08-01  Eli Zaretskii  <eliz@gnu.org>

	* mail/rmailsum.el (rmail-header-summary): Ignore letter-case of
	month names.  (Bug#3987)

2009-07-31  Chong Yidong  <cyd@stupidchicken.com>

	* simple.el (line-move-finish): Pass whole number to
	line-move-to-column.
	(line-move-visual): Perform hscroll to the recorded position.

2009-07-30  Jay Belanger  <jay.p.belanger@gmail.com>

	* calc/calc-mode.el (calc-matrix-brackets): Remove "P" from prompt.

2009-07-29  Alan Mackenzie  <acm@muc.de>

	* progmodes/cc-defs.el (c-version): Bump to 5.31.7.

2009-07-29  Dmitry Dzhus  <dima@sphinx.net.ru>

	* progmodes/gdb-mi.el (gdb-goto-breakpoint)
	(gdb-place-breakpoints): Use full path when setting breakpoints.

2009-07-29  Jay Belanger  <jay.p.belanger@gmail.com>

	* calc/calc.el (calc-mode-map): Add keybinding for
	`calc-transpose-lines'.

2009-07-29  Vincent Belaïche  <vincent.belaiche@gmail.com>

	* calc/calc-misc.el (calc-transpose-lines): New function.

2009-07-28  Michael Albinus  <michael.albinus@gmx.de>

	* net/tramp.el (tramp-do-copy-or-rename-file): Add messages.
	Simplify check for out-of-band methods.
	(tramp-do-copy-or-rename-file-out-of-band): Allow both files to be
	remote.  Remove messages which are in `tramp-do-copy-or-rename-file'.

2009-07-28  Dan Nicolaescu  <dann@ics.uci.edu>

	* vc-git.el (vc-git-checkin): Fix typo.

2009-07-28  Steve Yegge  <steve.yegge@gmail.com>

	* progmodes/js2-mode.el: New file.

2009-07-28  Nick Roberts  <nickrob@snap.net.nz>

	* progmodes/gud.el (jdb): Add gud-pstar to dump object information.
	(gud-menu-map): Adjust tooltip accordingly.

2009-07-27  Dan Nicolaescu  <dann@ics.uci.edu>

	* vc-bzr.el (vc-bzr-print-log): Pass multiple arguments to bzr log.
	(vc-bzr-log-view-mode): Adjust log-view-file-re.

	* add-log.el (change-log-mode-map): Add a menu.

2009-07-27  Michael Albinus  <michael.albinus@gmx.de>

	* net/dbus.el (dbus-call-method-non-blocking): Handle the case the
	function returns nil.
	(dbus-handle-event): Handle special return value :ignore.
	Reported by Jan Moringen <jan.moringen@uni-bielefeld.de>.

2009-07-26  Chong Yidong  <cyd@stupidchicken.com>

	* view.el (view-mode-enable): Don't define Helper-return-blurb if
	it's not needed.

2009-07-25  Eli Zaretskii  <eliz@gnu.org>

	Fix Bug#3888:

	* w32-vars.el (x-select-enable-clipboard): Doc fix.

	* term/pc-win.el (x-display-name, x-colors)
	(x-select-enable-clipboard, x-select-text): Doc fix.

	* term/common-win.el (x-display-name, x-colors): Doc fix.

	* term/ns-win.el (x-select-text, x-setup-function-keys, x-colors)
	(xw-defined-colors): Doc fix.

	* w32-fns.el (x-select-text, x-setup-function-keys)
	(x-get-selection, x-set-selection): Doc fix.

	* term/x-win.el (x-select-text, x-setup-function-keys)
	(x-select-enable-clipboard, xw-defined-colors): Doc fix.

	* select.el (x-set-selection): Doc fix.

2009-07-25  Michael Albinus  <michael.albinus@gmx.de>

	* net/zeroconf.el (zeroconf-init): Check for "GetVersionString"
	instead of "IsNSSSupportAvailable".  Avahi ought to work also when
	"IsNSSSupportAvailable" method is not available.  Reported by
	Steve Youngs <steve@sxemacs.org>.

2009-07-24  Kenichi Handa  <handa@m17n.org>

	* international/characters.el: Fix setting of category ?C, ?|, ?K,
	and ?H.  Fix setting of case for Latin Extended and Greek Extended.
	(build-unicode-category-table): Fix range checks.

2009-07-24  Dan Nicolaescu  <dann@ics.uci.edu>

	* vc-dispatcher.el (vc-resynch-buffers-in-directory): Make sure
	the buffer we try to sync is current when calling
	vc-resynch-buffer.

	* vc-dir.el (vc-dir-resynch-file): Make sure vc-dir-update does
	not show up to date files.

2009-07-24  Glenn Morris  <rgm@gnu.org>

	* emacs-lisp/elint.el (elint-current-buffer, elint-defun):
	Add autoload cookies.  If necessary, initialize.
	(elint-log): Handle non-file buffers.
	(elint-initialize): Add optional argument to reinitialize.
	(elint-find-builtin-variables): Save excursion.

2009-07-23  Dan Nicolaescu  <dann@ics.uci.edu>

	* emacs-lisp/lisp-mode.el (emacs-lisp-mode-map): Add menu entries
	for Lint.

2009-07-22  Dan Nicolaescu  <dann@ics.uci.edu>

	* vc.el (vc-print-log-internal): New function, split out from ...
	(vc-print-log): ... here.
	(vc-dir-move-to-goal-column): Declare.

	* vc-git.el (vc-git-add-signoff): New variable.
	(vc-git-checkin): Use it.
	(vc-git-toggle-signoff): New function.
	(vc-git-extra-menu-map): Bind it to menu.
	(vc-git--run-command-string): Accept a nil FILE argument.
	(vc-git-stash-list): New function.
	(vc-git-dir-extra-headers): Use it.

2009-07-23  Glenn Morris  <rgm@gnu.org>

	* help-fns.el (describe-variable): Describe ignored and risky local
	variables in a similar way to that in which we describe safe ones.

	* emacs-lisp/bytecomp.el (byte-compile-from-buffer)
	(byte-compile-output-file-form, byte-compile-output-docform)
	(byte-compile-file-form-defmumble, byte-compile-output-as-comment):
	Give some more local variables with common names a "bytecomp-" prefix,
	so as not to shadow things during compilation.
	* emacs-lisp/cl-macs.el (load-time-value)
	* emacs-lisp/cl.el (cl-compiling-file): Update for the name-change
	`outbuffer' to `bytecomp-outbuffer'.

	* emacs-lisp/elint.el (elint-standard-variables): Remove most members,
	since the next two variables cover them automatically now.
	(elint-builtin-variables, elint-autoloaded-variables): New.
	(elint-unknown-builtin-args): Remove all members, since they can be
	parsed automatically now.
	(elint-extra-errors): New.
	(elint-env-add-env, elint-env-add-macro): Use cadr.
	(elint-current-buffer): Use or.  Change final message.
	(elint-get-top-forms): Use line-end-position.
	(elint-init-env): Use cadr.  Handle autoload, declare-function,
	and defalias.
	(elint-add-required-env): Doc fix.  Use or.  Standardize error.
	(regexp-assoc): Remove unused function.
	(elint-top-form): Set elint-current-pos, to record the start of the
	top-level form, for compilation-mode.
	(elint-form): Trap errors in macro expansion.  Use dolist.
	(elint-unbound-variable): Use elint-builtin-variables and
	elint-autoloaded-variables.
	(elint-get-args): Use cadr, or.
	(elint-check-cond-form): Use dolist, cadr.
	(elint-check-condition-case-form): Doc fix.  Use cadr.
	Use elint-extra-errors.
	(elint-log): New function.
	(elint-error, elint-warning): Use elint-log for a bytecomp-style format.
	Distinguish errors and warnings.
	(elint-log-message): Use with-current-buffer.  Inhibit read-only.
	Use a bytecomp-style format.
	(elint-clear-log): Preserve default-directory.  Inhibit read-only.
	(elint-get-log-buffer): Use compilation mode.  Disable undo.
	Don't truncate lines.
	(elint-initialize): Set builtin and autoloaded variable lists.
	Only process elint-unknown-builtin-args if non-nil.
	(elint-find-builtin-variables, elint-find-autoloaded-variables):
	New functions.
	(elint-find-builtin-args): Doc fix.  Handle "BODY...)".

2009-07-22  Kevin Ryde  <user42@zip.com.au>

	* net/newst-backend.el (newsticker--parse-atom-1.0)
	(newsticker--parse-rss-0.91, newsticker--parse-rss-0.92)
	(newsticker--parse-rss-1.0):
	* progmodes/idlwave.el (idlwave-mode):
	* progmodes/idlw-shell.el (idlwave-shell-mode):
	* progmodes/vera-mode.el (vera-mode):
	* progmodes/verilog-mode.el (verilog-auto-inst, verilog-auto):
	* progmodes/vhdl-mode.el (vhdl-mode):
	* textmodes/table.el (table-generate-source)
	(table--warn-incompatibility):
	Hyperlink urls in docstrings with URL `...'.

2009-07-22  Glenn Morris  <rgm@gnu.org>

	* emacs-lisp/advice.el, emacs-lisp/checkdoc.el:
	* emacs-lisp/debug.el, emacs-lisp/elp.el, emacs-lisp/gulp.el:
	* emacs-lisp/lisp.el, emacs-lisp/pp.el, emacs-lisp/trace.el:
	Remove leading * from defcustom docs.

	* simple.el (blink-matching-paren-distance): Bump to 100k.  (Bug#3889)

	* emacs-lisp/shadow.el (shadows-compare-text-p): Remove leading * from
	defcustom doc.
	(list-load-path-shadows): Optionally, just return shadows as a string.

	* mail/emacsbug.el (report-emacs-bug): Include any load-path shadows.

2009-07-21  Chong Yidong  <cyd@stupidchicken.com>

	* mail/rmailedit.el (rmail-edit-mode): Use
	auto-save-include-big-deletions.

	* mail/rmail.el (rmail-variables): Use
	auto-save-include-big-deletions.

	* files.el (auto-save-mode): Revert 2009-07-21 and 2009-07-16
	changes.

2009-07-21  Jay Belanger  <jay.p.belanger@gmail.com>

	* calc/calc.el (calc-undo-length): New variable.
	(calc-quit): Truncate rather than eliminate `calc-undo-list'.

2009-07-21  Richard Stallman  <rms@gnu.org>

	* files.el (auto-save-mode): Handle buffer-save-size = -2
	for toggling mode.

2009-07-21  Glenn Morris  <rgm@gnu.org>

	* textmodes/ispell.el (ispell-looking-back): Update declaration.

	* calendar/todo-mode.el (calendar-current-date): Update declaration.

	* ps-print.el (ps-jitify, ps-lazify): Remove aliases only used to
	silence compiler.  Instead...
	(jit-lock-fontify-now, lazy-lock-fontify-region): ...Declare.
	(ps-print-ensure-fontified): Update for above function name changes.

	* printing.el (pr-mh-get-msg-num, pr-mh-show)
	(pr-mh-start-of-uncleaned-message): Remove aliases only used to
	silence compiler.  Instead...
	(mh-get-msg-num, mh-show, mh-start-of-uncleaned-message): ...Declare.
	(mh-show-buffer): Only define for compiler.
	(pr-mh-current-message): Update for above function name changes.

	* files.el (abort-if-file-too-large): Explicitly pass `filename'
	as an argument.
	(find-file-noselect, insert-file-1): Update for above change.

	* mail/rmail.el (rmail-retry-ignored-headers): Bump :version.

	* mail/mailclient.el (mailclient-send-it): Fix message.

	* emacs-lisp/edebug.el (cl-debug-env): Only define for compiler.
	(edebug-eval): Check cl-debug-env is bound.
	(print-level, print-circle): Don't redefine built-in variables.

	* emacs-lisp/cust-print.el: Remove leading * from defcustom docs.
	(custom-print-vectors): Remove old comments from doc.

	* emerge.el (menu-bar-emerge-menu): Remove unused variable.
	(emerge-version): Make the variable an obsolete alias for the
	emacs-version variable.  Make the function obsolete.
	(emerge-fast-keymap, emerge-edit-keymap): Make a separate menu for
	Emerge options, rather than merging in into the main Options menu.
	(emerge-options-menu): Adjust menu text.  Use buttons for skip prefers
	and auto advance modes.  Disable edit/fast items when not relevant.

2009-07-20  Dan Nicolaescu  <dann@ics.uci.edu>

	* term/vt420.el (terminal-init-vt420): Fix typo.

2009-07-20  Sam Steingold  <sds@gnu.org>

	* progmodes/ada-mode.el (compile-auto-highlight): Remove the
	variable (removed from compile.el on 2004-03-11).

2009-07-20  Chong Yidong  <cyd@stupidchicken.com>

	* files.el (hack-local-variables-filter): Fix last change.

2009-07-19  Juri Linkov  <juri@jurta.org>

	* files.el (ignored-local-variables): Add `dir-local-variables-alist'.
	(dir-local-variables-alist): New buffer-local variable.
	(hack-local-variables-filter): If variable is not dir-local,
	i.e. `dir-name' is nil, then remove it from `dir-local-variables-alist',
	because file-local overrides dir-local.
	(c-postprocess-file-styles) <declare-function>:
	Remove obsolete declaration.
	(hack-dir-local-variables): Add dir-local variable/value pair to
	`dir-local-variables-alist' and remove duplicates.  Doc fix.

	* help-fns.el (describe-variable): Add information about
	file-local and dir-local variables.

2009-07-19  Chong Yidong  <cyd@stupidchicken.com>

	* files.el (hack-local-variables-filter): Rewrite.

2009-07-19  Glenn Morris  <rgm@gnu.org>

	* progmodes/verilog-mode.el (verilog-error-regexp-add-xemacs):
	Silence compiler by only defining on XEmacs.

	* international/mule.el (auto-coding-regexp-alist): Only match
	BABYL... at the start of buffer, not of lines.  (Bug#3790)

	* calendar/cal-menu.el (cal-menu-set-date-title): Handle calls from
	non-calendar buffers (Bug#3862).  Restore "not on a date" message.
	(cal-menu-context-mouse-menu): Doc fix.

	* desktop.el (desktop-buffers-not-to-save): Set :version tag.

	* simple.el (mail-user-agent): Doc fix.  Set :version tag.

2009-07-18  Juri Linkov  <juri@jurta.org>

	* info.el: Virtual Info keyword finder.
	(add-to-list) <Info-virtual-files>: Add "\\`\\*Finder.*\\*\\'".
	(Info-finder-file): New variable.
	(Info-finder-find-file): New function.
	(finder-known-keywords, finder-package-info)
	(find-library-name, lm-commentary): Use defvar and
	declare-function to silence compiler warnings.
	(Info-finder-find-node): New function.
	(info-finder): New command.

	* subr.el (process-kill-buffer-query-function): New function.
	(add-hook)<kill-buffer-query-functions>: Add hook
	`process-kill-buffer-query-function'.

2009-07-18  Alan Mackenzie  <acm@muc.de>

	* progmodes/cc-mode.el (c-before-hack-hook)
	(c-postprocess-file-styles): Give invocation of `c-set-style'
	DONT-OVERRIDE parameter of t.  Already set style variables will
	thus not be overridden by style settings given by `c-file-syle'.

	* files.el (hack-local-variables-filter): Remove entries with
	duplicate keys from `file-local-variables-alist'.

2009-07-18  Eli Zaretskii  <eliz@gnu.org>

	* simple.el (deactivate-mark, activate-mark, set-mark): Don't call
	x-set-selection if display-selections-p returns nil for the
	current frame.

2009-07-18  Chong Yidong  <cyd@stupidchicken.com>

	* simple.el (region-active-p, use-region-p): Doc fix (Bug#3873).

2009-07-18  Eli Zaretskii  <eliz@gnu.org>

	* desktop.el (desktop-buffers-not-to-save): Default value is nil.
	Accept nil in addition to a regexp.
	(desktop-files-not-to-save): Add "(ftp)$" to the default regexp.
	Accept nil in addition to a regexp.
	(desktop-save-buffer-p): Don't use desktop-buffers-not-to-save for
	buffers that have an associated file.  Handle nil values of
	desktop-buffers-not-to-save and desktop-files-not-to-save.
	(Bug#3833)

	* term/pc-win.el (x-selection-owner-p, x-own-selection-internal)
	(x-disown-selection-internal): New functions.

2009-07-18  Nick Roberts  <nickrob@snap.net.nz>

	* progmodes/gdb-mi.el (speedbar-frame): Declare to avoid compiler
	warning.
	(gdb-breakpoints-header): Move forward to avoid compiler warning.
	(gdb-make-header-line-mouse-map): Remove duplicate definition.

2009-07-18  David De La Harpe Golden  <david@harpegolden.net>

	* simple.el (set-mark): Revert last change.

2009-07-17  Tassilo Horn  <tassilo@member.fsf.org>

	* doc-view.el (doc-view-initiate-display): Add yes-or-no-p if
	rendering of pngs is not possible instead of messaging a long
	description.

2009-07-17  David De La Harpe Golden  <david@harpegolden.net>

	* w32-fns.el (x-selection-owner-p): New function.

	* mouse.el (mouse-drag-track): Call deactivate-mark earlier.
	(mouse-yank-at-click, mouse-yank-primary): If
	select-active-regions is non-nil, deactivate the mark before
	insertion.

	* simple.el (deactivate-mark, set-mark): Only save selection if we
	own it.

2009-07-17  Kenichi Handa  <handa@m17n.org>

	* case-table.el (describe-buffer-case-table): Fix for the case
	that KEY is a cons.

2009-07-16  Dan Nicolaescu  <dann@ics.uci.edu>

	* vc-rcs.el (vc-rcs-find-file-hook):
	* vc-sccs.el (vc-sccs-find-file-hook): Fix cut and paste error.

2009-07-16  Michael Albinus  <michael.albinus@gmx.de>

	* net/tramp.el (tramp-wait-for-output): Handle the case when
	commands do not return a newline but a null byte before the shell
	prompt.  (Bug#3858)

2009-07-16  YAMAMOTO Mitsuharu  <mituharu@math.s.chiba-u.ac.jp>

	* term/ns-win.el (ns-set-alpha): Don't declare.
	(ns-set-background-alpha): Remove function.

2009-07-16  Kevin Ryde  <user42@zip.com.au>

	* emacs-lisp/copyright.el (copyright-update): Save match-data across
	y-or-n-p, for safety.

2009-07-16  Richard Stallman  <rms@gnu.org>

	* files.el (auto-save-mode): If buffer-saved-size is -2,
	don't clobber it.

	* mail/rmail.el (rmail-variables): Set buffer-saved-size to -2.
	(rmail-retry-ignored-headers): Add more uninteresting fields.

2009-07-15  Jari Aalto  <jari.aalto@cante.net>

	* net/rcirc.el (rcirc): Use history variables.
	(rcirc-server-name-history, rcirc-nick-name-history)
	(rcirc-server-port-history): New variables.

2009-07-15  Kenichi Handa  <handa@m17n.org>

	* international/mule-cmds.el (set-language-environment-charset):
	If coding-system-charset-list returns `iso-2022' or `emacs-mule',
	ignore them.

	* language/misc-lang.el ("IPA"): Change coding systems to utf-8.
	Delete unibyte-display.

2009-07-15  Chong Yidong  <cyd@stupidchicken.com>

	* simple.el (kill-visual-line): Obey kill-whole-line (Bug#3695).

2009-07-15  Chong Yidong  <cyd@stupidchicken.com>

	* simple.el (deactivate-mark): Optional argument FORCE.
	(set-mark): Use deactivate-mark.

	* info.el (Info-search): No need to check transient-mark-mode
	before calling deactivate-mark.

	* select.el (x-set-selection): Doc fix.
	(x-valid-simple-selection-p): Allow buffer values.
	(xselect--selection-bounds): Handle buffer values.  Suggested by
	David De La Harpe Golden.

	* mouse.el (mouse-set-region, mouse-drag-track): Call
	copy-region-as-kill before setting the mark, to let
	select-active-regions work.

2009-07-15  David De La Harpe Golden  <david@harpegolden.net>

	* simple.el (deactivate-mark): If select-active-regions is
	non-nil, copy the selection data into a string.
	(activate-mark): If select-active-regions is non-nil, set the
	selection to the current buffer.
	(set-mark): Update selection if select-active-regions is non-nil.

	* select.el (x-valid-simple-selection-p): Allow buffer values.

2009-07-14  Stefan Monnier  <monnier@iro.umontreal.ca>

	* simple.el (mail-user-agent): Default to the upwardly-UI-compatible
	and more featureful message-mode.

2009-07-14  Chong Yidong  <cyd@stupidchicken.com>

	* select.el (x-set-selection): Doc fix.
	(x-valid-simple-selection-p): Disallow selection data consisting
	of a list or cons of integers, since that is not used.
	(xselect--selection-bounds, xselect--int-to-cons): New functions.
	(xselect-convert-to-string, xselect-convert-to-length)
	(xselect-convert-to-filename, xselect-convert-to-charpos)
	(xselect-convert-to-lineno, xselect-convert-to-colno): Use them.

2009-07-14  Dmitry Dzhus  <dima@sphinx.net.ru>

	* progmodes/gdb-mi.el (json-partial-output): Fix broken GDB/MI
	output in -break-info command (Emacs bug #3794).

2009-07-14  Glenn Morris  <rgm@gnu.org>

	* emacs-lisp/edebug.el (edebug-setup-hook, edebug-all-forms)
	(edebug-eval-macro-args, edebug-save-displayed-buffer-points)
	(edebug-print-length, edebug-print-level, edebug-print-circle)
	(edebug-sit-for-seconds, edebug-view-outside)
	(edebug-bounce-point, edebug-set-global-break-condition)
	(edebug-Go-nonstop-mode, edebug-trace-mode)
	(edebug-Trace-fast-mode, edebug-continue-mode)
	(edebug-Continue-fast-mode, edebug-forward-sexp, edebug-help)
	(edebug-visit-eval-list): Doc fixes.

	* subr.el (def-edebug-spec): Doc fix.

2009-07-14  Kenichi Handa  <handa@m17n.org>

	* international/characters.el: Fix setting of category ?C.

2009-07-13  Jan Djärv  <jan.h.d@swipnet.se>

	* term/ns-win.el (x-select-font): defalias x-select-font to
	ns-popup-font-panel instead of generate-fontset-menu.

2009-07-12  Eli Zaretskii  <eliz@gnu.org>

	* desktop.el (desktop-buffers-not-to-save): Remove ".log".  (Bug#3833)

2009-07-12  Peter Jolly  <peter@jollys.org>  (tiny change)

	* arc-mode.el (archive-find-type): Allow for a PK00 string before
	the PK\003\004 header (Bug#3770).

2009-07-12  Guanpeng Xu  <herberteuler@hotmail.com>

	* pcomplete.el (pcomplete-comint-setup): Check for
	shell-dynamic-complete-filename too.

2009-07-11  Chong Yidong  <cyd@stupidchicken.com>

	* simple.el (temporary-goal-column): Change the value for
	line-move-visual to a cons cell.
	(line-move-visual): Record or set the window hscroll, if
	necessary (Bug#3494).
	(line-move-1): Handle cons value of temporary-goal-column.

2009-07-11  Kenichi Handa  <handa@m17n.org>

	* international/mule-diag.el (describe-character-set): Don't show
	width.

2009-07-10  Sam Steingold  <sds@gnu.org>

	* progmodes/compile.el (compilation-mode-font-lock-keywords):
	Omake sometimes indents the errors it prints, so allow all
	regexps to start with spaces.

2009-07-10  Eli Zaretskii  <eliz@gnu.org>

	* cus-edit.el (customize-changed-options-previous-release):
	Bump value to 22.1.  (Bug#3804)

2009-07-08  Sam Steingold  <sds@gnu.org>

	* progmodes/grep.el (rgrep): Allow grep-find-ignored-directories
	to be a cons cell (test . ignored-directory) to selectively ignore
	some directories depending on the location of the search.

2009-07-08  Michael Albinus  <michael.albinus@gmx.de>

	* net/tramp.el (tramp-set-file-uid-gid): Handle the case the
	remote user is root, on the local host.
	(tramp-local-host-p): Either the local user or the remote user
	must be root.  (Bug#3771)

2009-07-08  Nick Roberts  <nickrob@snap.net.nz>

	* progmodes/gdb-mi.el (gdb): Remove description of
	gdb-use-separate-io-buffer.
	(menu): Don't allow toggling of or enable
	gdb-use-separate-io-buffer from menubar.

2009-07-08  E. Jay Berkenbilt  <ejb@ql.org>  (tiny change)

	* mail/unrmail.el (unrmail): Make sure the message ends with two
	newlines (Bug#3769).

2009-07-08  Glenn Morris  <rgm@gnu.org>

	* calendar/calendar.el (calendar-current-date): Rework previous change.

2009-07-08  Ed Reingold  <reingold@emr.cs.iit.edu>

	* calendar/calendar.el (calendar-current-date):
	Add an optional argument giving an offset from today.

2009-07-08  Glenn Morris  <rgm@gnu.org>

	* tutorial.el (tutorial--describe-nonstandard-key):
	Adjust the message for when a key has been unbound.
	(help-with-tutorial): Hide the arch-tag.

2009-07-08  Kenichi Handa  <handa@m17n.org>

	* international/fontset.el (setup-default-fontset): For each
	script, append (not set) font-specs.

	* language/japanese.el (japanese-shift-jis-2004): Fix typo in the
	docstring.

2009-07-08  Nick Roberts  <nickrob@snap.net.nz>

	* progmodes/gdb-mi.el (gdb-init-1): Move sending
	-data-list-register-names to ...
	(gdb-starting): ... here because GDB 7.0 requires execution to
	have started when using this MI command.
	(gdb-set-header): New function to distinguish select and
	unselected tabs in gdb buffers.
	(gdb-propertize-header): New macro that uses gdb-set-header.
	(gdb-breakpoints-header, gdb-locals-header): Use it.
	(gdb-disassembly-mode-map): Add keybinding to kill buffer.

2009-07-07  Chong Yidong  <cyd@stupidchicken.com>

	* Makefile.in (ELCFILES): Remove fadr.elc.

2009-07-07  Dmitry Dzhus  <dima@sphinx.net.ru>

	* progmodes/gdb-mi.el (gdb-init-1): Disassembly buffer mode name
	may contain frame information, so `string-match' should be used.
	(gdb-update): Disassembly is invalidated through
	`gdb-get-selected-frame'.
	(gdb-pad-string): New function to pad string with spaces.
	(gdb-invalidate-disassembly): Invalidate only if the buffer
	exists.
	(gdb-disassembly-handler-custom): Column alignment.
	(gdb-disassembly-place-breakpoints): Clear old breakpoints before
	placing new ones.
	(gdb-toggle-breakpoint, gdb-delete-breakpoint): Now work from the
	end of line, too.
	(gdb-frame-handler): Match convention to for disassembly buffer
	mode name.
	(gdb-stack-list-frames-handler): Rewritten without regexps.
	(gdb-breakpoints-list-handler-custom): y/n instead of on/off; do
	not highlight breakpoints without line information.
	(gdb-input): Add trailing newline to command.

	* progmodes/gdb-mi.el (gdb-init-1): Set mode name for disassembly
	buffer properly.
	(gdb-breakpoints-list-handler-custom): Replacement for
	`gdb-break-list-handler'.  Using real parser instead of regexps
	now.
	(gdb-place-breakpoints): Replacement for `gdb-break-list-custom'.
	Use `gdb-breakpoints-list' instead of parsing breakpoints buffer
	to place breakpoints.
	(def-gdb-memory-unit): A new macro to define gdb-memory-unit-..
	functions.
	(gdb-disassembly-handler-custom): Show overlay arrow.
	(gdb-disassembly-place-breakpoints): Show breakpoints in
	disassembly buffer.
	(gdb-toggle-breakpoint, gdb-delete-breakpoint)
	(gdb-goto-breakpoint): Using `gdb-breakpoint' text properties
	instead of parsing breakpoints buffer.  Fixed old menu references
	in `gud-menu-map'.

	* fadr.el: Remove.

	* progmodes/gdb-mi.el: Port memory buffer from gdb-ui.el.
	(gdb-memory-address): New variable which holds top address of
	memory page shown in memory buffer.
	(gdb-memory-repeat-count, gdb-memory-format, gdb-memory-unit): New
	customization variables.
	New functions:
	(gdb-display-memory-buffer, gdb-frame-memory-buffer): Functions to
	display the memory buffer.
	(gdb-memory-set-address, gdb-memory-set-repeat-count): Set memory
	buffer display parameters.
	(def-gdb-memory-format, gdb-memory-format-binary)
	(gdb-memory-format-octal, gdb-memory-format-unsigned)
	(gdb-memory-format-signed, gdb-memory-format-hexadecimal):
	Functions for setting memory buffer format.
	(gdb-memory-unit-word, gdb-memory-unit-halfword)
	(gdb-memory-unit-giant, gdb-memory-unit-byte): Functions to set
	unit size used in memory buffer.
	(gdb-memory-show-next-page, gdb-memory-show-previous-page): Switch
	to next/previous page of memory buffer.
	Now using (bindat-get-field) instead of fadr functions.

2009-07-07  Sam Steingold  <sds@gnu.org>

	* vc-cvs.el (vc-cvs-merge-news): Fix message parsing for
	non-top-level files.

2009-07-07  Kenichi Handa  <handa@m17n.org>

	* international/mule-cmds.el (reset-language-environment): Put
	the highset priority to the charset iso-8859-1.

2009-07-06  Chong Yidong  <cyd@stupidchicken.com>

	* progmodes/hideshow.el (hs-hide-block-at-point): Don't move point
	to the end of the line when locating the block (Bug#700).

2009-07-06  Michael Albinus  <michael.albinus@gmx.de>

	* net/tramp.el (tramp-handle-write-region): Flush file properties
	in case of short track.

2009-07-06  Michael McNamara  <mac@mail.brushroad.com>

	* progmodes/verilog-mode.el (verilog-error-regexp-emacs-alist):
	Coded custom representation of verilog error regular expressions
	to work with Emacs-22's new format.
	(verilog-error-regexp-xemacs-alist): Coded custom representation
	of verilog error regular expressions to work with XEmacs format.
	(verilog-error-regexp-add-xemacs): Hook routine to install verilog
	error recognition into XEmacs.
	(verilog-error-regexp-add-emacs): Hook routine to install verilog
	error recognition into Emacs-22.

2009-07-06  Chong Yidong  <cyd@stupidchicken.com>

	* woman.el: Remove stand-alone closing parentheses.
	(woman-file-name, woman2-format-paragraphs)
	(woman-leave-blank-lines): Code cleanup.
	(woman-use-own-frame): Change default to nil.
	(woman-italic, woman-bold, woman-unknown, woman-addition): Change
	defaults to inherit from default faces.
	(woman2-process-escapes): Consume the newline after a stand-alone
	filler character (Bug#3651).

2009-07-06  Glenn Morris  <rgm@gnu.org>

	* ffap.el (ffap-version): Make it an obsolete alias for emacs-version.
	(top-level): Move provide to the end.
	(ffap): Remove defunct URL from custom group.

	* subr.el (eval-after-load): Doc fix.

2009-07-06  Vincent Belaïche  <vincent.belaiche@gmail.com>

	* calc/calc-embed.el (calc-embedded-make-info): Don't force when
	`calc-embedded-word' is called twice.

2009-07-05  Stefan Monnier  <monnier@iro.umontreal.ca>

	* files.el (find-alternate-file-other-window, find-alternate-file):
	Obey confirm-nonexistent-file-or-buffer.

2009-07-05  Michael Albinus  <michael.albinus@gmx.de>

	* dired-aux.el (dired-show-file-type): Handle remote files.

2009-07-05  Jari Aalto  <jari.aalto@cante.net>

	* desktop.el (desktop-globals-to-save):
	Add file-name-history (Bug#2750).

2009-07-05  Chong Yidong  <cyd@stupidchicken.com>

	* add-log.el (add-log-current-defun-header-regexp): Doc fix (Bug#2217).

2009-07-04  Johan Bockgård  <bojohan@gnu.org>

	* eshell/esh-arg.el (eshell-parse-argument-hook): Put `number'
	property on entire argument since this is what eshell-lisp-command
	expects.

2009-07-03  Michael Albinus  <michael.albinus@gmx.de>

	* net/tramp-gvfs.el (tramp-gvfs-methods)
	(tramp-gvfs-zeroconf-domain)
	(tramp-bluez-discover-devices-timeout): Add version flag.
	(tramp-gvfs-handler-mounted-unmounted)
	(tramp-gvfs-connection-mounted-p): Polish handling of
	incompatibilities between GVFS 0.2 and 1.0.

2009-07-03  Jan Djärv  <jan.h.d@swipnet.se>

	* cus-start.el (all): Add make-pointer-invisible.

2009-07-03  Jay Belanger  <jay.p.belanger@gmail.com>

	* calc/calc-math.el (math-use-emacs-fn): Make sure that the number is
	formatted correctly.

2009-07-02  Juri Linkov  <juri@jurta.org>

	* info.el: Virtual Info files and nodes.
	(Info-virtual-files, Info-virtual-nodes): New variables.
	(Info-current-node-virtual): New variable.
	(Info-virtual-file-p, Info-virtual-fun, Info-virtual-call):
	New functions.
	(Info-file-supports-index-cookies): Use Info-virtual-file-p
	to check for a virtual file instead of checking a fixed list
	of node names.
	(Info-find-file): Use Info-virtual-fun and Info-virtual-call
	instead of ad-hoc processing of "dir" and (apropos history toc).
	(Info-find-node-2): Use Info-virtual-fun and Info-virtual-call
	instead of ad-hoc processing of "dir" and (apropos history toc).
	Reread a file when moving from a virtual node.
	(add-to-list)<Info-virtual-files>: Add "\\`dir\\'".
	(Info-directory-toc-nodes, Info-directory-find-file)
	(Info-directory-find-node): New functions.
	(add-to-list)<Info-virtual-files>: Add "\\`\\*History\\*\\'".
	(Info-history): Move part of code to
	`Info-history-find-node'.
	(Info-history-toc-nodes, Info-history-find-file)
	(Info-history-find-node): New functions.
	(add-to-list)<Info-virtual-nodes>: Add "\\`\\*TOC\\*\\'".
	(Info-toc): Move part of code to `Info-toc-find-node'.
	(Info-toc-find-node): New function.
	(Info-toc-insert): Rename from `Info-insert-toc'.  Don't insert
	the current Info file name to references because now the node
	"*TOC*" belongs to the same Info manual.
	(Info-toc-build): Rename from `Info-build-toc'.
	(Info-toc-nodes): Rename input argument `file' to `filename'.
	Use Info-virtual-fun, Info-virtual-call and Info-virtual-file-p
	instead of ad-hoc processing of ("dir" apropos history toc).
	(Info-index-nodes): Use Info-virtual-file-p
	to check for a virtual file instead of checking a fixed list
	of node names.
	(Info-index-node): Add check for `Info-current-node-virtual'.
	Raise `save-match-data' higher up the tree to contain
	`search-forward' too (bug fix).
	(add-to-list)<Info-virtual-nodes>: Add "\\`\\*Index.*\\*\\'".
	(Info-virtual-index-nodes): New variable.
	(Info-virtual-index-find-node, Info-virtual-index): New functions.
	(add-to-list)<Info-virtual-files>: Add "\\`\\*Apropos\\*\\'".
	(Info-apropos-file, Info-apropos-nodes): New variables.
	(Info-apropos-toc-nodes, Info-apropos-find-file)
	(Info-apropos-find-node, Info-apropos-matches): New functions.
	(info-apropos): Move part of code to `Info-apropos-find-node' and
	`Info-apropos-matches'.
	(Info-mode-map): Bind "I" to `Info-virtual-index'.
	(Info-desktop-buffer-misc-data): Use Info-virtual-file-p to check
	for a virtual file instead of checking a fixed list of node names.

	* simple.el (async-shell-command): New command.

	* bindings.el (esc-map): Bind "&" to `async-shell-command'.

	* net/tramp-gvfs.el (tramp-gvfs-connection-mounted-p): Use `elt'
	instead of `mount-info'.

2009-07-02  Michael Albinus  <michael.albinus@gmx.de>

	* net/tramp-gvfs.el (tramp-gvfs-handler-mounted-unmounted)
	(tramp-gvfs-connection-mounted-p): Handle changed mount-info interface.

2009-07-02  Kenichi Handa  <handa@m17n.org>

	* international/mule.el (set-keyboard-coding-system): Force *-unix
	coding-system to avoid eol conversion.

2009-07-01  Michael Albinus  <michael.albinus@gmx.de>

	* net/tramp-gvfs.el (tramp-gvfs-file-name-handler-alist):
	Add handler for `process-file', `shell-command' and
	`start-file-process'.
	(tramp-gvfs-handle-shell-command)
	(tramp-gvfs-handle-start-file-process)
	(tramp-gvfs-handle-process-file): New defuns.
	(tramp-synce-list-devices): Simplify check for existence of property.

2009-07-01  Jan Djärv  <jan.h.d@swipnet.se>

	* startup.el (command-line-x-option-alist): Add -mm and --maximized.

2009-07-01  Eduard Wiebe  <usenet@pusto.de>  (tiny change)

	* language/korean.el (set-language-info-alist): Add korean-cp949,
	cp949 to spec.

2009-07-01  Kenichi Handa  <handa@m17n.org>

	* Makefile.in (ELCFILES): Delete encoded-kb.elc.

	* international/encoded-kb.el: Deleted.

	* international/mule.el (set-keyboard-coding-system): Perform the
	necessary setup here instead of calling encoded-kbd-setup-display.

2009-07-01  Glenn Morris  <rgm@gnu.org>

	* progmodes/f90.el (f90-break-delimiters, f90-no-break-re): Doc fixes.

2009-07-01  Evangelos Evangelou  <vangelis@email.unc.edu>  (tiny change)

	* progmodes/f90.el (f90-no-break-re): Add "(/" and "/)".  (Bug#3730)

2009-06-30  Michael Albinus  <michael.albinus@gmx.de>

	* net/tramp.el (tramp-do-copy-or-rename-file-directly):
	Handle also the 'rename case, when setting file modes.  (Bug#3712)
	(tramp-default-file-modes): Remove execute permissions.

	* net/tramp-gvfs.el (tramp-gvfs-methods): Add "synce" method.
	(top): Add a default for "synce" in `tramp-default-user-alist'.
	Add completion function for "synce" method.
	(tramp-hal-service, tramp-hal-path-manager)
	(tramp-hal-interface-manager, tramp-hal-interface-device):
	New defconst.
	(tramp-gvfs-connection-mounted-p): Handle empty user name for synce.
	(tramp-synce-list-devices, tramp-synce-parse-device-names):
	New defuns.

	* net/trampver.el: Update release number.

2009-06-30  Kenichi Handa  <handa@m17n.org>

	* international/fontset.el (setup-default-fontset): Add CJK fonts
	for symbols and the other miscellaneous characters.

	* language/korea-util.el (setup-korean-environment-internal):
	Make char-width-table suitable for Korean environments.
	(exit-korean-environment): Cancel above.

	* language/chinese.el ("Chinese-GB", "Chinese-BIG5")
	("Chinese-CNS", "Chinese-EUC-TW", "Chinese-GBK"): Add a
	setup-function to make char-width-table suitable for respective
	environments, and an exit-function to cancel that.

	* language/japan-util.el (setup-japanese-environment-internal):
	Call use-cjk-char-width-table with arg `ja_JP'.

	* international/characters.el (cjk-char-width-table): Delete it.
	(cjk-char-width-table-list): New variable.
	(use-cjk-char-width-table): New arg local-name.
	(use-default-char-width-table): Fix for the case that Emacs is
	already using the default char-width-table.

2009-06-29  Michael Albinus  <michael.albinus@gmx.de>

	* net/tramp.el (tramp-do-copy-or-rename-file-directly): Set file
	modes mandatory.  (Bug#3712)

2009-06-29  Alan Mackenzie  <acm@muc.de>

	* progmodes/cc-cmds.el (c-mask-paragraph): Remove a spurious
	correction between the visible width of TABs and their number of bytes.

2009-06-29  Chong Yidong  <cyd@stupidchicken.com>

	* server.el (server-buffer-done): Prevent kill-buffer from
	prompting by clearing the buffer modification flag (Bug#3696).

2009-06-28  Michael McNamara  <mac@mail.brushroad.com>

	* progmodes/verilog-mode.el (verilog-beg-of-statement)
	(verilog-endcomment-reason-re): Support unique case and priority case.
	(verilog-basic-complete-re): Support localparam lineup.
	(verilog-beg-of-statement-1): Fix for robustness, unique case.
	(verilog-set-auto-endcomments): Fix for unique case, always_comb
	commenting.
	(verilog-leap-to-case-head): Now support *nested* unique &
	priority case statements.
	(verilog-auto-lineup): Make just declarations the default (as it
	had been).
	(verilog-leap-to-case-head): Support priority/unique case statements.
	(verilog-auto-lineup): Rework to give users radio buttons to
	select the various styles of automatic lineup.
	(verilog-error-regexp-alist): Rework to support the XEmacs style
	of error regular expressions from compilers, lint tools &
	simulators.  Note that GNU Emacs has made it impossible for a mode
	to load such things.
	(electric-verilog-terminate-line, verilog-indent-declaration)
	(verilog-auto-wiure): Rework for radio button selection of
	auto-lineup selection of specification of auto lineup.
	(verilog-beg-of-statement-1): Redesign to support proper operation
	in additional code, based on testing with auto-lineup.
	(verilog-calculate-indent, assignments & declarations)
	(verilog-backward-token): Enhance to support auto-lineup of
	assignments & declarations.
	(verilog-in-directive-p, verilog-at-struct-p): New function for
	easy test of whether we are.
	(verilog-pretty-declarations, verilog-pretty-expr): Massive rework
	to support safe execution at almost anyline.
	(verilog-calc-1): Properly support indenting deep inside generate
	blocks.
	(verilog-init-font): Remove definition & use of verilog-init-font,
	as it is redundant with font-lock-defaults.
	(verilog-mode): Alter the definition of verilog-font-lock-defaults
	to avoid circular calls if syntax-ppss is a function (as is the
	case now in 22.x GNU Emacs) as that function would sometimes call
	itself, leading to (nearly) infinite recursion.
	(verilog-ovm-begin-re, verilog-ovm-end-re)
	(verilog-ovm-statement-re, verilog-leap-to-head)
	(verilog-backward-token): Add support for OVM macros.  Some are
	complete statements, and others open and close scopes like begin
	and end.
	(verilog-defun-level-not-generate-re, verilog-defun-level-re)
	(verilog-defun-level-generate-only-re): Really fix the defun-list
	compilation issue.
	(verilog-calc-1, verilog-beg-of-statement): Enhance support for
	coverpoint, constraint and cross statements.
	(verilog-defun-level-list, verilog-generate-defun-level-list)
	(verilog-all-defun-level-list): Redo these specifications - it is
	too hard to support eval-when compile aggregation of lists also
	built at when-compile time.
	(verilog-defun-level-list): Place defconsts of variables used in
	building regular expressions which are built in eval-when-compile
	bodies in the same eval-when-compile body to facilitate compile
	without load.
	(verilog-beg-block-re-ordered): Support indenting
	virtual/protected tasks and functions.
	(verilog-defun-level-list, verilog-in-generate-region-p)
	(verilog-backward-ws&directives, verilog-calc-1): Speed up
	indentation of some module items (generate items).
	(verilog-forward-sexp, verilog-leap-to-head): Support stepping
	across virtual/protected tasks and functions.

2009-06-28  Wilson Snyder  <wsnyder@wsnyder.org>

	* progmodes/verilog-mode.el (verilog-auto-arg, verilog-auto-arg-sort):
	Allow sorting AUTOARG lists.  Suggested by Andrea Fedeli.
	(verilog-read-sub-decls-line): Fix AUTOWIRE signals getting lost
	in concatenations.  Reported by Yishay Belkind.
	(verilog-auto-ascii-enum): Support one-hot state machines in
	AUTOASCIIENUM.  Suggested by Lloyd Gomez.
	(verilog-auto-inst, verilog-auto-inst-port): Include interface
	modport in AUTOINST and add vl-modport for users.  Reported by
	David Rogoff.
	(verilog-auto-inout-module, verilog-auto-inst)
	(verilog-decls-get-interfaces, verilog-insert-definition)
	(verilog-insert-one-definition, verilog-read-decls)
	(verilog-read-sub-decls, verilog-read-sub-decls-sig)
	(verilog-sig-modport, verilog-signals-combine-bus)
	(verilog-subdecls-get-interfaces): Fix expansion of SystemVerilog
	interfaces in AUTOINOUTMODULE, AUTOINOUTCOMP, and AUTOINST.
	Suggested by David Rogoff.
	(verilog-repair-open-comma): Fix non-insertion of comma when
	`DEFINE occurs in V2K argument list.  Reported by Lane Brooks.
	(verilog-make-width-expression): Simplify [A-1:0] expression
	widths to just {A{1'b0}}.
	(verilog-mode): Cleanup checkdoc warnings.
	(verilog-auto-inout-module, verilog-signals-matching-dir-re):
	Add third optional regexp to AUTOINOUTMODULE to allow selecting only
	inputs/outputs or data type.  Suggested by Vasu Kandadi.
	(next-error-last-buffer): Fix byte-compiler warning.
	(verilog-auto, verilog-auto-insert-lisp, verilog-auto-inst)
	(verilog-delete-auto): Add AUTOINSERTLISP to insert arbitrary lisp
	or shell command text during AUTO expansion.  Suggested by Tad Truex.
	(verilog-read-sub-decls-expr, verilog-read-sub-decls-line)
	(verilog-read-sub-decls-sig, verilog-symbol-detick-text):
	Fix dotted nets {a.b,c.d} and excaped identifiers being mis-included
	in AUTOINOUT.  Reported by Matthew Lovell.
	(verilog-read-always-signals-recurse): Fix AUTORESET "if (a<=b)"
	causing use of <= assignments.  Reported by Alex Reed.
	(verilog-read-decls): Fix triand, trior, wand, wor to be
	recognized by AUTOWIRE.  Reported by Spencer Isaacson.
	(verilog-extended-complete-re): Support import "DPI-C" functions.
	(verilog-read-always-signals-recurse): Fix AUTORESET of "x <=
	y[a+1:a+1]" to not include a in reset list.  Reported by Dan Dever.
	(verilog-insert-date, verilog-insert-year)
	(verilog-sk-header-tmpl): Fix verilog-header inserting error on
	Windows systems.  Reported by Michael Potts.
	(verilog-read-module-name): Fix AUTOINST when the child module
	declaration's name is a tick define.  Reported by Elliot Mednick.
	(verilog-read-decls): Fix V2K parameter bit subscripts getting
	passed to next parameter's definition.  Reported by Bruce T.
	(verilog-read-decls): Fix detecting "parameter int" when using
	AUTOINSTPARAM.  Reported by Bruce T.
	(verilog-goto-defun): Fix goto not finding modules unless first
	perform a verilog-auto expansion.  Suggested by Lawrence Butcher.
	(verilog-mode): Expand -f flag arguments on entry to mode so
	verilog-goto-defun will work.  Reported by Lawrence Butcher.
	(verilog-getopt): Expand environment variables in -f file
	arguments.  Suggested by Lawrence Butcher.
	(verilog-set-define): Fix "Symbol's value as variable is void"
	when reading enumerations.
	(verilog-auto-ascii-enum): Fix duplicate labels in AUTOASCIIENUM.
	Suggested by Stephen Peltan.
	(verilog-read-defines): Fix reading of enumerations in include
	files.  Reported by Steve Peltan.

2009-06-28  David De La Harpe Golden  <david@harpegolden.net>

	* files.el (trash-directory): Fix defcustom type.

2009-06-28  Juri Linkov  <juri@jurta.org>

	* help-fns.el (describe-function-1): Correctly locate adviced
	functions in hyperlink (Bug#2438).

2009-06-28  Chong Yidong  <cyd@stupidchicken.com>

	* files.el (trash-directory): Change default to nil.
	(move-file-to-trash): If trash-directory is nil and
	system-move-file-to-trash is unbound, perform freedesktop-style
	trashing.

2009-06-28  David De La Harpe Golden  <david@harpegolden.net>

	* files.el (move-file-to-trash): Add freedesktop trash
	support (Bug#973).

2009-06-28  Glenn Morris  <rgm@gnu.org>

	* autorevert.el (global-auto-revert-non-file-buffers)
	(global-auto-revert-mode): Doc fixes.

2009-06-27  Johan Bockgård  <bojohan@gnu.org>

	* emacs-lisp/cl-specs.el (defstruct): Fix :conc-name spec.

2009-06-27  Chong Yidong  <cyd@stupidchicken.com>

	* faces.el (x-handle-named-frame-geometry): Ensure that we have
	opened an X connection before calling x-get-resource (Bug#3194).

	* play/doctor.el: Remove reference to obsolete website.
	(make-doctor-variables): Correct grammar mistake (Bug#2633).

2009-06-26  Dan Nicolaescu  <dann@ics.uci.edu>

	Remove find-file-not-found-hook VC method.  (Bug#2757)
	* vc-hooks.el (vc-file-not-found-hook)
	(vc-default-find-file-not-found-hook): Remove functions.
	(find-file-not-found-functions): Do not add vc-file-not-found-hook.
	* vc-rcs.el (vc-rcs-find-file-not-found-hook): Remove function.
	* vc.el:
	* vc-hg.el:
	* vc-git.el: Do not mention find-file-not-found-hook VC method.

2009-06-25  Agustín Martín  <agustin.martin@hispalinux.es>

	* textmodes/ispell.el: Add `ispell-looking-back' XEmacs
	compatibility function for `looking-back'.

	* textmodes/flyspell.el (sgml-mode-flyspell-verify):
	Use `ispell-looking-back'.

2009-06-24  Michael Albinus  <michael.albinus@gmx.de>

	* net/tramp-gvfs.el (tramp-gvfs-handle-make-directory): Use `dir'
	rather than `filename'.

2009-06-23  Miles Bader  <miles@gnu.org>

	* face-remap.el (text-scale-set): New function.

2009-06-23  Glenn Morris  <rgm@gnu.org>

	* pcmpl-rpm.el (pcomplete/rpm): Doc fix.

	* bindings.el (mode-line-modified): Fix case of "Buffer is modified".

	* textmodes/ispell.el (ispell-local-dictionary): Doc fix.

	* progmodes/gdb-mi.el (gud-remove, gud-break): Update declarations.

	* calendar/cal-dst.el (calendar-time-zone-daylight-rules):
	Simplify Persian conditionals.

	* calc/calc-graph.el (calc-graph-plot): Avoid assignment to free
	variable `filename'.

	* comint.el (comint-insert-input): Doc fix.

	* Makefile.in (ELCFILES): Fix typo in previous change.

2009-06-23  Miles Bader  <miles@gnu.org>

	* cus-start.el: Add entry for `recenter-redisplay'.

2009-06-23  Dan Nicolaescu  <dann@ics.uci.edu>

	* vc-hooks.el (vc-stay-local-p, vc-state, vc-working-revision):
	Add an optional argument for the backend, use it instead of
	calling vc-backend.
	(vc-mode-line): Add an optional argument for the backend.
	Pass the backend to vc-state and vc-working-revision.  Move code for
	special handling for vc-state being a buffer to ...

	* vc-rcs.el (vc-rcs-find-file-hook):
	* vc-sccs.el (vc-sccs-find-file-hook): ... here.  New functions.

	* vc-svn.el (vc-svn-state, vc-svn-dir-status, vc-svn-checkout)
	(vc-svn-print-log, vc-svn-diff): Pass 'SVN to vc-state,
	vc-stay-local-p and vc-mode-line calls.

	* vc-cvs.el (vc-cvs-state, vc-cvs-checkout, vc-cvs-print-log)
	(vc-cvs-diff, vc-cvs-annotate-command)
	(vc-cvs-make-version-backups-p, vc-cvs-stay-local-p)
	(vc-cvs-dir-status): Pass 'CVS to vc-state, vc-stay-local-p and
	vc-mode-line calls.

	* vc.el (vc-deduce-fileset): Use vc-deduce-fileset instead of
	direct comparison.
	(vc-next-action, vc-transfer-file, vc-rename-file): Also pass the
	backend when calling vc-mode-line.
	(vc-register): Do not create a closure for calling the vc register
	function, call it directly.

2009-06-23  Dan Nicolaescu  <dann@ics.uci.edu>

	* emacs-lisp/elp.el (elp-output-insert-symname): Add a link face
	to make it obvious item can be clicked.

	* vc-mtn.el (vc-mtn-after-dir-status, vc-mtn-dir-status): New functions.

2009-06-23  Kenichi Handa  <handa@m17n.org>

	* language/korea-util.el (korean-key-bindings): Change the binding
	of F9 to hangul-to-hanja-conversion.  Bind Hangul_Hanja to the
	same command.

2009-06-22  Michael Albinus  <michael.albinus@gmx.de>

	Sync with Tramp 2.1.16.

	* Makefile.in (ELCFILES): Add net/tramp-gvfs.elc.

	* net/tramp.el (top): Require tramp-gvfs.  Catch `tramp-loading',
	when a loading of a package fails.  Completion function for rsync
	is `tramp-completion-function-alist-ssh'.
	(all): Replace all calls of `split-string' and
	`tramp-split-string' by `tramp-compat-split-string'.
	(tramp-default-method): Use `tramp-compat-process-running-p'.
	(tramp-default-proxies-alist): Allow also Lisp forms.
	(tramp-remote-path): Add choice "Private Directories".
	(tramp-wrong-passwd-regexp): Remove "Tramp connection closed" option.
	(tramp-domain-regexp): Allow also "-", "_" and ".".
	(tramp-end-of-output): Remove newlines, and add "$" at the end.
	(tramp-file-name-handler-alist): Add handler for `dired-uncache'.
	(tramp-debug-message): Insert header line in debug buffer.
	(tramp-handle-directory-files-and-attributes-with-stat):
	Care about filenames with spaces, or starting with "-".
	(tramp-handle-dired-uncache): New defun.
	(tramp-handle-insert-directory): Don't flush the directory from
	cache, this is handled by `dired-uncache' now.
	(tramp-handle-insert-file-contents): Improve error handling.
	(tramp-find-shell, tramp-open-connection-setup-interactive-shell):
	Quote `tramp-end-of-output'.
	(tramp-action-password): Improve trace message.
	(tramp-check-for-regexp): Both echoes must be present, before removing.
	(tramp-open-connection-setup-interactive-shell): Trace coding system.
	(tramp-compute-multi-hops): Eval cons cells of
	`tramp-default-proxies-alist'.
	(tramp-maybe-open-connection): Use the same command pattern for
	first hop and further hops.
	(tramp-wait-for-output): Remove handling of newlines.
	(tramp-get-remote-path): Handle also `tramp-own-remote-path'.
	(tramp-split-string): Remove function.  It is handled in
	tramp-compat now.

	* net/tramp-cmds.el (tramp-bug):
	Recommend `tramp-cleanup-all-connections' in the bug mail.

	* net/tramp-compat.el (tramp-compat-split-string)
	(tramp-compat-process-running-p): New defuns.

	* net/tramp-fish.el (tramp-fish-file-name-handler-alist): Add handler
	for `dired-uncache'.

	* net/tramp-gvfs.el: New package.

	* net/tramp-smb.el (tramp-smb-file-name-handler-alist):
	Add handler for `dired-uncache'.
	(tramp-smb-handle-file-local-copy): Cleanup in case of error.

	* net/trampver.el: Update release number.  Make version check fit
	for SXEmacs 22.

2009-06-22  Jim Meyering  <meyering@redhat.com>

	Automatically handle .xz suffix (XZ-compressed files), too.
	* jka-cmpr-hook.el (jka-compr-compression-info-list): Add xz.
	XZ is the successor to LZMA: <http://tukaani.org/xz/>

2009-06-22  Dmitry Dzhus  <dima@sphinx.net.ru>
	    Nick Roberts  <nickrob@snap.net.nz>

	* progmodes/gdb-mi.el: Pull further modified changes from Dmitry's
	repository (http://sphinx.net.ru/hg/gdb-mi/).

2009-06-22  Glenn Morris  <rgm@gnu.org>

	* files.el (dir-locals-collect-mode-variables): Allow for any number of
	`mode' and `eval' entries.  (Bug#3430)

	* Makefile.in (ELCFILES): Add fadr.elc.

	* calendar/appt.el (appt-make-list): Fix off-by-one error caused by
	differing behavior of \n and ^ in strings.  (Bug#3385)

	* emacs-lisp/cl-indent.el: Remove leading "*" from defcustom docs.

	* emacs-lisp/lisp-mode.el (lisp-indent-offset): Fix safe-local-variable
	property.
	(lisp-indent-function): Make it a defcustom.

2009-06-21  Nick Roberts  <nickrob@snap.net.nz>

	* progmodes/gdb-ui.el: Replace with ...
	* progmodes/gdb-mi.el: ... this file.
	* progmodes/gud.el: Modify for gdb-mi.el.

2009-06-21  Dmitry Dzhus  <dima@sphinx.net.ru>

	* fadr.el: New file.

See ChangeLog.14 for earlier changes.

;; Local Variables:
;; coding: utf-8
;; End:

    Copyright (C) 2009, 2010  Free Software Foundation, Inc.

  This file is part of GNU Emacs.

  GNU Emacs is free software: you can redistribute it and/or modify
  it under the terms of the GNU General Public License as published by
  the Free Software Foundation, either version 3 of the License, or
  (at your option) any later version.

  GNU Emacs is distributed in the hope that it will be useful,
  but WITHOUT ANY WARRANTY; without even the implied warranty of
  MERCHANTABILITY or FITNESS FOR A PARTICULAR PURPOSE.  See the
  GNU General Public License for more details.

  You should have received a copy of the GNU General Public License
  along with GNU Emacs.  If not, see <http://www.gnu.org/licenses/>.

;; arch-tag: d3e45e38-19e2-49b6-8dc2-7cb26adcc5a1<|MERGE_RESOLUTION|>--- conflicted
+++ resolved
@@ -1,4 +1,3 @@
-<<<<<<< HEAD
 2010-08-06  Kenichi Handa  <handa@m17n.org>
 
 	* international/mule.el (define-charset): Store NAME as :base
@@ -10,6 +9,12 @@
 	charset by adding `charset' text property.  Improve the whole
 	algorithm.
 
+2010-08-05  Juanma Barranquero  <lekktu@gmail.com>
+
+	* emulation/pc-select.el (pc-selection-mode-hook)
+	(copy-region-as-kill-nomark, beginning-of-buffer-mark)
+	(pc-selection-mode): Fix typos in docstrings.
+
 2010-08-04  Kenichi Handa  <handa@m17n.org>
 
 	* language/cyrillic.el: Don't add "microsoft-cp1251" to
@@ -26,17 +31,10 @@
 	* international/mule-conf.el (compound-text): Doc fix.
 	(ctext-no-compositions): Doc fix.
 	(compound-text-with-extensions): Doc fix.
-=======
-2010-08-05  Juanma Barranquero  <lekktu@gmail.com>
-
-	* emulation/pc-select.el (pc-selection-mode-hook)
-	(copy-region-as-kill-nomark, beginning-of-buffer-mark)
-	(pc-selection-mode): Fix typos in docstrings.
 
 2010-08-04  Stefan Monnier  <monnier@iro.umontreal.ca>
 
 	* simple.el (exchange-dot-and-mark): Mark obsolete, finally.
->>>>>>> f6b55526
 
 2010-08-03  Juanma Barranquero  <lekktu@gmail.com>
 
