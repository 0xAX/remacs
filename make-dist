#!/bin/sh

#### make-dist: create an Emacs distribution tar file from the current
#### source tree.  This basically creates a duplicate directory
#### structure, and then hard links into it only those files that should
#### be distributed.  This means that if you add a file with an odd name,
#### you should make sure that this script will include it.

# Copyright (C) 1995, 1997, 1998, 2000, 2001, 2002, 2003, 2004, 2005,
#   2006, 2007  Free Software Foundation, Inc.
#
# This file is part of GNU Emacs.
#
# GNU Emacs is free software; you can redistribute it and/or modify
# it under the terms of the GNU General Public License as published by
# the Free Software Foundation; either version 3, or (at your option)
# any later version.
#
# GNU Emacs is distributed in the hope that it will be useful,
# but WITHOUT ANY WARRANTY; without even the implied warranty of
# MERCHANTABILITY or FITNESS FOR A PARTICULAR PURPOSE.  See the
# GNU General Public License for more details.
#
# You should have received a copy of the GNU General Public License
# along with GNU Emacs; see the file COPYING.  If not, write to the
# Free Software Foundation, Inc., 51 Franklin Street, Fifth Floor,
# Boston, MA 02110-1301, USA.

progname="$0"

### Exit if a command fails.
#set -e

### Print out each line we read, for debugging's sake.
#set -v

LANGUAGE=C
LC_ALL=C
LC_MESSAGES=
LANG=
export LANGUAGE LC_ALL LC_MESSAGES LANG

## Don't restrict access to any files.
umask 0

update=yes
check=yes
clean_up=no
make_tar=no
newer=""

while [ $# -gt 0 ]; do
  case "$1" in
    ## This option tells make-dist to delete the staging directory
    ## when done.  It is useless to use this unless you make a tar file.
    "--clean-up" )
      clean_up=yes
    ;;
    ## This option tells make-dist to make a tar file.
    "--tar" )
      make_tar=yes
    ;;
    ## This option tells make-dist not to recompile or do analogous things.
    "--no-update" )
      update=no
    ;;
    ## This option says don't check for bad file names, etc.
    "--no-check" )
      check=no
    ;;
    ## This option tells make-dist to make the distribution normally, then
    ## remove all files older than the given timestamp file.  This is useful
    ## for creating incremental or patch distributions.
    "--newer")
      newer="$2"
      new_extension=".new"
      shift
    ;;
    ## This option tells make-dist to use `compress' instead of gzip.
    ## Normally, make-dist uses gzip whenever it is present.
    "--compress")
      default_gzip="compress"
    ;;

    "--snapshot")
      clean_up=yes
      make_tar=yes
      update=no
      check=no
     ;;

    "--help")
      echo "Usage: ${progname} [options]"
      echo ""
      echo "  --clean-up	delete staging directories when done"
      echo "  --compress	use compress instead of gzip"
      echo "  --newer=TIME	don't include files older than TIME"
      echo "  --no-check	don't check for bad file names etc."
      echo "  --no-update	don't recompile or do analogous things"
      echo "  --snapshot	same as --clean-up --no-update --tar --no-check"
      echo "  --tar		make a tar file"
      echo ""
      exit 0
    ;;

    * )
      echo "${progname}: Unrecognized argument: $1" >&2
      exit 1
    ;;
  esac
  shift
done

### Make sure we're running in the right place.
if [ ! -d src -o ! -f src/lisp.h -o ! -d lisp -o ! -f lisp/version.el ]; then
  echo "${progname}: Can't find \`src/lisp.h' and \`lisp/version.el'." >&2
  echo "${progname} must be run in the top directory of the Emacs" >&2
  echo "distribution tree.  cd to that directory and try again." >&2
  exit 1
fi

### Find where to run Emacs.
### (Accept only absolute file names.)
if [ $update = yes ];
then
  unset EMACS_UNIBYTE
  if [ -f src/emacs ];
  then
    EMACS=`pwd`/src/emacs
  else
    case $EMACS in
      /*) ;;
      *)
	if [ ! -f "$EMACS" ]; then
	  echo "$0: You must specify the EMACS environment variable " \
	       "to an absolute file name." 2>&1
	  exit 1
	fi;;
    esac
  fi
fi

### Find out which version of Emacs this is.
shortversion=`grep 'defconst[	 ]*emacs-version' lisp/version.el \
	 | sed -e 's/^.*"\([0-9][0-9]*\.[0-9][0-9]*\).*$/\1/'`
version=`grep 'defconst[	 ]*emacs-version' lisp/version.el \
	 | sed -e 's/^[^"]*"\([^"]*\)".*$/\1/'`
if [ ! "${version}" ]; then
  echo "${progname}: can't find current Emacs version in \`./lisp/version.el'" >&2
  exit 1
fi

echo Version numbers are $version and $shortversion

if [ $update = yes ];
then
  if grep -s "@set EMACSVER  *${shortversion}" ./man/emacs.texi > /dev/null; then
    true
  else
    echo "You must update the version number in \`./man/emacs.texi'"
    sleep 5
  fi
fi

### Make sure we don't already have a directory  emacs-${version}.

emacsname="emacs-${version}${new_extension}"

if [ -d ${emacsname} ]
then
  echo Directory "${emacsname}" already exists >&2
  exit 1
fi

### Make sure the subdirectory is available.
tempparent="make-dist.tmp.$$"
if [ -d ${tempparent} ]; then
  echo "${progname}: staging directory \`${tempparent}' already exists.
Perhaps a previous invocation of \`${progname}' failed to clean up after
itself.  Check that directories whose names are of the form
\`make-dist.tmp.NNNNN' don't contain any important information, remove
them, and try again." >&2
  exit 1
fi

### Find where to run Emacs.
if [ $check = yes ];
then
  ### Check for .elc files with no corresponding .el file.
  ls -1 lisp/[a-zA-Z]*.el lisp/[a-z]*/[a-zA-Z0-9]*.el \
	leim/[a-z]*/[a-z]*.el | sed 's/\.el$/.elc/' > /tmp/el
  ls -1 lisp/[a-zA-Z]*.elc lisp/[a-z]*/[a-zA-Z0-9]*.elc \
	leim/[a-z]*/[a-z]*.elc > /tmp/elc
  bogosities="`comm -13 /tmp/el /tmp/elc`"
  if [ "${bogosities}" != "" ]; then
    echo "The following .elc files have no corresponding .el files:"
    echo "${bogosities}"
  fi
  rm -f /tmp/el /tmp/elc

  ### Check for .el files with no corresponding .elc file.
  ls -1 lisp/[a-zA-Z]*.el lisp/[a-z]*/[a-zA-Z0-9]*.el \
	leim/[a-z]*/[a-z]*.el > /tmp/el
  ls -1 lisp/[a-zA-Z]*.elc lisp/[a-z]*/[a-zA-Z0-9]*.elc \
	leim/[a-z]*/[a-z]*.elc | sed 's/\.elc$/.el/' > /tmp/elc
  losers="`comm -23 /tmp/el /tmp/elc`"
  bogosities=
  for file in $losers; do
    if ! grep -q "no-byte-compile: t" $file; then
      case $file in
	site-init.el | site-load.el | site-start.el | default.el)
	  ;;
	*)
	  bogosities="$file $bogosities"
	  ;;
      esac
    fi
  done
  if [ x"${bogosities}" != x"" ]; then
    echo "The following .el files have no corresponding .elc files:"
    echo "${bogosities}"
  fi
  rm -f /tmp/el /tmp/elc
fi

### Make sure configure is newer than configure.in.
if [ "x`ls -t configure configure.in | sed q`" != "xconfigure" ]; then
  echo "\`./configure.in' is newer than \`./configure'" >&2
  echo "Running autoconf" >&2
  autoconf || { x=$?; echo Autoconf FAILED! >&2; exit $x; }
fi

### Make sure src/config-in.stamp is newer than configure.in.
if [ "x`ls -t src/stamp-h.in configure.in | sed q`" != "xsrc/stamp-h.in" ]; then
  echo "\`./configure.in' is newer than \`./src/stamp-h.in'" >&2
  echo "Running autoheader" >&2
  autoheader || { x=$?; echo Autoheader FAILED! >&2; exit $x; }
  rm -f src/stamp-h.in
  echo timestamp > src/stamp-h.in
fi

if [ $update = yes ];
then
  echo "Updating Info files"
  (cd man; make -f Makefile.in srcdir=. info)
  (cd lispref; make -f Makefile.in srcdir=. info)
  (cd lispintro; make -f Makefile.in SHELL=/bin/sh srcdir=. info VPATH=.)

  echo "Updating finder, custom and autoload data"
  (cd lisp; make updates EMACS="$EMACS")

  if test -f leim/leim-list.el; then
    echo "Updating leim-list.el"
    (cd leim; make leim-list.el EMACS="$EMACS")
  fi

  echo "Recompiling Lisp files"
  $EMACS -batch -f batch-byte-recompile-directory lisp leim
fi

echo "Making lisp/MANIFEST"

(cd lisp;
 files=`echo [!=]*.el | sed -e 's/ subdirs.el / /' -e 's/ default.el / /'`
 for dir in [!=]*; do
  if [ -d $dir ] && [ $dir != term ] && [ $dir != CVS ] && [ $dir != RCS ]
  then
    echo $dir
    thisdir=`echo $dir/[!=]*.el | sed -e 's/ subdirs.el / /'`
    files="$files $thisdir"
  fi
 done
 for file in $files
 do sed -n 's/^;;; //p; q' $file
 done | sort > MANIFEST)

echo "Creating staging directory: \`${tempparent}'"

mkdir ${tempparent}
tempdir="${tempparent}/${emacsname}"

### This trap ensures that the staging directory will be cleaned up even
### when the script is interrupted in mid-career.
if [ "${clean_up}" = yes ]; then
  trap "echo 'Interrupted...cleaning up the staging directory'; rm -rf ${tempparent}; exit 1" 1 2 15
fi

echo "Creating top directory: \`${tempdir}'"
mkdir ${tempdir}

### We copy in the top-level files before creating the subdirectories in
### hopes that this will make the top-level files appear first in the
### tar file; this means that people can start reading the INSTALL and
### README while the rest of the tar file is still unpacking.  Whoopee.
echo "Making links to top-level files"
ln AUTHORS FTP INSTALL README BUGS CONTRIBUTE move-if-change ${tempdir}
ln ChangeLog Makefile.in configure configure.in ${tempdir}
ln config.bat make-dist update-subdirs vpath.sed ${tempdir}
### Copy these files; they're cross-filesystem symlinks.
cp mkinstalldirs ${tempdir}
cp config.sub ${tempdir}
cp config.guess ${tempdir}
cp install-sh ${tempdir}

echo "Updating version number in README"
(cd ${tempdir}
 awk \
   '$1 " " $2 " " $3 " " $4 " " $5 == "This directory tree holds version" { $6 = version; print $0 }
    $1 " " $2 " " $3 " " $4 " " $5 != "This directory tree holds version"' \
   version=${version} README > tmp.README
 mv -f tmp.README README)


echo "Creating subdirectories"
for subdir in lisp site-lisp lispref lispintro \
	      leim leim/CXTERM-DIC leim/MISC-DIC \
	      leim/SKK-DIC leim/ja-dic leim/quail \
	      src src/m src/s src/bitmaps lib-src oldXMenu lwlib \
	      nt nt/inc nt/inc/sys nt/inc/arpa nt/inc/netinet nt/icons \
	      etc etc/charsets etc/e \
	      etc/images etc/images/ezimage etc/images/gnus etc/images/gud \
	      etc/images/icons etc/images/low-color etc/images/mail \
	      etc/images/smilies etc/images/tree-widget \
    	      etc/images/tree-widget/default etc/images/tree-widget/folder \
	      etc/refcards etc/tutorials info man m4 msdos vms mac mac/inc \
	      mac/inc/sys mac/src mac/Emacs.app mac/Emacs.app/Contents \
	      mac/Emacs.app/Contents/MacOS mac/Emacs.app/Contents/Resources \
	      mac/Emacs.app/Contents/Resources/English.lproj
do
  echo "  ${tempdir}/${subdir}"
  mkdir ${tempdir}/${subdir}
done

echo "Making links to \`lisp' and its subdirectories"
### Don't distribute TAGS, =*.el files, site-init.el, site-load.el, or default.el.
(cd lisp
 ln [a-zA-Z]*.el ../${tempdir}/lisp
 ln [a-zA-Z]*.elc ../${tempdir}/lisp
 ln [a-zA-Z]*.dat ../${tempdir}/lisp
 for img in [a-zA-Z]*.xpm [a-zA-Z]*.xbm [a-zA-Z]*.pbm; do
   # If there are no images, the shell won't expand the pattern.
   if [ -f $img ]; then
     ln $img ../${tempdir}/lisp
   fi
 done
 ## simula.el doesn't keep abbreviations in simula.defns any more.
 ## ln [a-zA-Z]*.defns ../${tempdir}/lisp
 ln ChangeLog ChangeLog.*[0-9] ../${tempdir}/lisp
 ln Makefile.in makefile.w32-in ../${tempdir}/lisp
 test -f README && ln README ../${tempdir}/lisp
 (cd ../${tempdir}/lisp
  rm -f TAGS =*
  rm -f site-init site-init.el site-init.elc
  rm -f site-load site-load.el site-load.elc
  rm -f site-start site-start.el site-start.elc
  rm -f default default.el default.elc
  )

 ## Find all subdirs of lisp dir
 for file in `find . -type d -print`; do
   case $file in
     . | .. | */Old | */CVS | */RCS | */=*)
       ;;
     *)
       if [ -d $file ]; then
	 subdirs="$file $subdirs"
       fi
       ;;
   esac
 done

 for file in $subdirs; do
   echo "  lisp/$file"
   mkdir ../${tempdir}/lisp/$file
   ln $file/[a-zA-Z0-9]*.el ../${tempdir}/lisp/$file
   ln $file/[a-zA-Z0-9]*.elc ../${tempdir}/lisp/$file
   for img in $file/[a-zA-Z]*.xpm $file/[a-zA-Z]*.xbm $file/[a-zA-Z]*.pbm; do
     if [ -f $img ]; then
       ln $img ../${tempdir}/lisp/$file
     fi
   done
   if [ -f $file/README ]; then
     ln $file/README ../${tempdir}/lisp/$file
   fi

   if [ -f $file/ChangeLog ]; then
     ln $file/ChangeLog ../${tempdir}/lisp/$file
     for f in $file/ChangeLog.*[0-9]; do
       if [ -f $f ]; then
	 ln $f ../${tempdir}/lisp/$file
       fi
     done
   fi
 done )

echo "Making links to \`leim' and its subdirectories"
### Don't distribute TAGS, or =*.el files.
(cd leim
 ln makefile.w32-in ../${tempdir}/leim
 ln ChangeLog README ../${tempdir}/leim

 ln CXTERM-DIC/*.tit ../${tempdir}/leim/CXTERM-DIC
 ln SKK-DIC/README SKK-DIC/SKK-JISYO.L ../${tempdir}/leim/SKK-DIC
 ln MISC-DIC/*.* ../${tempdir}/leim/MISC-DIC
 ln ja-dic/*.el ja-dic/*.elc ../${tempdir}/leim/ja-dic
 ln Makefile.in ../${tempdir}/leim/Makefile.in
 ln leim-ext.el ../${tempdir}/leim/leim-ext.el
 ## Lisp files that start with a capital are generated from TIT
 ## dictionaries so we don't distribute them.
 ln quail/[a-z]*.el quail/[a-z]*.elc ../${tempdir}/leim/quail
 rm -f ../${tempdir}/leim/quail/quick-b5.*
 rm -f ../${tempdir}/leim/quail/quick-cns.*
 rm -f ../${tempdir}/leim/quail/tsang-b5.*
 rm -f ../${tempdir}/leim/quail/tsang-cns.*

 cd ../${tempdir}/leim
 rm -f TAGS =* */=*)

echo "Making links to \`src'"
### Don't distribute =*.[ch] files, or the configured versions of
### config.in, paths.in, or Makefile.in, or TAGS.
(cd src
 echo "  (It is ok if ln fails in some cases.)"
 ln [a-zA-Z]*.c ../${tempdir}/src
 ln [a-zA-Z]*.h ../${tempdir}/src
 ln [a-zA-Z]*.s ../${tempdir}/src
 ln [a-zA-Z]*.in ../${tempdir}/src
 ln [a-zA-Z]*.opt ../${tempdir}/src
 ## If we ended up with a symlink, or if we did not get anything
 ## due to a cross-device symlink, copy the file.
 for file in [a-zA-Z]*.[hcs] [a-zA-Z]*.in [a-zA-Z]*.opt; do
   if test -f ../${tempdir}/src/$file; then
     # test -f appears to succeed for a symlink
     if test -L ../${tempdir}/src/$file; then
       rm ../${tempdir}/src/$file
       cp -p $file ../${tempdir}/src
       chmod a-w ../${tempdir}/src/$file
     fi
   else
     rm ../${tempdir}/src/$file
     cp -p $file ../${tempdir}/src
     chmod a-w ../${tempdir}/src/$file
   fi
 done
 ln README ChangeLog ChangeLog.*[0-9] ../${tempdir}/src
 ln makefile.w32-in ../${tempdir}/src
 ln .gdbinit .dbxinit ../${tempdir}/src
 cd ../${tempdir}/src
 rm -f config.h epaths.h Makefile Makefile.c
 rm -f =* TAGS)

echo "Making links to \`src/bitmaps'"
(cd src/bitmaps
 ln README *.xbm ../../${tempdir}/src/bitmaps)

echo "Making links to \`src/m'"
(cd src/m
 # We call files for miscellaneous input (to linker etc) .inp.
 ln README [a-zA-Z0-9]*.h *.inp ../../${tempdir}/src/m)

echo "Making links to \`src/s'"
(cd src/s
 ln README [a-zA-Z0-9]*.h ../../${tempdir}/src/s)

echo "Making links to \`lib-src'"
(cd lib-src
 ln [a-zA-Z]*.[chy] ../${tempdir}/lib-src
 ln ChangeLog Makefile.in README testfile vcdiff ../${tempdir}/lib-src
 ln grep-changelog rcs2log rcs-checkin ../${tempdir}/lib-src
 ln makefile.w32-in ../${tempdir}/lib-src
 ## If we ended up with a symlink, or if we did not get anything
 ## due to a cross-device symlink, copy the file.
 for file in [a-zA-Z]*.[chy]; do
   if test -f ../${tempdir}/lib-src/$file; then
     # test -f appears to succeed for a symlink
     if test -L ../${tempdir}/lib-src/$file; then
       rm ../${tempdir}/lib-src/$file
       cp $file ../${tempdir}/lib-src
       chmod a-w ../${tempdir}/lib-src/$file
     fi
   else
     rm ../${tempdir}/lib-src/$file
     cp $file ../${tempdir}/lib-src
     chmod a-w ../${tempdir}/lib-src/$file
   fi
 done
 cd ../${tempdir}/lib-src
 rm -f Makefile.c
 rm -f getopt.h
 rm -f =* TAGS)

echo "Making links to \`m4'"
(cd m4
 ln *.m4 ../${tempdir}/m4)

echo "Making links to \`nt'"
(cd nt
 ln emacs.rc config.nt [a-z]*.c ../${tempdir}/nt
 ln nmake.defs gmake.defs subdirs.el ../${tempdir}/nt
 ln [a-z]*.bat [a-z]*.h ../${tempdir}/nt
 ln ChangeLog INSTALL README makefile.w32-in ../${tempdir}/nt)

echo "Making links to \`nt/inc'"
(cd nt/inc
 ln [a-z]*.h ../../${tempdir}/nt/inc)

echo "Making links to \`nt/inc/sys'"
(cd nt/inc/sys
 ln [a-z]*.h ../../../${tempdir}/nt/inc/sys)

echo "Making links to \`nt/inc/arpa'"
(cd nt/inc/arpa
 ln [a-z]*.h ../../../${tempdir}/nt/inc/arpa)

echo "Making links to \`nt/inc/netinet'"
(cd nt/inc/netinet
 ln [a-z]*.h ../../../${tempdir}/nt/inc/netinet)

echo "Making links to \`nt/icons'"
(cd nt/icons
 ln [a-z]*.ico ../../${tempdir}/nt/icons
 ln [a-z]*.cur ../../${tempdir}/nt/icons)

echo "Making links to \`mac'"
(cd mac
 ln ChangeLog INSTALL README make-package *.xml *.MPW ../${tempdir}/mac)

echo "Making links to \`mac/inc'"
(cd mac/inc
 ln [a-z]*.h ../../${tempdir}/mac/inc)

echo "Making links to \`mac/inc/sys'"
(cd mac/inc/sys
 ln [a-z]*.h ../../../${tempdir}/mac/inc/sys)

echo "Making links to \`mac/src'"
(cd mac/src
 ln [a-z]*.c *.r ../../${tempdir}/mac/src)

echo "Making links to \`mac/Emacs.app/Contents'"
(cd mac/Emacs.app/Contents
 ln Info.plist PkgInfo ../../../${tempdir}/mac/Emacs.app/Contents)

echo "Making links to \`mac/Emacs.app/Contents/Resources'"
(cd mac/Emacs.app/Contents/Resources
 ln Emacs.icns ../../../../${tempdir}/mac/Emacs.app/Contents/Resources)

echo "Making links to \`mac/Emacs.app/Contents/Resources/English.lproj'"
(cd mac/Emacs.app/Contents/Resources/English.lproj
 ln InfoPlist.strings ../../../../../${tempdir}/mac/Emacs.app/Contents/Resources/English.lproj)

echo "Making links to \`msdos'"
(cd msdos
 ln  ChangeLog emacs.ico emacs.pif ../${tempdir}/msdos
 ln is_exec.c sigaction.c mainmake mainmake.v2 sed*.inp ../${tempdir}/msdos
 cd ../${tempdir}/msdos
 rm -f =*)

echo "Making links to \`oldXMenu'"
(cd oldXMenu
 ln *.c *.h *.in ../${tempdir}/oldXMenu
 ln README ChangeLog ../${tempdir}/oldXMenu
 ln compile.com descrip.mms ../${tempdir}/oldXMenu)

echo "Making links to \`lwlib'"
(cd lwlib
 ln *.c *.h *.in ../${tempdir}/lwlib
 ln README ChangeLog ../${tempdir}/lwlib)

echo "Making links to \`etc'"
### Don't distribute = files, TAGS, DOC files, backups, autosaves, or
### tex litter.
### Don't distribute gfdl.1, since no man page references it.
(cd etc
 files=`ls -d * | grep -v CVS | grep -v RCS | grep -v 'Old' | grep -v '^e$' \
<<<<<<< HEAD
        | grep -v '^charsets$' | grep -v '^images$' | grep -v '^tree-widget$'`
=======
        | grep -v '^images$' | grep -v '^refcards$' | grep -v '^tutorials$'`
>>>>>>> cb5b9015
 ln $files ../${tempdir}/etc
 ## If we ended up with a symlink, or if we did not get anything
 ## due to a cross-device symlink, copy the file.
 for file in $files; do
   if test -f ../${tempdir}/etc/$file; then
     # test -f appears to succeed for a symlink
     if test -L ../${tempdir}/etc/$file; then
       rm ../${tempdir}/etc/$file
       cp $file ../${tempdir}/etc
       chmod a-w ../${tempdir}/etc/$file
     fi
   else
     rm ../${tempdir}/etc/$file
     cp $file ../${tempdir}/etc
     chmod a-w ../${tempdir}/etc/$file
   fi
 done
 cd ../${tempdir}/etc
 rm -f fns*.el gfdl.1
 rm -f DOC* *~ \#*\# *.dvi *.log *.orig *.rej *,v =* core
 rm -f TAGS)

<<<<<<< HEAD
echo "Making links to \`etc/charsets'"
(cd etc/charsets
 ln `ls -d * | grep -v CVS | grep -v RCS` ../../${tempdir}/etc/charsets
 cd ../../${tempdir}/etc/charsets
 rm -f *~ \#*\# *,v =* core)

echo "Making links to \`etc/e'"
(cd etc/e
 ln `ls -d * | grep -v CVS | grep -v RCS` ../../${tempdir}/etc/e
 cd ../../${tempdir}/etc/e
 rm -f *~ \#*\# *,v =* core)
=======
for dir in etc/e etc/tutorials etc/refcards ; do
    echo "Making links to \`${dir}'"
    (cd ${dir}
	ln `ls -d * | grep -v CVS | grep -v RCS` ../../${tempdir}/${dir}
	cd ../../${tempdir}/${dir}
	rm -f *~ \#*\# *,v =* core)
done
>>>>>>> cb5b9015

echo "Making links to \`etc/images'"
(cd etc/images
 for img in README [a-zA-Z]*.xpm [a-zA-Z]*.xbm [a-zA-Z]*.pbm; do
   if [ -f $img ]; then
     ln $img ../../${tempdir}/etc/images
   fi
 done)

for dir in etc/images/ezimage etc/images/gnus etc/images/gud etc/images/icons \
           etc/images/low-color etc/images/mail etc/images/smilies ; do
    echo "Making links to \`${dir}'"
    (cd ${dir}
     ln `ls -d * | grep -v CVS | grep -v RCS` ../../../${tempdir}/${dir}
     cd ../../../${tempdir}/${dir}
     rm -f *~ \#*\# *,v =* core)
done

for dir in etc/images/tree-widget/default etc/images/tree-widget/folder ; do
    echo "Making links to \`${dir}'"
    (cd ${dir}
     ln `ls -d * | grep -v CVS | grep -v RCS` ../../../../${tempdir}/${dir}
     cd ../../../../${tempdir}/${dir}
     rm -f *~ \#*\# *,v =* core)
done

echo "Making links to \`info'"
# Don't distribute backups or autosaves.
(cd info
 ln `find . -type f -print | grep -v CVS | grep -v RCS | grep -v cvsignore` ../${tempdir}/info
 #ln [a-zA-Z]* ../${tempdir}/info
 cd ../${tempdir}/info
 # Avoid an error when expanding the wildcards later.
 ln emacs dummy~ ; ln emacs \#dummy\#
 rm -f *~ \#*\# core)

echo "Making links to \`man'"
(cd man
 ln *.texi *.aux *.cps *.fns *.kys *.vrs ../${tempdir}/man
 ln makefile.w32-in ../${tempdir}/man
 test -f README && ln README ../${tempdir}/man
 test -f Makefile.in && ln Makefile.in ../${tempdir}/man
 ln ChangeLog ../${tempdir}/man
 test -f split-man && ln split-man ../${tempdir}/man
 cp texinfo.tex ../${tempdir}/man
 cd ../${tempdir}/man
 rm -f \#*\# =* *~ core emacs-index* *.Z *.z xmail
 rm -f emacs.?? termcap.?? gdb.?? *.log *.toc *.dvi *.oaux)

echo "Making links to \`lispref'"
(cd lispref
 ln `ls -1 *.texi` ../${tempdir}/lispref
 ln *.aux *.cps *.fns *.kys *.vrs ../${tempdir}/lispref
 ln *.txt *.el spellfile tindex.pl ../${tempdir}/lispref
 ln makefile.w32-in ../${tempdir}/lispref
 test -f README && ln README ../${tempdir}/lispref
 test -f Makefile.in && ln Makefile.in ../${tempdir}/lispref
 ln ChangeLog ../${tempdir}/lispref
 cd ../${tempdir}/lispref
 rm -f \#*\# =* *~ core elisp-index* *.Z *.z xmail
 rm -f elisp.?? *.log *.toc *.dvi *.oaux)

echo "Making links to \`lispintro'"
(cd lispintro
 ln *.texi *.aux *.cps *.fns *.kys *.vrs *.eps ../${tempdir}/lispintro
 ln makefile.w32-in ../${tempdir}/lispintro
 test -f texinfo.tex && ln texinfo.tex ../${tempdir}/lispintro
 test -f README && ln README ../${tempdir}/lispintro
 test -f Makefile.in && ln Makefile.in ../${tempdir}/lispintro
 ln ChangeLog ../${tempdir}/lispintro
 cd ../${tempdir}/lispintro
 rm -f \#*\# =* *~ core *.Z *.z xmail
 rm -f emacs-lisp-intro.?? *.log *.toc *.dvi *.oaux)

echo "Making links to \`vms'"
(cd vms
 test -f README && ln README ../${tempdir}/vms
 cd ../${tempdir}/vms
 rm -f *~)

### It would be nice if they could all be symlinks to top-level copy, but
### you're not supposed to have any symlinks in distribution tar files.
echo "Making sure copying notices are all copies of \`COPYING'"
for subdir in . etc info leim lib-src lisp lwlib mac msdos nt src; do
  rm -f ${tempdir}/${subdir}/COPYING
  cp COPYING ${tempdir}/${subdir}
done

#### Make sure that there aren't any hard links between files in the
#### distribution; people with afs can't deal with that.  Okay,
#### actually we just re-copy anything with a link count greater
#### than two.  (Yes, strictly greater than 2 is correct; since we
#### created these files by linking them in from the original tree,
#### they'll have exactly two links normally.)
####
#### Commented out since it's not strictly necessary; it should suffice
#### to just break the link on alloca.c.
#echo "Breaking intra-tree links."
#find ${tempdir} ! -type d -links +2 \
#  -exec cp -p {} $$ \; -exec rm -f {} \; -exec mv $$ {} \;
rm -f $tempdir/lib-src/alloca.c
cp $tempdir/src/alloca.c $tempdir/lib-src/alloca.c

if [ "${newer}" ]; then
  echo "Removing files older than $newer"
  ## We remove .elc files unconditionally, on the theory that anyone picking
  ## up an incremental distribution already has a running Emacs to byte-compile
  ## them with.
  find ${tempparent} \( -name '*.elc' -o ! -newer ${newer} \) -exec rm -f {} \;
fi

if [ "${make_tar}" = yes ]; then
  if [ "${default_gzip}" = "" ]; then
    echo "Looking for gzip"
    temppath=`echo $PATH | sed 's/^:/.:/
				s/::/:.:/g
				s/:$/:./
				s/:/ /g'`
    default_gzip=`(
      for dir in ${temppath}; do
	if [ -f ${dir}/gzip ]; then echo 'gzip --best'; exit 0; fi
      done
      echo compress
    )`
  fi
  case "${default_gzip}" in
    compress* ) gzip_extension=.Z ;;
    * )         gzip_extension=.gz ;;
  esac
  echo "Creating tar file"
  (cd ${tempparent} ; tar cvf - ${emacsname} ) \
    | ${default_gzip} \
    > ${emacsname}.tar${gzip_extension}
fi

if [ "${clean_up}" = yes ]; then
  echo "Cleaning up the staging directory"
  rm -rf ${tempparent}
else
  (cd ${tempparent}; mv ${emacsname} ..)
  rm -rf ${tempparent}
fi

# arch-tag: 26e3eb50-a394-4ab2-82b2-d8e5af500de7
### make-dist ends here<|MERGE_RESOLUTION|>--- conflicted
+++ resolved
@@ -573,11 +573,7 @@
 ### Don't distribute gfdl.1, since no man page references it.
 (cd etc
  files=`ls -d * | grep -v CVS | grep -v RCS | grep -v 'Old' | grep -v '^e$' \
-<<<<<<< HEAD
-        | grep -v '^charsets$' | grep -v '^images$' | grep -v '^tree-widget$'`
-=======
-        | grep -v '^images$' | grep -v '^refcards$' | grep -v '^tutorials$'`
->>>>>>> cb5b9015
+        | grep -v '^charsets$' | grep -v '^images$' | grep -v '^refcards$' | grep -v '^tutorials$'`
  ln $files ../${tempdir}/etc
  ## If we ended up with a symlink, or if we did not get anything
  ## due to a cross-device symlink, copy the file.
@@ -600,27 +596,13 @@
  rm -f DOC* *~ \#*\# *.dvi *.log *.orig *.rej *,v =* core
  rm -f TAGS)
 
-<<<<<<< HEAD
-echo "Making links to \`etc/charsets'"
-(cd etc/charsets
- ln `ls -d * | grep -v CVS | grep -v RCS` ../../${tempdir}/etc/charsets
- cd ../../${tempdir}/etc/charsets
- rm -f *~ \#*\# *,v =* core)
-
-echo "Making links to \`etc/e'"
-(cd etc/e
- ln `ls -d * | grep -v CVS | grep -v RCS` ../../${tempdir}/etc/e
- cd ../../${tempdir}/etc/e
- rm -f *~ \#*\# *,v =* core)
-=======
-for dir in etc/e etc/tutorials etc/refcards ; do
+for dir in etc/charsets etc/e etc/tutorials etc/refcards ; do
     echo "Making links to \`${dir}'"
     (cd ${dir}
 	ln `ls -d * | grep -v CVS | grep -v RCS` ../../${tempdir}/${dir}
 	cd ../../${tempdir}/${dir}
 	rm -f *~ \#*\# *,v =* core)
 done
->>>>>>> cb5b9015
 
 echo "Making links to \`etc/images'"
 (cd etc/images
