<<<<<<< HEAD
2014-06-13  Glenn Morris  <rgm@gnu.org>

	* Makefile.in ($(leimdir)/leim-list.el, $(srcdir)/macuvs.h)
	($(lispsource)/international/charprop.el)
	($(libsrc)/make-docfile$(EXEEXT), $(lwlibdir)/liblw.a)
	($(oldXMenudir)/libXMenu11.a, ns-app, .el.elc)
	($(lispsource)/loaddefs.el, bootstrap-emacs$(EXEEXT)):
	GNU make automatically passes command-line arguments to sub-makes.

2014-06-13  Paul Eggert  <eggert@cs.ucla.edu>

	Avoid hangs in accept-process-output (Bug#17647).
	* lisp.h, process.c (wait_reading_process_input):
	Return int, not bool.  All uses changed.
	* process.c (SELECT_CANT_DO_WRITE_MASK):
	Remove macro, replacing with ...
	(SELECT_CAN_DO_WRITE_MASK): ... new constant, with inverted sense.
	All uses changed.
	(status_notify): New arg WAIT_PROC.  Return int, not void.
	All uses changed.

2014-06-13  Eli Zaretskii  <eliz@gnu.org>

	* menu.c (Fx_popup_menu): Don't call the frame's menu_show_hook if
	the frame is the initial frame, because the hook is not set up
	then, and Emacs crashes.
	Reported by Fabrice Popineau <fabrice.popineau@gmail.com>.

2014-06-12  Stefan Monnier  <monnier@iro.umontreal.ca>

	* keymap.c (silly_event_symbol_error): Don't recommend the use
	of strings.
=======
2014-06-14  Eli Zaretskii  <eliz@gnu.org>

	* xdisp.c (Fmove_point_visually): Don't use the glyph matrix
	information if we are in the middle of executing a keyboard macro,
	since redisplay doesn't update the screen until the macro is
	finished.  (Bug#17777)

2014-06-13  Eli Zaretskii  <eliz@gnu.org>

	* alloc.c (cleanup_vector): Don't dereference a font driver
	pointer if it is NULL.  (Bug#17771)
>>>>>>> 27433ff8

2014-06-11  Eli Zaretskii  <eliz@gnu.org>

	* xdisp.c (set_cursor_from_row): Fix an off-by-one error when
	matching overlay strings with 'cursor' property against buffer
	positions traversed in the glyph row.  (Bug#17744)

2014-06-11  Jan Djärv  <jan.h.d@swipnet.se>

	* nsterm.h (EmacsApp): Always compile in shouldKeepRunning, isFirst
	on Cocoa.

	* nsterm.m (run): Always compile for Cocoa.  Use runtime check to
	determine 10.9 (Bug#17751).

	* macfont.m (macfont_draw): Positions were not freed.

2014-06-10  Dmitry Antipov  <dmantipov@yandex.ru>

	* dispextern.h (PREPARE_FACE_FOR_DISPLAY): Remove as a duplicate of ...
	* xfaces.c (prepare_face_for_display) [HAVE_WINDOW_SYSTEM]: ... this
	function.  Also adjust comment.
	* fringe.c, w32term.c, xdisp.c, xterm.c: All users changed.

	* dispextern.h (struct face) [HAVE_XFT]: Ifdef 'extra' member.
	* font.c (font_done_for_face):
	* xface.c (realize_non_ascii_face): Adjust user.
	* font.h (struct font_driver): Convert 'prepare_face' to return
	void because its return value is never used anyway.
	* xfont.c (xfont_prepare_face): Return void.
	* xftfont.c (xftfont_prepare_face): Likewise.  Use xmalloc.
	(xftfont_done_face): Use xfree.

	* dispextern.h (last_tool_bar_item): Remove declaration.
	* frame.h (struct frame): New member last_tool_bar_item.
	* frame.c (make_frame): Initialize it.
	* xdisp.c (toplevel): Remove last_tool_bar_item.
	(handle_tool_bar_click, note_tool_bar_highlight):
	* w32term.c (w32_read_socket, w32_initialize):
	* xterm.c (handle_one_xevent, x_initialize): Adjust users.

	* frame.h (window_system_available) [!HAVE_WINDOW_SYSTEM]: Always false.
	* frame.c (window_system_available) [HAVE_WINDOW_SYSTEM]: Now here.

2014-06-09  Paul Eggert  <eggert@cs.ucla.edu>

	Say (accept-process-output P)'s result pertains to P if P is non-nil.
	* process.c (Faccept_process_output)
	(wait_reading_process_output): Mention that if PROCESS is non-nil,
	the return value is about PROCESS, not about other processes.

2014-06-09  Dmitry Antipov  <dmantipov@yandex.ru>

	Further adjustments to mark_object and friends.
	Now the mark_object's stack is just 32 bytes on a 64-bit
	system, which means extra 20% off the stack usage.
	* alloc.c (mark_save_value): As before, refactored out from ...
	(mark_object): ... adjusted user.  Also add comment.

2014-06-09  Paul Eggert  <eggert@cs.ucla.edu>

	Fix core dump after a dropped X connection (Bug#17704).
	* sysdep.c (stuff_char): Don't abort merely because the selected frame
	is dead, as we may be shutting down.

2014-06-08  Glenn Morris  <rgm@gnu.org>

	* fileio.c (write-region-inhibit-fsync): Doc tweak.

	* data.c (Flss, Fgtr, Fleq, Fgeq): Doc tweaks.

2014-06-08  Paul Eggert  <eggert@cs.ucla.edu>

	If a C name must be extern on some platforms, make it extern on all.
	* dispextern.h (set_vertical_scroll_bar, erase_phys_cursor)
	(load_color):
	* font.h (ftxfont_driver) [HAVE_XFT]:
	* keyboard.h (menu_items_inuse, ignore_mouse_drag_p, make_ctrl_char):
	* lisp.h (get_frame_param):
	* menu.h (tty_menu_show):
	* process.h (conv_sockaddr_to_lisp, catch_child_signal):
	* termhooks.h (encode_terminal_code):
	* xterm.h (x_menu_wait_for_event):
	Always declare.
	* frame.c (get_frame_param):
	* fringe.c (max_used_fringe_bitmap):
	* ftxfont.c (ftxfont_driver):
	* keyboard.c (ignore_mouse_drag_p, make_ctrl_char):
	* menu.c (menu_items_inuse):
	* process.c (conv_sockaddr_to_lisp, catch_child_signal):
	* term.c (encode_terminal_code, tty_menu_show):
	* xdisp.c (set_vertical_scroll_bar, erase_phys_cursor):
	* xfaces.c (load_color):
	* xmenu.c (x_menu_wait_for_event):
	Now always extern.

2014-06-08  Dmitry Antipov  <dmantipov@yandex.ru>

	Change object marking routines to minimize stack usage.
	This change moves a few cold paths from mark_object to NO_INLINE
	functions and adjusts symbol marking loop.  According to GCC 4.8.2
	-Wstack-usage, this reduces mark_object's stack usage from 80 to
	48 bytes on a 64-bit system.  For a long byte-force-recompile runs,
	stack usage at the mark phase is reduced up to 28%.  Surprisingly,
	it also gains up to 3% in speed (with default '-O2 -g3' flags).
	* alloc.c (mark_compiled, mark_localized_symbol): New functions,
	refactored out from ...
	(mark_object): ... adjusted user.  Also mark symbols in a tight
	inner loop.
	(mark_face_cache): Add NO_INLINE.

2014-06-08  Eli Zaretskii  <eliz@gnu.org>

	* sysdep.c (reset_sys_modes): Use cursorX, not curX, as the latter
	contains garbage on WINDOWSNT (which could potentially infloop at
	exit).

	Minimize cursor motion during TTY menu updates.
	* term.c (tty_menu_display): Don't position cursor here.
	Instead, pass the cursor coordinates to update_frame_with_menu.
	(tty_menu_activate): Send the hide cursor command only once in an
	iteration through the outer 'while' loop.

	* dispnew.c (update_frame_1): Accept an additional argument
	SET_CURSOR_P, and position the cursor at the end of the frame
	update only if that argument is non-zero.  All callers changed to
	provide the additional argument as non-zero, except for
	update_frame_with_menu.
	(update_frame_with_menu): Accept 2 additional arguments ROW and
	COL; if they are non-negative, instruct update_frame_1 not to
	position the cursor, and instead position it according to ROW and COL.

	* dispextern.h (update_frame_with_menu): Update prototype.

2014-06-08  Stefan Monnier  <monnier@iro.umontreal.ca>

	* callproc.c (call_process): Don't check read-only if we don't insert
	anything (bug#17666).

2014-06-08  Eli Zaretskii  <eliz@gnu.org>

	* dispnew.c (update_frame_with_menu): Set display_completed.

2014-06-07  Eli Zaretskii  <eliz@gnu.org>

	* term.c (tty_menu_show) [WINDOWSNT]: Make tty_menu_show extern
	only for WINDOWSNT.
	* menu.h (tty_menu_show) [WINDOWSNT]: Declare extern only for WINDOWSNT.

2014-06-06  Paul Eggert  <eggert@cs.ucla.edu>

	* term.c (tty_menu_show) [!HAVE_NTGUI]: Now static.
	* menu.h (tty_menu_show) [!HAVE_NTGUI]: Omit extern decl.

2014-06-06  Stefan Monnier  <monnier@iro.umontreal.ca>

	* window.c (Frecenter): Signal an error if window-buffer is not
	current-buffer.

	* keyboard.c (make_lispy_position): Don't include a buffer position in
	mode/header-line mouse events.

	* keyboard.c (read_char): Handle (t . <event>) in the second use of
	Vunread_command_events (bug#17650).

2014-06-06  Dmitry Antipov  <dmantipov@yandex.ru>

	* xterm.c (x_setup_pointer_blanking):
	Conditionally probe Xfixes until this stuff is stabilized (Bug#17609).

2014-06-05  Dmitry Antipov  <dmantipov@yandex.ru>

	* keyboard.c, process.c: Do not define POLL_FOR_INPUT here
	because it will be defined in generated config.h if needed.

2014-06-04  Dmitry Antipov  <dmantipov@yandex.ru>

	Use terminal-specific hooks to display popup dialogs.
	* termhooks.h (struct terminal): New field popup_dialog_hook.
	* menu.c (emulate_dialog_with_menu): New function, refactored from ...
	(Fx_popup_dialog): ... adjusted user.  Also remove old #if 0
	code and use popup_dialog_hook.
	* nsmenu.m (ns_popup_dialog): Make hook-compatible.
	* nsterm.h (ns_popup_dialog): Adjust prototype.
	* nsterm.m (ns_create_terminal):
	* w32term.c (w32_create_terminal):
	* xterm.c (x_create_terminal) [USE_X_TOOLKIT || USE_GTK]:
	Setup popup_dialog_hook.

2014-06-04  Eli Zaretskii  <eliz@gnu.org>

	* w32heap.c (report_temacs_memory_usage): Improve the report by
	reporting the large blocks that are actually occupied at dump time.

	* w32console.c (initialize_w32_display): Set the console
	menu_show_hook, otherwise TTY menus are broken on w32.

2014-06-04  Dmitry Antipov  <dmantipov@yandex.ru>

	Use terminal-specific hooks to display menus.
	* termhooks.h (struct terminal): New field menu_show_hook.
	* menu.h (<anonymous enum>): Bit flags for menu hooks.
	(x_menu_show, w32_menu_show, ns_menu_show, tty_menu_show):
	Adjust prototypes.
	* menu.c (Fx_popup_menu): Use bit flags and menu_show_hook.
	* nsmenu.m (ns_menu_show):
	* w32menu.c (w32_menu_show):
	* xmenu.c (x_menu_show):
	* term.c (tty_menu_show): Adjust to use bit flags.
	(set_tty_hooks): Set menu_show_hook.
	* xterm.c (x_create_terminal):
	* nsterm.m (ns_create_terminal):
	* msdos.c (initialize_msdos_display):
	* w32term.c (w32_create_terminal): Likewise.

2014-06-03  Juanma Barranquero  <lekktu@gmail.com>

	* w32heap.c (DUMPED_HEAP_SIZE) [!_WIN64]: Reduce to 11 MB.

2014-06-03  Eli Zaretskii  <eliz@gnu.org>

	* sysselect.h (fd_CLR, fd_ISSET, fd_SET, FD_CLR, FD_ISSET)
	(FD_SET): Don't define on WINDOWSNT.

2014-06-03  Paul Eggert  <eggert@cs.ucla.edu>

	* emacs.c: Include "sysselect.h", to define its inline functions.
	Problem reported by Glenn Morris in:
	http://lists.gnu.org/archive/html/emacs-devel/2014-06/msg00077.html

	Do not require libXt-devel when building with gtk.
	* gtkutil.h, menu.h: Include lwlib-widget.h, not lwlib-h, to avoid
	dependency on libXt-devel.
	* menu.h [HAVE_NTGUI]: Include lwlib-widget.h in this case too.
	(enum button_type, widget_value) [HAVE_NTGUI]: Remove, as
	lwlib-widget.h now does this.
	* nsmenu.m (ns_menu_show): "enabled" -> "enable" to fix typo.

2014-06-03  Paul Eggert  <eggert@penguin.cs.ucla.edu>

	If ENABLE_CHECKING, range-check args of FD_CLR, FD_ISSET, FD_SET.
	* process.c (add_read_fd, delete_read_fd, add_write_fd)
	(delete_write_fd, wait_reading_process_output):
	Remove now-redundant easserts.
	* sysselect.h (SYSSELECT_H): New macro, to avoid double-inclusion woes.
	Use INLINE_HEADER_BEGIN, INLINE_HEADER_END.
	(fd_CLR, fd_ISSET, fd_SET): New inline functions.
	(FD_CLR, FD_ISSET, FD_SET): Redefine in terms of these functions.

2014-06-03  Eli Zaretskii  <eliz@gnu.org>

	* w32heap.c (DUMPED_HEAP_SIZE): Move from w32heap.h.  Don't use
	HEAPSIZE; instead, define separate values for the 32- and 64-bit builds.
	(calloc): Don't undef, it is never defined.
	(HEAP_ENTRY_SHIFT): Remove unused macro.

	* Makefile.in (C_HEAP_SWITCH): Remove.
	(ALL_CFLAGS): Don't use $(C_HEAP_SWITCH).

	Fix MS-Windows build broken by menu changes on 2014-06-02.
	* w32menu.c (w32_menu_show): Fix a typo that broke compilation.

	* menu.h (enum button_type, struct _widget_value) [HAVE_NTGUI]:
	Define instead of including ../lwlib/lwlib.h, which causes
	compilation errors due to missing X11 headers.

2014-06-03  Paul Eggert  <eggert@cs.ucla.edu>

	* process.c (wait_reading_process_output): Omit incorrect test of
	p->infd against zero.  Add easserts for infd having a plausible value.

2014-06-02  Dmitry Antipov  <dmantipov@yandex.ru>

	Adjust to match recent lwlib changes.
	* menu.h (xmalloc_widget_value): Replace by ...
	(make_widget_value): ... new prototype.
	* menu.c (xmalloc_widget_value): Replace by ...
	(make_widget_value): ... new function.
	(free_menubar_widget_value_tree, digest_single_submenu): Adjust users.
	* gtkutil.c (malloc_widget_value, free_widget_value):
	(widget_value_free_list, malloc_cpt): Remove old lwlib-compatible code.
	* keyboard.h (enum button_type, struct _widget_value):
	* gtkutil.h, nsgui.h, w32gui.h (malloc_widget_value, free_widget_value):
	Likewise.
	* nsmenu.m (ns_update_menubar, ns_menu_show):
	* w32menu.c (set_frame_menubar, w32_menu_show, w32_dialog_show):
	* xmenu.c (set_frame_menubar, xmenu_show, x_dialog_show): Adjust users.
	* xterm.h (XtParent) [USE_GTK]: Remove unused macro.

2014-06-02  Dmitry Antipov  <dmantipov@yandex.ru>

	* image.c (x_query_frame_background_color)
	[HAVE_PNG || HAVE_NS || HAVE_IMAGEMAGICK || HAVE_RSVG]:
	Fix --enable-gcc-warnings compilation without image libraries.

2014-06-02  Eli Zaretskii  <eliz@gnu.org>

	* w32heap.c (malloc_after_dump, realloc_after_dump): Update the
	emulated break value only if it goes up.
	(sbrk): Add assertion that the INCREMENT argument is strictly
	zero.  Improve and correct the commentary.

2014-06-02  Paul Eggert  <eggert@cs.ucla.edu>

	Improve AIX-related merge from emacs-24.
	* conf_post.h (FLEXIBLE_ARRAY_MEMBER): Fix comment.
	* lisp.h (ENUMABLE) [!_AIX]: Don't define to 0 merely because we're
	not on AIX; since we're on the trunk we can use enums more broadly.

	* frame.c (x_set_frame_parameters): Don't read uninitialized storage.

2014-06-02  Jan Djärv  <jan.h.d@swipnet.se>

	* xterm.c (xg_scroll_callback): Remove position, for jump set portion
	to min(value, whole).

2014-06-02  Paul Eggert  <eggert@cs.ucla.edu>

	Bring back the changes to GDB-visible symbols, but only on AIX.
	And only if it's not pre-4.2 GCC.
	* lisp.h (ENUMABLE, DEFINE_GDB_SYMBOL_ENUM): New macros.
	(ARRAY_MARK_FLAG, PSEUDOVECTOR_FLAG, VALMASK): Use them.
	(ARRAY_MARK_FLAG_val, PSEUDOVECTOR_FLAG_val, VALMASK_val):
	New macros.

2014-06-02  Eli Zaretskii  <eliz@gnu.org>

	* fileio.c (Finsert_file_contents): Call prepare_to_modify_buffer
	with PT, not GPT.  (Bug#16433)

	Revert last changes to GDB-visible symbols.
	* lisp.h (ENUMABLE, DEFINE_GDB_SYMBOL_ENUM): Delete macros.
	(ARRAY_MARK_FLAG, PSEUDOVECTOR_FLAG, VALMASK): Don't use them.
	(ARRAY_MARK_FLAG_val, PSEUDOVECTOR_FLAG_val, VALMASK_val):
	Delete macros.

2014-06-02  Glenn Morris  <rgm@gnu.org>

	* cmds.c (Fself_insert_command): Allow zero repeat count.  (Bug#17649)

2014-06-02  Paul Eggert  <eggert@cs.ucla.edu>

	Fix port to 32-bit AIX with xlc (Bug#17598).
	* alloc.c (gdb_make_enums_visible): Remove FLOAT_TO_STRING_BUFSIZE.
	* conf_post.h (FLEXIBLE_ARRAY_MEMBER) [__IBMC__]: Don't define to empty.
	* lisp.h (FLOAT_TO_STRING_BUFSIZE): Make it a macro, instead of an enum,
	to work around a compiler bug in IBM xlc 12.1.

2014-06-02  Eli Zaretskii  <eliz@gnu.org>

	* xterm.c (x_update_window_end): Don't invalidate the entire
	mouse-highlight info, just signal frame_up_to_date_hook that mouse
	highlight needs to be redisplayed.  (Bug#17588)

2014-06-02  Paul Eggert  <eggert@cs.ucla.edu>

	Port the GDB-visible symbols to AIX.
	Without them, GDB doesn't work to debug Emacs, since the AIX linker
	optimizes away the relevant external symbols.  Use enums instead;
	this suffices for the AIX port, which is 32-bit-only anyway.
	* lisp.h (ENUMABLE, DEFINE_GDB_SYMBOL_ENUM): New macros.
	(ARRAY_MARK_FLAG, PSEUDOVECTOR_FLAG, VALMASK): Use them.
	(ARRAY_MARK_FLAG_val, PSEUDOVECTOR_FLAG_val, VALMASK_val):
	New macros.

	Include sources used to create macuvs.h.
	* Makefile.in ($(srcdir)/macuvs.h): New rule.
	* macuvs.h: Use automatically-generated header.

2014-06-01  Paul Eggert  <eggert@cs.ucla.edu>

	Port signal-handling to DragonFly BSD (Bug#17646).
	* callproc.c, sysdep.c (block_child_signal, unblock_child_signal):
	Move implementations from callproc.c to sysdep.c.
	* process.h, syssignal.h (block_child_signal, unblock_child_signal):
	Move declarations from process.h to syssignal.h.

2014-06-01  Juanma Barranquero  <lekktu@gmail.com>

	* callint.c (Ffuncall_interactively): Add usage.

2014-06-01  Jan Djärv  <jan.h.d@swipnet.se>

	* nsfns.m (ns_appkit_version_str): Add os version for Cocoa.

2014-05-30  Eli Zaretskii  <eliz@gnu.org>

	* w32heap.c (malloc_before_dump, malloc_after_dump)
	(malloc_before_dump, realloc_after_dump, realloc_before_dump)
	(mmap_alloc, mmap_realloc): Check for errors more thoroughly and
	set errno where appropriate to emulate CRT functions.

2014-05-30  Dmitry Antipov  <dmantipov@yandex.ru>

	Debugging facility to check whether 'const char *' points to
	relocatable data of non-pure Lisp string.
	* alloc.c (maybe_lisp_pointer): New function, refactored out of ...
	(mark_maybe_pointer): ... adjusted user.
	(relocatable_string_data_p): New function.
	* lisp.h (relocatable_string_data_p): Add prototype.
	* xdisp.c (message_with_string): If ENABLE_CHECKING, make sure
	the pointer to relocatable Lisp data is not used.

2014-05-30  Paul Eggert  <eggert@cs.ucla.edu>

	Don't let SIGINT handling block SIGCHLD indefinitely (Bug#17561).
	* atimer.c (block_atimers):
	* callproc.c (block_child_signal): Block SIGINT too;
	otherwise, its handler might now unblock signals that it shouldn't.
	* keyboard.c (read_char): Clear signal mask, since we may
	be in a SIGINT handler, and many signals may be masked.
	* keyboard.c (handle_interrupt):
	* sysdep.c (handle_arith_signal):
	Clear signal mask instead of just unblocking the signal that
	was received, since several signals may be blocked at this point.

2014-05-29  Eli Zaretskii  <eliz@gnu.org>

	* Makefile.in (TEMACS_POST_LINK): Remove target.
	(emacs$(EXEEXT)): Remove $(ADDSECTION) from prerequisites.
	(temacs$(EXEEXT)): Remove $(TEMACS_POST_LINK) from the recipe.

2014-05-29  Dmitry Antipov  <dmantipov@yandex.ru>

	* xmenu.c (xdialog_show): Remove prototype, rename to
	x_dialog_show, remove 2nd arg because it's always zero
	and simplify accordingly.
	(xw_popup_dialog): Adjust user.
	* w32menu.c (w32_dialog_show): Adjust prototype, remove
	2nd arg because it's always zero and simplify accordingly.
	(w32_popup_dialog): Adjust user.

2014-05-29  Eli Zaretskii  <eliz@gnu.org>

	* w32heap.c (report_temacs_memory_usage): New function.

	* unexw32.c (unexec) [ENABLE_CHECKING]:
	Call report_temacs_memory_usage.

	* w32heap.h (report_temacs_memory_usage): Add prototype.

2014-05-29  Paul Eggert  <eggert@cs.ucla.edu>

	Don't substitute sigprocmask for pthread_sigmask (Bug#17561).
	* Makefile.in (LIB_PTHREAD_SIGMASK): Remove; all uses removed.

2014-05-29  Eli Zaretskii  <eliz@gnu.org>

	* buffer.c (init_buffer): Accept an argument 'initialized'.
	[USE_MMAP_FOR_BUFFERS]: If 'initialized' is non-zero, reset
	mmap_regions and mmap_fd, to avoid referencing stale data from the
	dump phase.  Add an assertion for buffer text of buffers created
	in temacs before this function is called.  (Bug#17622)
	(mmap_regions_1, mmap_fd_1): Remove unused variables.

	* lisp.h (init_buffer): Update prototype.

	* emacs.c (main): Pass 'initialized' as the argument to init_buffer.

2014-05-29  Dmitry Antipov  <dmantipov@yandex.ru>

	* alloc.c (Fgarbage_collect): Fix compilation with
	GC_MARK_STACK == GC_USE_GCPROS_AS_BEFORE.

2014-05-29  Paul Eggert  <eggert@cs.ucla.edu>

	* frame.c, frame.h (frame_char_to_pixel_position)
	(frame_set_mouse_position): Now static, and made private in
	frame.c rather than public in frame.h.

2014-05-28  Dmitry Antipov  <dmantipov@yandex.ru>

	Refactor mouse positioning stuff to avoid code duplication.
	* frame.h (frame_char_to_pixel_position): New function.
	(x_set_mouse_position): Rename to...
	(frame_set_mouse_position): ...new function.
	(frame_set_mouse_pixel_position): Add prototype.
	* nsterm.m, w32term.c, xterm.c (x_set_mouse_pixel_position):
	Rename to frame_set_mouse_pixel_position.
	* frame.c (Fset_mouse_pixel_position, Fset_mouse_position):
	Adjust users.
	* xterm.h, w32term.h ( x_set_mouse_position)
	(x_set_mouse_pixel_position): Remove prototypes.

2014-05-28  Dmitry Antipov  <dmantipov@yandex.ru>

	On X, always make pointer visible when deleting frame (Bug#17609).
	* frame.c (frame_make_pointer_visible, frame_make_pointer_invisible):
	Pass frame as arg.
	* frame.h (frame_make_pointer_visible, frame_make_pointer_invisible):
	Adjust prototypes.
	* cmds.c (Fself_insert_command): Use SELECTED_FRAME.
	* keyboard.c (gobble_input): If there is no terminal input error,
	make sure the pointer is visible for all frames on this terminal.
	* xterm.c (x_free_frame_resources): Enable pointer visibility if
	it was previously disabled.

2014-05-28  Stefan Monnier  <monnier@iro.umontreal.ca>

	* data.c (Fzerop): Move to Elisp.
	(syms_of_data): Don't defsubr it.
	* keyboard.c (echo_keystrokes_p): New function.
	(read_char, record_menu_key, read_key_sequence): Use it.

	* callint.c (Qfuncall_interactively): New var.
	(Qcall_interactively): Remove.
	(Ffuncall_interactively): New function.
	(Fcall_interactively): Use it.
	(syms_of_callint): Defsubr it.

2014-05-27  Stefan Monnier  <monnier@iro.umontreal.ca>

	* bytecode.c (FETCH) [BYTE_CODE_SAFE]: Check the bytecode wasn't
	relocated from under us.

2014-05-27  Fabrice Popineau  <fabrice.popineau@gmail.com>

	Use mmap(2) emulation for allocating buffer text on MS-Windows.
	* Makefile.in (C_HEAP_SWITCH): Get the predefined heap size from
	configure.
	(ADDSECTION, MINGW_TEMACS_POST_LINK): Remove, no longer used.

	* lisp.h (NONPOINTER_BITS): Modify the condition to define to zero
	for MinGW, since it no longer uses gmalloc.

	* buffer.c: Do not define mmap allocations functions for Windows.
	Remove mmap_find which is unused. Remove mmap_set_vars which does
	nothing useful.
	[WINDOWSNT]: Include w32heap.h.
	(init_buffer): Always allocate new memory for buffers.

	* emacs.c: Remove mmap_set_vars calls.

	* image.c (free_image): Undef free for Windows because it is
	redirected to our private version.

	* unexw32.c (COPY_PROC_CHUNK): Use %p format for 64bits compatibility.
	(copy_executable_and_dump_data): Remove dumping the heap section.
	(unexec): Restore using_dynamic_heap after dumping.

	* w32heap.c (dumped_data_commit, malloc_after_dump)
	(malloc_before_dump, realloc_after_dump, realloc_before_dump)
	(free_after_dump, free_before_dump, mmap_alloc, mmap_realloc)
	(mmap_free): New functions.

	* w32heap.h: Declare dumped_data and mmap_* function prototypes.

2014-05-27  Paul Eggert  <eggert@cs.ucla.edu>

	* image.c (imagemagick_load_image): Use MagickRealType for local
	'color_scale', instead of double, to avoid a GCC warning about
	double promotion.

	* xfns.c (Fx_window_property): Remove unused local.

	Don't kill already-reaped process (Bug#17561).
	* process.c (process_send_signal): Fix race condition where a
	subprocess was reaped by a signal handler between the check for
	liveness and calling 'kill', which meant that Emacs could in
	theory kill an innocent bystander process.  Do the fix by blocking
	SIGCHLD in a critical section that checks liveness before killing.

2014-05-26  Eli Zaretskii  <eliz@gnu.org>

	* w32.c (_ANONYMOUS_UNION, _ANONYMOUS_STRUCT): Define only if undefined.

2014-05-26  Ken Brown  <kbrown@cornell.edu>

	* w32term.c (x_delete_display): Don't free dpyinfo->w32_id_name,
	even if !CYGWIN (see bug#17510).

2014-05-26  Jan Djärv  <jan.h.d@swipnet.se>

	* nsfns.m (Fns_do_applescript): Surround NSApp run
	with calls to ns_init_events, ns_finish_events (Bug#17424).

	* nsterm.h (ns_init_events, ns_finish_events): Declare.

	* nsterm.m (ns_init_events, ns_finish_events): New functions.
	(ns_read_socket, ns_select): Call ns_init_events, ns_finish_events.

	* nsfns.m (ns_do_applescript): Surround executeAndReturnError
	with calls to ns_init_events, ns_finish_events (Bug#17424).

2014-05-26  Eli Zaretskii  <eliz@gnu.org>

	* xdisp.c (move_it_in_display_line_to): Don't record wrap position
	if we are iterating over an object that generates glyphs for
	marginal areas.  (Bug#17585)

2014-05-26  Paul Eggert  <eggert@cs.ucla.edu>

	* xdisp.c (safe__call1, safe__eval): Now static.

2014-05-26  Eli Zaretskii  <eliz@gnu.org>

	* xdisp.c (safe__call): Accept va_list argument instead of '...'.
	(safe_call, safe__call1): Construct a va_list argument for safe_call.
	(safe_call1): Call safe_call instead of safe__call directly.

2014-05-26  Ken Brown  <kbrown@cornell.edu>

	* w32term.c (x_delete_display) [CYGWIN]: Don't free
	dpyinfo->w32_id_name, to make sure it doesn't get freed more than
	once.  (Bug#17510)

2014-05-26  Stefan Monnier  <monnier@iro.umontreal.ca>

	* xdisp.c: Bind inhibit-quit during pre-redisplay-function.
	(safe__call, safe__call1, safe__eval): New functions.
	(safe_call): Use it.
	(prepare_menu_bars): Use it for pre-redisplay-function (bug#17577).
	(display_mode_element): Same for `:eval'.

2014-05-26  Paul Eggert  <eggert@cs.ucla.edu>

	Fix port to 32-bit AIX (Bug#17540).
	* unexaix.c (copy_text_and_data): Don't add text_scnptr to ptr
	twice.  _text already includes this offset.
	(unrelocate_symbols): Don't cast 64-bit integer to pointer.

2014-05-26  Eli Zaretskii  <eliz@gnu.org>

	* xdisp.c (move_it_in_display_line_to): Avoid infinite recursion:
	when closest_pos is identical to to_charpos, don't recurse, since
	we already tried that, and failed.  (Bug#17539)

	* w32fns.c (unwind_create_frame) [GLYPH_DEBUG]: If we are
	unwinding when frame's faces were not initialized yet, increment
	the frame's image-cache reference count before calling
	x_free_frame_resources.  Don't dereference
	dpyinfo->terminal->image_cache if it is NULL.  (Bug#17524)

2014-05-25  Jan Djärv  <jan.h.d@swipnet.se>

	* nsfont.m (nsfont_draw): Simplify as arguments are adjusted in
	nsterm.m now.

	* nsterm.m (ns_draw_glyph_string): Move isComposite and end from
	macfont.m, call draw with adjusted arguments so font drivers
	don't need to do that.

	* macfont.m (macfont_draw): Merge changes from Macport.

2014-05-24  Eli Zaretskii  <eliz@gnu.org>

	* alloc.c (garbage_collect_1): New function, with all of the guts
	of Fgarbage_collect.
	(mark_stack): Accept an argument END and don't mark Lisp objects
	on the stack beyond the address given by END.  Calculation of END
	was moved to Fgarbage_collect.
	(Fgarbage_collect): Calculate the end address of the stack portion
	that needs to be examined by mark_stack, and pass that address to
	garbage_collect_1, which will pass it to mark_stack.
	See http://lists.gnu.org/archive/html/emacs-devel/2014-05/msg00270.html
	for more details about the underlying problems.  In particular,
	this avoids dumping Emacs with the large hash-table whose value is
	held in purify-flag for most of the time loadup.el runs.

2014-05-24  Jan Djärv  <jan.h.d@swipnet.se>

	* xfns.c (x_window_property_intern): New function (code from
	x_window_property).
	(Fx_window_property): Call x_window_property_intern.  If property
	not found and NILP (source) and outer window != inner window,
	check outer window for property (Bug#17537).

2014-05-22  Paul Eggert  <eggert@cs.ucla.edu>

	Supply malloc and alloc_size attributes for extern allocators.
	This documents the C API, and helps GCC generate a bit better code.
	* conf_post.h (ATTRIBUTE_MALLOC, ATTRIBUTE_ALLOC_SIZE)
	(ATTRIBUTE_MALLOC_SIZE): New macros.
	* gmalloc.c (malloc, realloc, calloc):
	* gtkutil.h (malloc_widget_value):
	* lisp.h (ralloc, r_re_alloc, xmalloc, xzalloc, xrealloc, xnmalloc)
	(xnrealloc, xstrdup, xlispstrdup, record_xmalloc):
	Use them.

2014-05-21  Paul Eggert  <eggert@cs.ucla.edu>

	Don't assume that ImageMagick uses a 16-bit quantum (Bug#17519).
	* image.c (imagemagick_load_image): Port to hosts that do not use
	a 16-bit quantum, i.e., QuantumRange does not equal 65535.

2014-05-21  Leo Liu  <sdl.web@gmail.com>

	* fns.c (Fnreverse): Accept strings for SEQ and update doc-string.

2014-05-20  Michael Albinus  <michael.albinus@gmx.de>

	* dbusbind.c (xd_signature): Revert last 2 patches.

2014-05-19  Paul Eggert  <eggert@cs.ucla.edu>

	Allow any non-nil value to count as true in bool-vector.
	Likewise for xd_signature in dbusbind.c.
	This is more consistent with the usual practice in Emacs, which is
	that any non-nil value counts as true.
	* alloc.c (Fbool_vector): Don't require args to be t or nil.
	* dbusbind.c (xd_signature): Likewise, for booleans.
	* data.c, lisp.h (Qbooleanp):
	* lisp.h (CHECK_BOOLEAN): Remove.  All uses removed.

2014-05-19  Dmitry Antipov  <dmantipov@yandex.ru>

	* lisp.h (CHECK_BOOLEAN): New function.
	* alloc.c (Fbool_vector): New function.
	(syms_of_alloc): Defsubr it.
	* data.c (Qbooleanp): New symbol.
	(syms_of_data): DEFSYM it.
	* dbusbind.c (xd_signature): Use CHECK_BOOLEAN.

	* font.c (font_matching_entity): Extract font-entity object
	from the vector of matching entities (Bug#17486).

2014-05-17  Paul Eggert  <eggert@cs.ucla.edu>

	Assume C99 or later (Bug#17487).
	* bytecode.c (B__dummy__): Remove.
	* conf_post.h (bool_bf) [!NS_IMPL_GNUSTEP]: Use bool.
	(FLEXIBLE_ARRAY_MEMBER): Now always empty.
	* dbusbind.c (XD_DEBUG_MESSAGE) [!DBUS_DEBUG]:
	* regex.c (DEBUG_PRINT): Assume varargs macros.
	* lisp.h (DEFUN_FUNCTION_INIT): Remove.  All uses now assume C99.

2014-05-17  Fabrice Popineau  <fabrice.popineau@gmail.com>

	* buffer.c (init_buffer) [USE_MMAP_FOR_BUFFERS]: Always map new
	memory for every buffer that was dumped.

2014-05-15  Dmitry Antipov  <dmantipov@yandex.ru>

	* fns.c (Freverse): Allow vectors, bool vectors and strings.
	(Fnreverse): Allow vectors and bool vectors.

2014-05-14  Dmitry Antipov  <dmantipov@yandex.ru>

	Minor cleanup for terminal setup.
	* termhooks.h (create_terminal): Adjust prototype.
	* terminal.c (create_terminal): Pass output method and RIF as args.
	(init_initial_terminal):
	* nsterm.m (ns_create_terminal):
	* term.c (init_tty):
	* w32term.c (w32_create_terminal):
	* xterm.c (x_create_terminal): Adjust users.
	Avoid redundant NULL initializers and add comments.

2014-05-13  Paul Eggert  <eggert@cs.ucla.edu>

	* keyboard.c (Qdeactivate_mark): Now static.

2014-05-13  Dmitry Antipov  <dmantipov@yandex.ru>

	If available, use Xfixes extension to do pointer blanking.
	* Makefile.in (XFIXES_CFLAGS, XFIXES_LIBS): New var.
	* xfns.c (x_set_mouse_color): Do not call make_invisible_cursor here.
	(make_invisible_cursor): Move to...
	* xterm.c (make_invisible_cursor): ...here.
	(x_probe_xfixes_extension, xfixes_toggle_visible_pointer)
	(x_toggle_visible_pointer, x_setup_pointer_blanking): New functions.
	(x_term_init): Call to x_setup_pointer_blanking.
	(XTtoggle_invisible_pointer): Use blanking specific to this display.
	* xterm.h (struct x_display_info): New member toggle_visible_pointer.

2014-05-12  YAMAMOTO Mitsuharu  <mituharu@math.s.chiba-u.ac.jp>

	* xdisp.c (draw_glyphs): Set clipping to highlight boundaries.

2014-05-12  Glenn Morris  <rgm@gnu.org>

	* fileio.c (Ffile_executable_p): Doc tweak.

2014-05-12  Jan Djärv  <jan.h.d@swipnet.se>

	* xsettings.c (init_gsettings): Use g_settings_schema_source_lookup
	instead of deprecated g_settings_list_schemas if possible (Bug#17434).

2014-05-08  Paul Eggert  <eggert@cs.ucla.edu>

	* minibuf.c (read_minibuf): Avoid C99ism in previous patch (Bug#17430).

2014-05-08  Jarek Czekalski  <jarekczek@poczta.onet.pl>

	Fix initialization of minibuffer history variable (Bug#17430).
	* minibuf.c (read_minibuf): Initialize histval to Qnil if unbound.
	Move the initialization up to prevent any "value void" message.

2014-05-08  Samuel Bronson  <naesten@gmail.com>

	* keyboard.c (Frecursive_edit): Ensure inc&dec of command_loop_level
	are matched (bug#17413).

2014-05-08  Jarek Czekalski  <jarekczek@poczta.onet.pl>

	Stop tooltips pulling Emacs window to front (Bug#17408).
	* w32fns.c (Fx_show_tip): Add SWP_NOOWNERZORDER flag to
	SetWindowPos invocations.

2014-05-08  Jan Djärv  <jan.h.d@swipnet.se>

	* nsselect.m (Fx_selection_exists_p): Just return Qnil if window system
	not initialized (Bug#17398).

2014-05-07  Paul Eggert  <eggert@cs.ucla.edu>

	* image.c: Include <png.h> before <setjmp.h> (Bug#17429).

2014-05-06  Paul Eggert  <eggert@cs.ucla.edu>

	* image.c: Do not use libpng if HAVE_NS, as NS does its own thing.
	[HAVE_NS]: Do not include png.h.
	(x_query_frame_background_color): New function.
	(png_load_body, imagemagick_load_image, svg_load_image): Use it.
	(png_load_body): Coalesce duplicate code.

2014-05-04  Paul Eggert  <eggert@cs.ucla.edu>

	Consult libpng-config more consistently (Bug#17339).
	* Makefile.in (PNG_CFLAGS): New var.
	(ALL_CFLAGS): Use it.
	* image.c [HAVE_PNG]: Don't worry about <libpng/png.h>, as
	CFLAGS now handles this.

2014-05-03  Paul Eggert  <eggert@cs.ucla.edu>

	Handle systems without WCONTINUED consistently.  (Bug#15110, 17339)
	* process.c (handle_child_signal): Remove WCONTINUED ifdef,
	because WCONTINUED is always defined now.
	* syswait.h (WCONTINUED): Move here from ../lib-src/emacsclient.c.

2014-05-03  Eli Zaretskii  <eliz@gnu.org>

	* buffer.c (overlay_strings): Fix the wording of the commentary.

2014-05-01  Glenn Morris  <rgm@gnu.org>

	* floatfns.c (Fisnan):
	* profiler.c (Fprofiler_cpu_running_p): Doc fix (replace `iff').

2014-05-01  Eli Zaretskii  <eliz@gnu.org>

	* term.c (tty_menu_activate): A better initialization for cursor
	coordinates.

2014-05-01  Stefan Monnier  <monnier@iro.umontreal.ca>

	* intervals.c: Tighten assertions.
	(create_root_interval): Make sure the interval is not empty.
	(intervals_equal): Use booleans.
	(rotate_right, rotate_left): Check LENGTHs rather than TOTAL_LENGTH.
	(balance_an_interval): Sanity check LENGTHs and TOTAL_LENGTHs.
	(balance_possible_root_interval): Simplify and use booleans.
	(split_interval_right, split_interval_left): Check LENGTH, and remove
	now redundant assertion.
	(adjust_intervals_for_insertion): Remove now redundant assertions.
	(delete_node, interval_deletion_adjustment)
	(adjust_intervals_for_deletion, merge_interval_right)
	(merge_interval_left): Check LENGTH rather than TOTAL_LENGTH.
	(reproduce_interval): Make sure the interval is not empty.

2014-04-30  Paul Eggert  <eggert@cs.ucla.edu>

	* term.c (tty_menu_activate): Don't assume row and col are initialized.
	GCC 4.9.0 warned about this, and I couldn't easily prove to my own
	satisfaction that they would always be initialized.

2014-04-30  Eli Zaretskii  <eliz@gnu.org>

	* term.c (tty_menu_display): Move the cursor to the active menu item.
	(tty_menu_activate): Return the cursor to the active menu item
	after displaying the menu and after displaying help-echo.
	See http://lists.gnu.org/archive/html/emacs-devel/2014-04/msg00402.html
	for the details of why this is needed by screen readers and
	Braille displays.

2014-04-30  Glenn Morris  <rgm@gnu.org>

	* process.c (handle_child_signal):
	Handle systems without WCONTINUED.  (Bug#15110, 17339)

2014-04-29  Stefan Monnier  <monnier@iro.umontreal.ca>

	* window.c (struct saved_window): Remove mark.
	(Fset_window_configuration, save_window_save)
	(compare_window_configurations): Don't touch marks any more.

2014-04-28  Paul Eggert  <eggert@cs.ucla.edu>

	Use bits_word for gcmarkbits.
	* alloc.c (struct cons_block, struct float_block): On 64-bit hosts,
	bits_word is typically a tad more efficient for mark bits than
	unsigned is, so use bits_word.  All uses changed.
	* lisp.h (BITS_PER_INT): Remove; no longer used.

	Avoid undefined behavior in signed left shift.
	This ports to GCC 4.9.0 with -fsanitize=undefined.
	* alloc.c (bool_vector_fill, SETMARKBIT, UNSETMARKBIT):
	* data.c (Fash):
	* regex.c (extract_number):
	* lisp.h (make_number, XINT):
	Do not shift a 1 bit left into a sign bit.
	* alloc.c (struct cons_block, struct float_block): Use unsigned,
	not int, for gcmarkbits.  All uses changed.

2014-04-25  Eli Zaretskii  <eliz@gnu.org>

	* search.c (Fnewline_cache_check): Don't try to count newlines
	outside the buffer's restriction, as find_newline doesn't support that.

2014-04-24  Stefan Monnier  <monnier@iro.umontreal.ca>

	* window.c (Fset_window_configuration): Deactivate the mark before
	unsetting the mark.
	(set_window_buffer): Ignore window_initialized.
	(window_initialized): Remove.
	* keyboard.c (Qdeactivate_mark): Not static any more.
	* buffer.c (buffer_local_value): Rename from buffer_local_value_1.
	Update all callers.

2014-04-23  Paul Eggert  <eggert@cs.ucla.edu>

	* conf_post.h (ADDRESS_SANITIZER_WORKAROUND): Port to GCC 4.9.0
	and to clang 3.4, which have fixed the bug.  This should let us
	run a bit faster on these platforms when address sanitization is
	in effect.

2014-04-22  Paul Eggert  <eggert@cs.ucla.edu>

	Port to GCC 4.9.0 with --enable-gcc-warnings.
	* image.c (struct my_jpeg_error_mgr) [lint]: Remove member fp.
	All uses removed.
	(jpeg_load_body) [lint]: Add a 'volatile' to pacify a buggy GCC in
	a way that also works with GCC 4.9.0.

	* search.c (Fnewline_cache_check): Remove unused locals.

2014-04-22  Eli Zaretskii  <eliz@gnu.org>

	* search.c (find_newline1): New subroutine.
	(Fnewline_cache_check): New function.
	(syms_of_search): Defsubr it.

2014-04-22  Jarek Czekalski  <jarekczek@poczta.onet.pl>

	Fix freezing with scroll bars of GTK3 Toolkit (bug#15801).
	* keyboard.c (unblock_input): Add comment.
	* xgselect.c (xg_select): Prevent Glib main loop recursion.

2014-04-22  Daniel Colascione  <dancol@dancol.org>

	* lread.c (readevalloop_eager_expand_eval): New function
	that can recurse into toplevel forms.
	(readevalloop): Call it.
	* lisp.h: Declare Qprogn.
	* callint.c (Qprogn): No longer static.

2014-04-19  Stefan Monnier  <monnier@iro.umontreal.ca>

	* intervals.c (rotate_right, rotate_left): Fix up length computation.
	Also change identifiers to match the comments, and add more assertions
	(bug#16234).

2014-04-18  Paul Eggert  <eggert@cs.ucla.edu>

	* emacs.c (close_output_streams): Don't clear and restore errno.

2014-04-18  Jan Djärv  <jan.h.d@swipnet.se>

	* xterm.c (x_make_frame_visible): Prevent endless loop when frame
	never becomes visible, i.e. using XMonad  (Bug#17237).

2014-04-18  Eli Zaretskii  <eliz@gnu.org>

	* xdisp.c (insert_left_trunc_glyphs): Ensure the left truncation
	glyph is written to TEXT_AREA of the temporary glyph_row.  (Bug#17288)
	(Fline_pixel_height): Don't assume that the current buffer and the
	selected window's buffer are one and the same.  (Bug#17281)

	* insdel.c (invalidate_buffer_caches): Invalidate the bidi
	paragraph-start cache before the newline cache.  (Bug#17269)

2014-04-17  Paul Eggert  <eggert@cs.ucla.edu>

	* term.c (tty_send_additional_strings): No need to fflush here,
	as callers fflush.
	(tty_set_terminal_modes): fflush after sending additional strings,
	not before.

2014-04-17  Daniel Colascione  <dancol@dancol.org>

	* term.c (Qtty_mode_set_strings, Qtty_mode_reset_strings):
	New symbols.
	(tty_send_additional_strings): New function.
	(tty_set_terminal_modes, tty_reset_terminal_modes): Use it.
	(syms_of_term): Intern tty-mode-set-strings and
	tty-mode-reset-strings.

2014-04-16  Stefan Monnier  <monnier@iro.umontreal.ca>

	* window.c (save_window_save): Lookup window_point_insertion_type in
	the right buffer (bug#15457).
	(Qwindow_point_insertion_type): New var.
	(syms_of_window): Initialize it.

2014-04-16  Eli Zaretskii  <eliz@gnu.org>

	Fix the MSDOS build.
	* unexcoff.c [MSDOS]: Include libc/atexit.h.
	(copy_text_and_data): Zero out the atexit chain pointer before
	dumping Emacs.

	* termhooks.h (encode_terminal_code): Update prototype.

	* term.c (encode_terminal_code) [DOS_NT]: Make it externally
	visible for all DOS_NT ports, not just WINDOWSNT.
	(syms_of_term) [!MSDOS]: Don't define 'tty-menu-*' symbols on MSDOS.

	* sysdep.c (emacs_sigaction_init, init_signals): Don't use SIGCHLD
	unless it is defined.
	(emacs_pipe) [MSDOS]: Redirect to 'pipe'.

	* process.c (close_on_exec, accept4, process_socket): Move into
	the "ifdef subprocesses" part.
	(catch_child_signal): Condition by "ifdef subprocesses".
	(syms_of_process) <Qinternal_default_process_sentinel>
	<Qinternal_default_process_filter>: Condition by "ifdef subprocesses".

	* msdos.h: Add prototypes for new functions.
	(EINPROGRESS): Define.
	(O_CLOEXEC): Define to zero.

	* msdos.c (check_window_system): Remove unnecessary an
	incompatible duplicate function.
	(sys_opendir, readlinkat, faccessat, fstatat, unsetenv):
	New functions in support of new functionality.

	* menu.c (single_menu_item): Add visual indication  of submenu
	also for menus on MSDOS frames.
	(Fx_popup_menu) [!MSDOS]: Do not call tty_menu_show on MSDOS.

	* lisp.h (CHECK_PROCESS) [!subprocesses]: Do not define
	when async subprocesses aren't supported.

	* font.h (FONT_WIDTH) [MSDOS]: MSDOS-specific definition.

	* emacs.c (close_output_streams): Zero out errno before calling
	close_stream.

	* dired.c [MSDOS]: Include msdos.h.

	* conf_post.h (opendir) [MSDOS]: Redirect to sys_opendir.
	(DATA_START) [MSDOS]: Define.
	(SYSTEM_PURESIZE_EXTRA) [MSDOS]: Enlarge by 25K.

	* callproc.c (block_child_signal, unblock_child_signal) [MSDOS]:
	Ifdef away for MSDOS.
	(record_kill_process) [MSDOS]: Ifdef away the entire body for MSDOS.
	(call_process_cleanup) [MSDOS]: Ifdef away portions not relevant
	for MSDOS.
	(call_process) [MSDOS]: Fix call sequence of dostounix_filename.
	Use temporary file template that is compatible with mkostemp.
	Move vfork-related portions under #ifndef MSDOS.
	(syms_of_callproc): Unify templates of MSDOS and WINDOWSNT.

2014-04-16  Stefan Monnier  <monnier@iro.umontreal.ca>

	* buffer.c (Foverlays_at): Add argument `sorted'.

2014-04-16  Eli Zaretskii  <eliz@gnu.org>

	* insdel.c (invalidate_buffer_caches): When deleting or replacing
	text, invalidate the bidi_paragraph_cache upto and including the
	preceding newline.

2014-04-16  Paul Eggert  <eggert@cs.ucla.edu>

	Port to IRIX 6.5 (Bug#9684).
	* conf_post.h (INET6) [IRIX6_5]: Define.
	(HAVE_GETADDRINFO) [IRIX6_5]: Undef.
	* data.c (BITS_PER_ULL): Don't assume ULLONG_MAX is defined.

2014-04-16  Eli Zaretskii  <eliz@gnu.org>

	* keyboard.c (Fopen_dribble_file): Encode the dribble file-name
	before passing it to system APIs.

2014-04-16  Stefan Monnier  <monnier@iro.umontreal.ca>

	* bytecode.c (exec_byte_code): Rework the volatiles.  Most importantly,
	make sure stack.byte_string_start is not de-adjusted by pushhandler.

2014-04-16  Paul Eggert  <eggert@cs.ucla.edu>

	* keyboard.c (Fopen_dribble_file): Avoid some races.  (Bug#17187)

2014-04-15  Paul Eggert  <eggert@cs.ucla.edu>

	Remove DATA_SEG_BITS.
	The DATA_SEG_BITS hack was needed for older 32 bit platforms.
	As a result of this change, Emacs won't work on IRIX 6.5 with IRIX
	cc, but that platform is so old that SGI itself stopped supporting
	it in December 2013.  If you still need Emacs on IRIX, please
	either compile with GCC and port the undumping code, or run
	'./configure --with-wide-int'.
	* alloc.c (gdb_make_enums_visible): Update to match lisp.h.
	* lisp.h (GCTYPEBITS): Move definition up, and switch to the
	DEFINE_GDB_SYMBOL_START way to define it.
	(NONPOINTER_BITS): New macro.
	(EMACS_INT): Use it.
	[!USE_LSB_TAG && !WIDE_EMACS_INT]: Fail, and suggest reporting
	the problem and/or configuring --with-wide-int.
	(USE_LSB_TAG): Simplify, based on above changes.
	(gdb_DATA_SEG_BITS): Remove.  All uses removed.
	* vm-limit.c (exceeds_lisp_ptr): Remove.  All uses removed.

2014-04-12  Eli Zaretskii  <eliz@gnu.org>

	* xdisp.c (move_it_by_lines): If a large portion of buffer text is
	covered by a display string that ends in a newline, and that cases
	going back by DVPOS lines to hit the search limit, lift the limit
	and go back until DVPOS is reached.  (Bug#17244)

	* indent.c (Fvertical_motion): Handle correctly the case when the
	display string is preceded by an empty line.

	* w32.c (sys_umask) <WRITE_USER>: Remove redundant constant, and
	use S_IWRITE instead.

2014-04-11  Glenn Morris  <rgm@gnu.org>

	* keyboard.c (Fopen_dribble_file): Make file private.  (Bug#17187)

2014-04-11  Ken Brown  <kbrown@cornell.edu>

	* Makefile.in (EMACS_MANIFEST): Revert last change.

2014-04-10  Daniel Colascione  <dancol@dancol.org>

	* puresize.h (BASE_PURESIZE): Increase.

2014-04-09  Stefan Monnier  <monnier@iro.umontreal.ca>

	* keyboard.c (syms_of_keyboard): Make deactivate-mark buffer-local.

	* insdel.c (prepare_to_modify_buffer_1): Cancel lock-file checks and
	region handling (and don't call signal_before_change) if
	inhibit_modification_hooks is set.
	(signal_before_change): Don't check inhibit_modification_hooks any more.

2014-04-08  Daniel Colascione  <dancol@dancol.org>

	* alloc.c (sweep_symbols, mark_object): Assert that symbol
	function cells contain valid lisp objects.  (Modified version of
	patch from Dmitry).

	* alloc.c (detect_suspicious_free): Split actual stack capturing
	out into new function for easier breakpoint setting.
	(note_suspicious_free): New function.

2014-04-07  Stefan Monnier  <monnier@iro.umontreal.ca>

	* lisp.h (struct Lisp_Symbol): New bitfield `pinned'.

	* alloc.c: Keep track of symbols referenced from pure space (bug#17168).
	(symbol_block_pinned): New var.
	(Fmake_symbol): Initialize `pinned'.
	(purecopy): New function, extracted from Fpurecopy.  Mark symbols as
	pinned and signal an error for un-purifiable objects.
	(pure_cons): Use it.
	(Fpurecopy): Use it, except for objects that can't be purified.
	(mark_pinned_symbols): New function.
	(Fgarbage_collect): Use it.
	(gc_sweep): Remove hack made unnecessary.

2014-04-07  Glenn Morris  <rgm@gnu.org>

	* keyboard.c (Fopen_dribble_file): Doc tweak.

2014-04-07  Ken Brown  <kbrown@cornell.edu>

	* Makefile.in (EMACS_MANIFEST): Update comment.  (Bug#17176)

2014-04-07  Paul Eggert  <eggert@cs.ucla.edu>

	* alloc.c: Simplify by removing use of HAVE_EXECINFO_H.
	We have a substitute execinfo.h on hosts that lack it.
	(suspicious_free_history): Make it EXTERNALLY_VISIBLE so it
	isn't optimized away.

2014-04-05  Paul Eggert  <eggert@cs.ucla.edu>

	Prefer 'ARRAYELTS (x)' to 'sizeof x / sizeof *x'.
	* alloc.c (memory_full):
	* charset.c (syms_of_charset):
	* doc.c (Fsnarf_documentation):
	* emacs.c (main):
	* font.c (BUILD_STYLE_TABLE):
	* keyboard.c (make_lispy_event):
	* profiler.c (setup_cpu_timer):
	* xgselect.c (xg_select):
	* xterm.c (record_event, STORE_KEYSYM_FOR_DEBUG):
	Use ARRAYELTS.
	* font.c (FONT_PROPERTY_TABLE_SIZE): Remove.
	Replace the only use with ARRAYELTS (font_property_table).
	* xfaces.c (DIM): Remove.  All uses replaced by ARRAYELTS.

2014-04-03  Daniel Colascione  <dancol@dancol.org>

	* xterm.c (x_term_init):
	* xfns.c (best_xim_style):
	* xfaces.c (Fdump_colors):
	* w32fns.c (w32_default_color_map):
	* w32.c (init_environment, N_ENV_VARS):
	* unexcw.c (read_exe_header):
	* term.c (term_get_fkeys_1):
	* sysdep.c (init_baud_rate):
	* nsterm.m (ns_convert_key):
	* nsfns.m (get_geometry_from_preferences):
	* msdos.c (dos_set_window_size, init_environment):
	* macfont.m (mac_font_get_glyph_for_cid)
	(macfont_store_descriptor_attributes)
	(macfont_create_attributes_with_spec, mac_ctfont_get_glyph_for_cid):
	* keyboard.c (command_loop_1, read_menu_command, make_lispy_event)
	(NUM_MOD_NAMES, read_key_sequence_vs, Fcurrent_input_mode)
	(syms_of_keyboard):
	* image.c (xpm_str_to_color_key):
	* fringe.c (MAX_STANDARD_FRINGE_BITMAPS):
	* frame.c (x_set_frame_parameters):
	* fileio.c (Ffile_selinux_context):
	* emacs.c (sort_args):
	* dosfns.c (msdos_stdcolor_name):
	* dired.c (file_attributes):
	* chartab.c (uniprop_decoder_count, uniprop_encode_count):
	Change expressions of the form sizeof(arr) / sizeof(arr[0])
	to ARRAYELTS (arr).

2014-04-02  Daniel Colascione  <dancol@dancol.org>

	* data.c (Ffset): Abort if we're trying to set a function call to
	a dead lisp object.

	* lisp.h (ARRAYELTS): New macro.

	* alloc.c: Include execinfo.h if available.
	(SUSPICIOUS_OBJECT_CHECKING): New macro; define unconditionally.
	(suspicious_free_record): New structure.
	(suspicious_objects, suspicious_object_index)
	(suspicious_free_history, suspicious_free_history_index):
	New variables.
	(find_suspicious_object_in_range, detect_suspicious_free)
	(Fsuspicious_object): New functions.
	(cleanup_vector): Call find_suspicious_object_in_range.

2014-04-02  Martin Rudalics  <rudalics@gmx.at>

	* xterm.c (x_new_font): Don't calculate non-toolkit scrollbar
	width from font width (Bug#17163).

	* frame.c (x_set_frame_parameters): Calculate default values of
	new frame sizes only after all other frame parameters have been
	processed (Bug#17142).

2014-04-02  Ken Brown  <kbrown@cornell.edu>

	* conf_post.h (SYSTEM_PURESIZE_EXTRA) [CYGWIN]: Set to 10000.
	(Bug#17112)

2014-04-02  YAMAMOTO Mitsuharu  <mituharu@math.s.chiba-u.ac.jp>

	* xterm.c (x_draw_image_glyph_string): Adjust image background
	width accordingly when its x position is adjusted.  (Bug#17115)

2014-04-02  Dmitry Antipov  <dmantipov@yandex.ru>

	* font.c (font_list_entities): Do not add empty vector to font cache.
	(font_matching_entity): Likewise.  If matching entity is found, insert
	1-item vector with this entity instead of entity itself (Bug#17125).

	* xterm.c (x_term_init) [USE_LUCID]: Fix minor memory leak.

2014-04-01  Paul Eggert  <eggert@cs.ucla.edu>

	* fns.c (validate_subarray): Rename from validate_substring,
	since it works for vectors too.  New arg ARRAY.  Optimize for the
	non-nil case.  Instead of returning bool, throw an error if out of
	range, so that the caller needn't do that.  All uses changed.
	Report original values if out of range.
	(Fsubstring, Fsubstring_no_properties, secure_hash):
	Also optimize the case where FROM is 0 or TO is the size.

2014-03-31  Dmitry Antipov  <dmantipov@yandex.ru>

	* search.c (Freplace_match): Use make_specified_string.
	* xterm.c, w32term.c (x_set_glyph_string_gc): Use emacs_abort
	to catch bogus override face of glyph strings.
	* fns.c (Fsubstring, Fsubstring_no_properties, secure_hash):
	Move common substring range checking code to...
	(validate_substring): ...this function.

2014-03-31  Jan Djärv  <jan.h.d@swipnet.se>

	* nsmenu.m (free_frame_tool_bar): Set wait_for_tool_bar = NO (Bug#16976)

2014-03-30  Jan Djärv  <jan.h.d@swipnet.se>

	* nsterm.m (updateFrameSize:): If waiting for the tool bar and tool
	bar is zero height, just return (Bug#16976).
	(initFrameFromEmacs:): Initialize wait_for_tool_bar.

	* nsterm.h (EmacsView): Add wait_for_tool_bar.

	* nsmenu.m (update_frame_tool_bar): Return early if view or toolbar
	is nil.  If waiting for toolbar to complete, force a redraw.

2014-03-28  Glenn Morris  <rgm@gnu.org>

	* emacs.c (emacs_version): Use PACKAGE_VERSION rather than VERSION.
	(emacs_bugreport): New variable.
	(usage_message): Use PACKAGE_BUGREPORT.
	(syms_of_emacs) <report-emacs-bug-address>: New variable.

	* emacs.c (syms_of_emacs) <system-configuration-features>: New var.

2014-03-27  Paul Eggert  <eggert@cs.ucla.edu>

	Port recent signal-related changes to FreeBSD.
	Problem reported by Herbert J. Skuhra.
	* lisp.h (block_tty_out_signal, unblock_tty_out_signal):
	Move decls from here ...
	* syssignal.h: ... to here, so that lisp.h doesn't depend on signal.h.

2014-03-27  YAMAMOTO Mitsuharu  <mituharu@math.s.chiba-u.ac.jp>

	* w32term.c (x_draw_image_glyph_string): Fix computation of height
	and width of image background when it is displayed with a 'box'
	face.  (Bug#17115)

2014-03-27  Paul Eggert  <eggert@penguin.cs.ucla.edu>

	More backward-compatible fix to char-equal core dump (Bug#17011).
	* editfns.c (Fchar_equal): In unibyte buffers, assume values in
	range 128-255 are raw bytes.  Suggested by Eli Zaretskii.

2014-03-27  Juanma Barranquero  <lekktu@gmail.com>

	* image.c (init_svg_functions): When loading SVG-related libraries,
	free already loaded libraries if the initialization fails.
	(rsvg_handle_set_size_callback): Remove declaration, unused.

2014-03-26  Paul Eggert  <eggert@cs.ucla.edu>

	Fix core dump in char-equal (Bug#17011).
	* editfns.c (Fchar_equal): Do not use MAKE_CHAR_MULTIBYTE in
	unibyte buffers, as we can't tell whether the characters are
	actually unibyte.

	* insdel.c (adjust_markers_for_delete): Remove unused local.

2014-03-26  Barry O'Reilly  <gundaetiapo@gmail.com>

	Have (MARKER . ADJUSTMENT) undo records always be immediately
	after their corresponding (TEXT . POS) record in undo list.
	(Bug#16818)
	* lisp.h (record-delete): New arg record_markers.
	(record_marker_adjustment): No longer needed outside undo.c.
	* insdel.c (adjust_markers_for_delete): Move calculation of marker
	adjustments to undo.c's record_marker_adjustments.  Note that
	fileio.c's decide_coding_unwind is another caller to
	adjust_markers_for_delete.  Because it has undo list bound to t,
	it does not rely on adjust_markers_for_delete to record marker
	adjustments.
	(del_range_2): Swap call to record_delete and
	adjust_markers_for_delete so as undo marker adjustments are
	recorded before current deletion's adjustments, as before.
	(adjust_after_replace):
	(replace_range): Pass value for new record_markers arg to
	delete_record.
	* undo.c (record_marker_adjustment): Rename to
	record_marker_adjustments and made static.
	(record_delete): Check record_markers arg and call
	record_marker_adjustments.
	(record_change): Pass value for new record_markers arg to
	delete_record.
	(record_point): at_boundary calculation no longer needs to account
	for marker adjustments.

2014-03-26  Martin Rudalics  <rudalics@gmx.at>

	* w32term.c (x_set_window_size): Refine fix from 2014-03-14
	(Bug#17077).

2014-03-26  Glenn Morris  <rgm@gnu.org>

	* fileio.c (Ffile_symlink_p): Doc fix. (Bug#17073)

2014-03-26  Stefan Monnier  <monnier@iro.umontreal.ca>

	* buffer.c (struct sortvec): Add field `spriority'.
	(compare_overlays): Use it.
	(sort_overlays): Set it.

2014-03-26  Eli Zaretskii  <eliz@gnu.org>

	* xdisp.c (redisplay_window): If all previous attempts to find the
	cursor row failed, try a few alternatives before falling back to
	the top-most row of the window.  Use row_containing_pos.  (Bug#17047)

2014-03-26  Juanma Barranquero  <lekktu@gmail.com>

	* image.c (x_bitmap_height, x_bitmap_width) [HAVE_X_WINDOWS]:
	* sysdep.c (reset_sigio) [!DOS_NT]: Declare conditionally.

	* keyboard.c (read_decoded_event_from_main_queue): #ifdef out
	variables on Windows.

	* w32fns.c (Ffile_system_info): Use parenthesis in and/or expression.

	* w32.c (unsetenv): Remove unused var `retval'.
	(emacs_gnutls_pull): Remove unused vars `fdset' and `timeout'.

	* w32notify.c (watch_worker): Remove unnecesary var sleep_result.
	(start_watching): Remove unused var `thr'.

	* w32proc.c (sys_spawnve): Comment out unused vars `first', `last'.
	(find_child_console): Remove unnecesary var `thread_id'.

	* w32term.c (w32_read_socket): Comment out unused vars `row', `columns'.
	(x_focus_frame): #ifdef 0 unused variable `dpyinfo'.

2014-03-26  Glenn Morris  <rgm@gnu.org>

	* filelock.c (Flock_buffer): Doc tweak.

	* buffer.c (Frestore_buffer_modified_p, Fkill_buffer):
	* emacs.c (shut_down_emacs):
	* fileio.c (Finsert_file_contents, write_region):
	* filelock.c (top-level, syms_of_filelock):
	* insdel.c (prepare_to_modify_buffer_1):
	CLASH_DETECTION is always defined now.

2014-03-25  Eli Zaretskii  <eliz@gnu.org>

	* w32.c (w32_delayed_load): Call DisableThreadLibraryCalls on the
	DLL handle, to speed up thread startup.

2014-03-25  Paul Eggert  <eggert@cs.ucla.edu>

	Handle sigmask better with nested signal handlers  (Bug#15561).
	* atimer.c (sigmask_atimers): Remove.
	Remaining use rewritten to use body of this function.
	* atimer.c (block_atimers, unblock_atimers):
	* callproc.c (block_child_signal, unblock_child_signal):
	* sysdep.c (block_tty_out_signal, unblock_tty_out_signal):
	New arg OLDSET.  All callers changed.
	* atimer.c (block_atimers, unblock_atimers):
	* callproc.c (block_child_signal, unblock_child_signal):
	* keyboard.c (handle_interrupt):
	* sound.c (vox_configure, vox_close):
	Restore the old signal mask rather than unilaterally clearing bits
	from the mask, in case a handler is running within another
	handler.  All callers changed.
	* lisp.h, process.c, process.h, term.c:
	Adjust decls and callers to match new API.
	* sysdep.c (emacs_sigaction_init): Don't worry about masking SIGFPE;
	signal handlers aren't supposed to use floating point anyway.
	(handle_arith_signal): Unblock just SIGFPE rather than clearing mask.

2014-03-23  Daniel Colascione  <dancol@dancol.org>

	Split gc_sweep into discrete functions for legibility and better
	stack traces.

	* alloc.c (sweep_strings, sweep_vectors): Add NO_INLINE
	(sweep_vectors): Fix typo in comment.
	(sweep_conses, sweep_floats, sweep_intervals)
	(sweep_symbols, sweep_misc, sweep_buffers): New functions.
	(gc_sweep): Call new functions, to which existing functionality is
	moved.
	* fns.c (sweep_weak_hash_tables): Add NO_INLINE.

2014-03-23  Juanma Barranquero  <lekktu@gmail.com>

	* w32fns.c (Fw32_shell_execute): Declare `result' only on Cygwin.

2014-03-23  Daniel Colascione  <dancol@dancol.org>

	* xfns.c (create_frame_xic): Pass XNStatusAttributes to XCreateIC
	only if xic_style calls for it.  This change allows Emacs to work
	with ibus.  Also, don't leak resources if create_frame_xic fails,
	and stop caching xic_style across different displays.
	(supported_xim_styles): Make const.
	(best_xim_style): Remove first parameter: it's always just
	supported_xim_styles.  Change to look at supported_xim_styles
	directly.

2014-03-23  Daniel Colascione  <dancol@dancol.org>

	* term.c (init_tty): Rearrange condition for clarity; print
	appropriate diagnostic.

2014-03-23  Daniel Colascione  <dancol@dancol.org>

	* process.c (DATAGRAM_CONN_P): Don't underflow datagram_address
	array.  (ASAN caught.)

2014-03-22  Glenn Morris  <rgm@gnu.org>

	* callproc.c (init_callproc): In etc, look for NEWS rather than GNU.

2014-03-22  Daniel Colascione  <dancol@dancol.org>

	* process.c (conv_sockaddr_to_lisp): When extracting the string
	names of AF_LOCAL sockets, stop before reading uninitialized memory.

2014-03-21  YAMAMOTO Mitsuharu  <mituharu@math.s.chiba-u.ac.jp>

	Fix regression introduced by patch for Bug#10500.
	* xterm.c (x_draw_image_relief): Respect Vtool_bar_button_margin.
	* w32term.c (x_draw_image_relief): Likewise.

2014-03-21  Martin Rudalics  <rudalics@gmx.at>

	* w32fns.c (w32_wnd_proc): For WM_WINDOWPOSCHANGING don't
	constrain frame size in SW_SHOWMAXIMIZED case so we can truly
	maximize a frame for odd default fonts.

2014-03-21  Glenn Morris  <rgm@gnu.org>

	* minibuf.c (history-length): Increase default from 30 to 100.

2014-03-21  Daniel Colascione  <dancol@dancol.org>

	* xterm.c (x_bitmap_icon): Stop reading the icon bitmap from disk
	every time we switch to minibuffer.

	* alloc.c (lisp_align_malloc, allocate_string_data)
	(allocate_vectorlike): Allow mmap allocation of lisp objects.
	(pointers_fit_in_lispobj_p, mmap_lisp_allowed_p): New functions.

2014-03-21  Eli Zaretskii  <eliz@gnu.org>

	* w32fns.c (Fw32_shell_execute) [!CYGWIN]: Use ShellExecuteEx, to
	support more "verbs".

2014-03-21  Daniel Colascione  <dancol@dancol.org>

	Always prohibit dumping a dumped Emacs.

	* emacs.c (might_dump): New variable.
	(Fdump_emacs): Always prohibit dumping of dumped Emacs.
	* lisp.h (might_dump): Declare.
	* unexcw.c (unexec): Remove now-redundant multiple-dump detection code.

2014-03-20  Paul Eggert  <eggert@cs.ucla.edu>

	* doc.c (store_function_docstring): Fix pointer signedness mismatch.

2014-03-20  Stefan Monnier  <monnier@iro.umontreal.ca>

	* doc.c (store_function_docstring): Warn when we don't know where to
	put a docstring.
	(Fsubstitute_command_keys): Don't advertise the fact that
	text-properties are dropped, since we think it's a bug that we'll fix
	in 24.5.

	* frame.h (SET_FRAME_VISIBLE): Keep frame_garbaged up to date.
	* xterm.c (handle_one_xevent) <MapNotify>: Don't garbage the frame.
	* frame.c (frame_garbaged): Make "docstring" more precise.

2014-03-20  Glenn Morris  <rgm@gnu.org>

	* charset.c (init_charset): When we cannot find the charsets directory,
	mention if EMACSDATA is set.

2014-03-19  Paul Eggert  <eggert@cs.ucla.edu>

	* fns.c (Frandom): Fix rare bug where the result isn't random.

	Fix porting inconsistency about rounding to even.
	* floatfns.c (emacs_rint) [!HAVE_RINT]: Round to even.
	This way, the unusual !HAVE_RINT case acts like the usual
	HAVE_RINT case, and we can fix the documentation accordingly.

2014-03-19  Eli Zaretskii  <eliz@gnu.org>

	* w32fns.c (reset_modifiers): Zero out keystate[] before using it.
	(w32_wnd_proc): Initialize the dwHoverTime member of
	TRACKMOUSEEVENT structure.

2014-03-17  Teodor Zlatanov  <tzz@lifelogs.com>

	* gnutls.c (Fgnutls_boot): Fix case of :verify-error = t.

2014-03-16  Eli Zaretskii  <eliz@gnu.org>

	* search.c (find_newline): Speed up the function when using the
	newline cache, by halving the number of calls to
	region_cache_forward and region_cache_backward.  (Bug#16830)

2014-03-15  Juanma Barranquero  <lekktu@gmail.com>

	* buffer.c (Fset_buffer): Document return value (bug#17015).

2014-03-14  Martin Rudalics  <rudalics@gmx.at>

	* w32term.c (x_set_window_size): When frame-resize-pixelwise is
	nil, always resize character wise to avoid potential loss of the
	mode line (Bug#16923 related).

2014-03-12  Martin Rudalics  <rudalics@gmx.at>

	* frame.c (x_set_frame_parameters): Always calculate new sizes
	pixelwise to avoid potential loss when rounding.

2014-03-11  Dmitry Antipov  <dmantipov@yandex.ru>

	* xfns.c (x_set_mouse_color): Recolor vertical_drag_cursor.
	* xterm.c (x_free_frame_resources): Free all allocated cursors.

2014-03-10  Eli Zaretskii  <eliz@gnu.org>

	* w32.c (fstatat): Don't add an extra slash if the argument ends
	with a slash: this fails the subsequent call to stat_worker on
	Windows 9X.  Reported by oslsachem <oslsachem@gmail.com>.

2014-03-09  Martin Rudalics  <rudalics@gmx.at>

	* xdisp.c (Fwindow_text_pixel_size): Adjust doc-string.

2014-03-08  Jan Djärv  <jan.h.d@swipnet.se>

	* nsterm.h (MAC_OS_X_VERSION_10_9): Add.

	* nsterm.m (constrainFrameRect:toScreen:): Constrain normally
	when frame is only on one screen (Bug#14713).

2014-03-08  Eli Zaretskii  <eliz@gnu.org>

	* xdisp.c (move_it_in_display_line_to): If word-wrap is ON, and
	there's a valid wrap point in the display line, the last glyph
	cannot "just barely fit" on this row, because display_line doesn't
	let it.  Instead, proceed as if the last glyph didn't fit, so that
	we eventually back up the iterator to the wrap point.  This avoids
	delusional behavior of move_it_to, whereby it proceeds to the next
	display line, but sets current_x to zero for all the glyphs that
	without word-wrap would fit on the previous display line.
	One result was that visual-order cursor movement behaved erratically
	under word-wrap.
	(Fmove_point_visually): Add code to find the x coordinate of the
	last character before wrap point, under word-wrap on a TTY.

2014-03-07  Eli Zaretskii  <eliz@gnu.org>

	* xdisp.c (Fmove_point_visually): When under word-wrap, accept
	also return value of MOVE_POS_MATCH_OR_ZV from
	move_it_in_display_line_to, when moving from beginning of line to
	point's position.  (Bug#16961)

2014-03-07  Martin Rudalics  <rudalics@gmx.at>

	* buffer.c (Vbuffer_list_update_hook): Doc-string fix.
	* window.c (Fselect_window): Explain NORECORD and
	`buffer-list-update-hook' in doc-string.

2014-03-06  Martin Rudalics  <rudalics@gmx.at>

	* window.c (Fother_window_for_scrolling): Check that
	Vother_window_scroll_buffer is a buffer.

2014-03-06  Dmitry Antipov  <dmantipov@yandex.ru>

	* xterm.c (xim_initialize): Always pass a copy of resource name
	to XRegisterIMInstantiateCallback and eassert whether return
	value is True.  Passing copy is important because Xlib doesn't
	make its own copy and resource name argument usually points to
	SSDATA (Vx_resource_name), which may be changed from Lisp.
	(xim_close_display): For XUnregisterIMInstantiateCallback,
	always eassert return value and pass exactly the same values
	as were used for XRegisterIMInstantiateCallback.
	Otherwise XUnregisterIMInstantiateCallback will always fail.  See Xlib
	sources to check why if you are interested.

2014-03-05  Martin Rudalics  <rudalics@gmx.at>

	* dispnew.c (change_frame_size_1): Add new_lines instead of
	new_height, the latter may be still zero if passed as such.
	* window.c (Fwindow_pixel_height): Mention bottom divider in
	doc-string.

2014-03-05  Paul Eggert  <eggert@cs.ucla.edu>

	Fix "resource temporarily unavailable" with xgselect
	(Bug#16925).
	* xgselect.c: Include <stdbool.h>.
	(xg_select) [!USE_GTK]: Don't lose track of errno.

	Fix minor --enable-gcc-warnings issues.
	* widget.c (update_various_frame_slots, EmacsFrameResize):
	Avoid unused locals.  Prefer 'if' to '#if' when either will do.

2014-03-04  Ken Brown  <kbrown@cornell.edu>

	* gmalloc.c (aligned_alloc): Clarify the code by making `adj'
	represent the actual adjustment needed for alignment.

2014-03-04  Eli Zaretskii  <eliz@gnu.org>

	* gmalloc.c (aligned_alloc): Don't allocate more memory than
	needed, and don't reallocate if the initial allocation already
	fits the bill.  Suggested by Ken Brown <kbrown@cornell.edu>.

2014-03-04  YAMAMOTO Mitsuharu  <mituharu@math.s.chiba-u.ac.jp>

	* xterm.c (x_draw_stretch_glyph_string): Reset clipping.
	(Bug#16932)

2014-03-04  Michal Nazarewicz  <mina86@mina86.com>

	* cmds.c (delete-char): Update docstring pointing out that the
	function ignores `delete-active-region' and `overwrite-mode'.

2014-03-03  Eli Zaretskii  <eliz@gnu.org>

	* font.c (Fframe_font_cache): Fix last change.  (Bug#16930)

	* gmalloc.c (aligned_alloc): Fix adjustment of size of the
	allocated buffer due to alignment.
	(freehook): If the block to be freed was allocated by
	'aligned_alloc', find its real pointer before calling 'free'.
	(Bug#16901)
	(mabort) [emacs]: Call 'emacs_abort', not 'abort', to provide a
	backtrace.

2014-03-03  Dmitry Antipov  <dmantipov@yandex.ru>

	* font.c (toplevel): Adjust comment about font cache layout.
	(font_clear_cache): Fix to match real font cache layout.
	Suggested by <namespace_collision@yahoo.com> in Bug#16069.
	(Fframe_font_cache) [FONT_DEBUG]: New function.
	(syms_of_font) [FONT_DEBUG]: Defsubr it.

	Avoid crashes when X fonts are erroneously freed on reused X
	'Display *' connection data (Bug#16069).  Note that X font
	resources still may be leaked, but currently there is no way
	to completely avoid it.
	* xterm.h (struct x_display_info): New member x_id.  Add comments.
	* xterm.c (x_display_id): New variable.
	(x_term_init): Assign identifier to each opened X connection.
	* xfont.c (struct xfont): New member x_display_id.
	(xfont_open): Initialize it with frame's display id.
	(xfont_close): Check whether font's display id matches the one
	recorded for the given display.  Adjust comment.
	* xftfont.c (struct xftfont_info):
	(xftfont_open, xftfont_close): Exactly as above with xfont stuff.

2014-03-01  Martin Rudalics  <rudalics@gmx.at>

	Consider Vother_window_scroll_buffer valid iff it's a live buffer.
	* window.c (Fother_window_for_scrolling): Don't try to scroll a
	killed Vother_window_scroll_buffer.
	(Vother_window_scroll_buffer): Fix doc-string accordingly.

2014-03-01  Eli Zaretskii  <eliz@gnu.org>

	* fileio.c (Fexpand_file_name) [WINDOWSNT]: Don't treat file names
	that start with more than 2 slashes as UNCs.  (Bug#16751)

2014-02-28  Paul Eggert  <eggert@penguin.cs.ucla.edu>

	Fix a few crashes and leaks when cloning C strings.
	* alloc.c, lisp.h (dupstring): New function.
	* gtkutil.c (xg_get_font):
	* term.c (tty_default_color_capabilities):
	* xsettings.c (store_monospaced_changed)
	(store_font_name_changed, parse_settings)
	(read_and_apply_settings, init_gsettings, init_gconf): Use it.
	This avoids some unlikely crashes due to accessing freed storage,
	and avoids some minor memory leaks in the more-typical case.

2014-02-28  Martin Rudalics  <rudalics@gmx.at>

	* xdisp.c (note_mode_line_or_margin_highlight): Don't show drag
	cursor when modeline can't be dragged (Bug#16647).

2014-02-28  Glenn Morris  <rgm@gnu.org>

	* doc.c (Fsnarf_documentation): Snarf not-yet-bound variables
	from custom-delayed-init-variables.  (Bug#11565)

2014-02-27  Martin Rudalics  <rudalics@gmx.at>

	More fixes for mouse glyph calculations (Bug#16647).
	* window.c (coordinates_in_window): In intersection of
	horizontal and vertical window dividers prefer the horizontal
	one.  Add some extra parens to last fix.
	(window_relative_x_coord): Return x-coordinate for header and
	mode line too.
	* xdisp.c (remember_mouse_glyph): In text area don't extend
	glyph into mode line to show the vertical drag cursor there
	immediately.  Subdivide mouse glyphs in right fringes to show a
	horizontal drag cursor as soon as we enter the "grabbable width"
	portion.  Handle vertical border case separately.  Do not
	subdivide window divider areas.
	(note_mouse_highlight): On bottom divider of bottommost windows
	show vertical drag cursor only when the minibuffer window can be
	resized.

2014-02-27  Eli Zaretskii  <eliz@gnu.org>

	* xdisp.c (pop_it): Restore the it->face_box_p flag which could be
	reset by the face of the object just displayed.  See also bug#76.
	(get_next_display_element): If the string came from a display
	property, examine the box face attribute at it->position, not at
	it->current.pos, since the latter was not updated yet.  (Bug#16870)
	(handle_face_prop): Improve commentary.

2014-02-27  Michael Albinus  <michael.albinus@gmx.de>

	* dbusbind.c (Fdbus__init_bus, Qdbus__init_bus, Sdbus__init_bus):
	Rename from Fdbus_init_bus_1, Qdbus_init_bus_1, Sdbus_init_bus_1.

2014-02-26  Martin Rudalics  <rudalics@gmx.at>

	Fixes around Bug#16647.
	* xdisp.c (remember_mouse_glyph): Handle ON_RIGHT_DIVIDER and
	ON_BOTTOM_DIVIDER cases.
	* window.c (coordinates_in_window): Return ON_VERTICAL_BORDER
	only if the window has no right divider.
	(Fcoordinates_in_window_p): Fix doc-string.

2014-02-25  Juanma Barranquero  <lekktu@gmail.com>

	* lread.c (Funintern): Fix doc to match advertised calling convention.

2014-02-24  Daniel Colascione  <dancol@dancol.org>

	* keyboard.c (read_char): Close race that resulted in lost events.

2014-02-22  Glenn Morris  <rgm@gnu.org>

	* frame.c (frame-alpha-lower-limit, frame-resize-pixelwise):
	* window.c (window-resize-pixelwise): Doc fixes.

	* process.c (Finternal_default_process_filter)
	(Finternal_default_process_sentinel): Doc tweaks.

2014-02-21  Glenn Morris  <rgm@gnu.org>

	* process.c (Fprocess_buffer, Faccept_process_output)
	(Finternal_default_process_filter, Finternal_default_process_sentinel):
	Doc fixes.

2014-02-21  Martin Rudalics  <rudalics@gmx.at>

	* window.c (Fwindow_scroll_bar_width): New function.

2014-02-21  Paul Eggert  <eggert@cs.ucla.edu>

	Pacify GCC when configuring with --enable-gcc-warnings.
	* xdisp.c (move_it_in_display_line_to) [lint]:
	Initialize recently-added local.

2014-02-21  Daniel Colascione  <dancol@dancol.org>

	* dbusbind.c: Rename dbus-init-bus to dbus-init-bus-1.

2014-02-20  Eli Zaretskii  <eliz@gnu.org>

	* xdisp.c (init_iterator): Don't dereference a bogus face
	pointer.  (Bug#16819)
	(try_cursor_movement): Don't use cursor position if
	set_cursor_from_row failed to compute it.  This avoids assertion
	violations in MATRIX_ROW.
	(move_it_in_display_line_to): Save the iterator state in ppos_it
	only once per call.  Reimplement the method used to return to the
	best candidate position if all the positions found in display line
	are beyond TO_CHARPOS.  This cuts down the number of calls to
	bidi_shelve_cache, which moves a lot of stuff when lines are long
	and include bidirectional text.  (Bug#15555)

2014-02-20  Glenn Morris  <rgm@gnu.org>

	* data.c (Fdefalias): Doc fix.

2014-02-19  Eli Zaretskii  <eliz@gnu.org>

	* xdisp.c (display_line): Fix horizontal scrolling of large images
	when fringes are turned off.  This comes at a price of not
	displaying the truncation/continuation glyphs in this case.
	(Bug#16806)

	* image.c (x_create_x_image_and_pixmap) [HAVE_NTGUI]: If
	CreateDIBSection returns an error indication, zero out *ximg after
	destroying the image.  This avoids crashes in memory allocations
	due to the fact that some of the callers also call
	x_destroy_x_image, which will attempt to free an already free'd
	block of memory.

2014-02-18  Martin Rudalics  <rudalics@gmx.at>

	* widget.c (update_various_frame_slots): Don't set
	FRAME_PIXEL_HEIGHT and FRAME_PIXEL_WIDTH here (Bug#16736).

2014-02-18  Michael Albinus  <michael.albinus@gmx.de>

	* dbusbind.c (xd_close_bus): Apply proper check on busobj.

2014-02-17  Paul Eggert  <eggert@cs.ucla.edu>

	temacs --daemon fix (Bug#16599).
	* emacs.c (main): Initialize daemon_pipe[1] here ...
	(syms_of_emacs): ... instead of here.

2014-02-16  Anders Lindgern  <andlind@gmail.com>

	* nsterm.m (keyDown:): Check for normal key even if NSNumericPadKeyMask
	is set (Bug#16505).

2014-02-16  Daniel Colascione  <dancol@dancol.org>

	* dbusbind.c (xd_lisp_dbus_to_dbus): New function.
	(xd_get_connection_address): Use it.
	(xd_close_bus): Use xd_lisp_dbus_to_dbus to instead of
	xd_get_connection_address because the latter signals if the bus
	we're trying to close is already disconnected.

2014-02-13  Eli Zaretskii  <eliz@gnu.org>

	* w32proc.c (start_timer_thread): Pass a non-NULL pointer as last
	argument to CreateThread.  This avoids segfaults on Windows 9X.
	Reported by oslsachem <oslsachem@gmail.com>.

2014-02-13  Paul Eggert  <eggert@cs.ucla.edu>

	Fix subspace record bug on HP-UX 10.20 (Bug#16717).
	* unexhp9k800.c (unexec_error): New function, to simplify the code.
	(check_lseek): New function, to report lseek errors.
	(save_data_space, update_file_ptrs, read_header, write_header)
	(copy_file, copy_rest, unexec): Use these news functions.
	(update_file_ptrs): Don't assume wraparound behavior when
	converting a large size_t value to off_t.

2014-02-13  Dmitry Antipov  <dmantipov@yandex.ru>

	* composite.c (fill_gstring_header): Pass positions as C integers
	and move parameters checking to...
	(Fcomposition_get_gstring): ...this function.  Handle case when
	buffer positions are in reversed order and avoid crash (Bug#16739).
	Adjust docstring.
	* buffer.c (validate_region): Mention current buffer in error message.

2014-02-12  Marcus Karlsson  <mk@acc.umu.se>  (tiny change)

	* image.c (pbm_load): Set to NO_PIXMAP on error (Bug#16683).

2014-02-12  Lars Ingebrigtsen  <larsi@gnus.org>

	* buffer.c (syms_of_buffer): Doc clarification (bug#9981).

2014-02-11  Glenn Morris  <rgm@gnu.org>

	* nsfns.m (ns_display_info_for_name, Fx_open_connection):
	Replace refs to "OpenStep" in messages.

2014-02-10  Paul Eggert  <eggert@cs.ucla.edu>

	Avoid "." at end of error diagnostics.
	* cmds.c (Fself_insert_command): Reword and avoid "." at end.
	* font.c (Ffont_at):
	* nsfns.m (ns_display_info_for_name):
	* nsselect.m (Fx_own_selection_internal):
	* nsterm.m (performDragOperation:):
	Remove "." from end of diagnostic.

2014-02-10  Lars Ingebrigtsen  <larsi@gnus.org>

	* fns.c (Fmaphash): Say what `maphash' returns, since it may be
	unintuitive (bug#15824).
	(Fyes_or_no_p): Doc fix (bug#15456).

2014-02-10  Dmitry Antipov  <dmantipov@yandex.ru>

	* cmds.c (Fself_insert_command): Respect the width of EMACS_INT
	and avoid warning.
	* eval.c (call_debugger): When exiting the debugger, do not allow
	max_specpdl_size less than actual binding depth (Bug#16603).
	(syms_of_eval): Adjust docstring.

2014-02-09  Lars Ingebrigtsen  <larsi@gnus.org>

	* cmds.c (Fself_insert_command): Output a clearer error message on
	negative repetitions (bug#9476).

	* macros.c (Fexecute_kbd_macro): Doc fix (bug#14206).

2014-02-08  Lars Ingebrigtsen  <larsi@gnus.org>

	* syntax.c (Fskip_syntax_backward): Doc clarification (bug#15115).

	* minibuf.c (Fread_string): Doc clarification (bug#15422).

	* buffer.c (Fmake_overlay): Doc clarification (bug#15489).

2014-02-08  Juanma Barranquero  <lekktu@gmail.com>

	* keyboard.c (Frecursive_edit): Fix typo in docstring.

2014-02-08  Lars Ingebrigtsen  <larsi@gnus.org>

	* xdisp.c (syms_of_xdisp): Doc clarification (bug#15657).

	* keyboard.c (Frecursive_edit): Say more precicely how throwing
	`exit' works (bug#15865).

2014-02-07  Martin Rudalics  <rudalics@gmx.at>

	Constrain window box/body sizes and margin widths (Bug#16649).
	* xdisp.c (window_box_width): Don't return less than zero.
	(window_box_left_offset, window_box_right_offset): Don't return
	more than the window's pixel width.
	* window.c (window_body_height, window_body_width): Don't return
	negative value.
	(window_resize_apply): Adjust margin width, if necessary.

2014-02-07  Glenn Morris  <rgm@gnu.org>

	* nsterm.m (syms_of_nsterm): Doc fix.

2014-02-06  Eli Zaretskii  <eliz@gnu.org>

	* w32.c (pMultiByteToWideChar, pWideCharToMultiByte):
	New variables: pointers through which to call the respective APIs.
	(filename_to_utf16, filename_from_utf16, filename_to_ansi)
	(filename_from_ansi, sys_link, check_windows_init_file):
	Call MultiByteToWideChar and WideCharToMultiByte through pointers.
	This is required on Windows 9X, where we dynamically load
	UNICOWS.DLL which has their non-stub implementations.
	(maybe_load_unicows_dll): Assign addresses to these 2 function
	pointers after loading UNICOWS.DLL.

	* w32fns.c (Fx_file_dialog, Fw32_shell_execute) [!CYGWIN]: Call
	MultiByteToWideChar and WideCharToMultiByte through function
	pointers.

	* w32.h (pMultiByteToWideChar, pWideCharToMultiByte):
	New declarations.

2014-02-06  Jan Djärv  <jan.h.d@swipnet.se>

	* nsterm.m (toggleFullScreen:): Hide menubar on secondary monitor
	for OSX >= 10.9 if separate spaces are used.
	(toggleFullScreen:): Use screen of w instead of fw (Bug#16659).

2014-02-06  Glenn Morris  <rgm@gnu.org>

	* buffer.c (cache-long-scans): Doc fix.

2014-02-05  Eli Zaretskii  <eliz@gnu.org>

	* w32fns.c (Fw32_shell_execute): Doc fix.

2014-02-05  Bastien Guerry  <bzg@gnu.org>

	* syntax.c (Fforward_word): Call Fconstrain_to_field with
	ESCAPE-FROM-EDGE set to `nil' (Bug#16453).

2014-02-05  Martin Rudalics  <rudalics@gmx.at>

	* fringe.c (draw_fringe_bitmap_1): Don't draw a fringe if it's
	outside the window (Bug#16649).

	* xdisp.c (note_mouse_highlight): When entering a margin area show
	a non-text cursor (Bug#16647).

2014-02-04  Paul Eggert  <eggert@cs.ucla.edu>

	* menu.c (Fx_popup_dialog): Remove label 'dialog_via_menu'.
	It prompted a compile-time diagnostic on GNU/Linux.
	Simplify to remove the need for the label.

2014-02-04  Eli Zaretskii  <eliz@gnu.org>

	* w32menu.c (w32_popup_dialog): Don't condition the whole function
	on HAVE_DIALOGS.  If the dialog is "simple", pop up a message box
	to show it; otherwise return 'unsupported--w32-dialog' to signal
	to the caller that emulation with menus is necessary.
	This resurrects code inadvertently deleted by the 2013-10-08 commit.
	(Bug#16636)
	(syms_of_w32menu): DEFSYM Qunsupported__w32_dialog.

	* w32term.h (w32_popup_dialog): Prototype is no longer conditioned
	by HAVE_DIALOGS.

	* menu.c (Fx_popup_dialog): Don't condition the call to
	w32_popup_dialog on HAVE_DIALOGS.  If w32_popup_dialog returns a
	special symbol 'unsupported--w32-dialog', emulate the dialog with
	a menu by calling x-popup-menu.

	* menu.h (Qunsupported__w32_dialog): New extern variable.

2014-02-04  Michael Albinus  <michael.albinus@gmx.de>

	* keyboard.c (kbd_buffer_get_event): Read file notification events
	also in batch mode.

	* xgselect.c (xg_select): Read glib events in any case, even if
	there are no file descriptors to watch for.  (Bug#16519)

2014-02-03  Martin Rudalics  <rudalics@gmx.at>

	* dispextern.h (face_id): Add WINDOW_DIVIDER_FIRST_PIXEL_FACE_ID
	and WINDOW_DIVIDER_LAST_PIXEL_FACE_ID.
	* w32term.c (w32_draw_window_divider): Handle first and last
	pixels specially.
	* w32term.h (w32_fill_area_abs): New function.
	* xdisp.c (x_draw_right_divider): Don't draw over bottom
	divider.
	* xfaces.c (realize_basic_faces): Handle new face ids.
	* xfns.c (Fx_create_frame): Call x_default_parameter for right
	and bottom divider width.
	* xterm.c (x_draw_window_divider): Handle first and last pixels
	specially.

2014-02-03  Dmitry Antipov  <dmantipov@yandex.ru>

	* print.c (Fexternal_debugging_output): Add cast to pacify
	--enable-gcc-warnings.
	* eval.c (call_debugger): Grow specpdl if the debugger was
	entered due to specpdl overflow (Bug#16603) and allow more
	specpdl space for the debugger itself.

2014-02-02  Martin Rudalics  <rudalics@gmx.at>

	* w32fns.c (Fx_create_frame): Process frame alpha earlier.
	(Bug#16619)

2014-02-01  Eli Zaretskii  <eliz@gnu.org>

	* w32fns.c (Ffile_system_info): Use WINAPI in the function
	pointers that get the address of GetDiskFreeSpaceEx.  (Bug#16615)

	* print.c (Fexternal_debugging_output): If the argument character
	is non-ASCII, encode it with the current locale's encoding before
	writing the result to the terminal.  (Bug#16448)

	* w32fns.c (Fw32_shell_execute): Don't call file-exists-p for
	DOCUMENT that is a "remote" file name, i.e. a file-handler exists
	for it.  (Bug#16558)

2014-01-30  Andreas Schwab  <schwab@linux-m68k.org>

	* process.c (create_process): Reset SIGPROF handler in the child.
	* callproc.c (call_process): Likewise.

2014-01-29  Paul Eggert  <eggert@cs.ucla.edu>

	* xmenu.c (create_and_show_popup_menu): Port comment to C89.

2014-01-29  Eli Zaretskii  <eliz@gnu.org>

	* .gdbinit (xprintstr, xprintbytestr): Don't use repetition count
	of zero to print strings, GDB doesn't like it.

	* print.c (print_object): Use FETCH_STRING_CHAR_ADVANCE, not
	STRING_CHAR_AND_LENGTH, so that if the string is relocated by GC,
	we still use correct addresses.  (Bug#16576)

2014-01-27  K. Handa  <handa@gnu.org>

	Fix bug#16286 by a different method from 2014-01-26T00:32:30Z!eggert@cs.ucla.edu,
	to preserve the code detection behavior of 24.3.
	* coding.h (struct coding_system): New member detected_utf8_bytes.
	* coding.c (detect_coding_utf_8): Set coding->detected_utf8_bytes.
	(decode_coding_gap): Use short cut for UTF-8 file reading only
	when coding->detected_utf8_bytes equals to coding->src_bytes.
	* fileio.c (Finsert_file_contents): Cancel the previous change.

2014-01-29  Martin Rudalics  <rudalics@gmx.at>

	* w32fns.c (x_set_tool_bar_lines): Don't clear area on frames
	that are not visible.

2014-01-29  Jan Djärv  <jan.h.d@swipnet.se>

	* xmenu.c (create_and_show_popup_menu): Handle case when no key
	is grabbed (Bug#16565).

2014-01-28  Martin Rudalics  <rudalics@gmx.at>

	* xdisp.c (last_max_ascent): Re-remove after erroneously
	reintroducing it on 2013-11-30 and abolishing Dmitry's removal
	from 2013-03-29.
	(move_it_to): Re-remove reference to last_max_ascent.
	(Fwindow_text_pixel_size): Add iterator's max_ascent and
	max_descent here instead of calling line_bottom_y.
	Fix doc-string.

2014-01-28  Dmitry Antipov  <dmantipov@yandex.ru>

	* terminal.c (initial_free_frame_resources): New function.
	(init_initial_terminal): Install new hook to free face cache
	on initial frame and avoid memory leak.  For details, see
	<http://lists.gnu.org/archive/html/emacs-devel/2014-01/msg01974.html>.
	* xfaces.c (free_frame_faces): Adjust comment.

2014-01-26  Paul Eggert  <eggert@cs.ucla.edu>

	* data.c (Fstring_to_number): Document results if unparsable
	(Bug#16551).

2014-01-26  Jan Djärv  <jan.h.d@swipnet.se>

	* xterm.c (x_focus_changed): Check for non-X terminal-frame (Bug#16540)

2014-01-26  Paul Eggert  <eggert@cs.ucla.edu>

	When decoding, prefer ptrdiff_t to int for buffer positions etc.
	* coding.c (detect_coding_utf_8, emacs_mule_char)
	(detect_coding_iso_2022, encode_coding_iso_2022, check_ascii)
	(check_utf_8, decode_coding):
	* coding.h (struct coding_system.errors):
	Use ptrdiff_t, not int, for integer values derived from buffer and
	string positions.

	Fix crash with insert-file-contents and misdecoded text (Bug#16286).
	* fileio.c (Finsert_file_contents): Set CODING_MODE_LAST_BLOCK
	before invoking decode_coding_gap, since there's just one block.

2014-01-25  Martin Rudalics  <rudalics@gmx.at>

	Fix handling of face attributes in Fx_create_frame (Bug#16529).
	* w32fns.c (Fx_create_frame): Don't inhibit running Lisp code
	too early.  Again run change_frame_size before assigning menu-
	and tool-bar-lines.

2014-01-25  Fabrice Popineau  <fabrice.popineau@gmail.com>

	* w32term.c (w32_read_socket): When the WM_DISPLAYCHANGE message
	arrives, call x_check_fullscreen, in case the new display has a
	different resolution.  (Bug#16517)

2014-01-25  Eli Zaretskii  <eliz@gnu.org>

	* term.c (read_menu_input): If the selected frame changes, exit
	the menu.
	(tty_menu_show): If the selected frame changes while we displayed
	a menu, throw to top level.  (Bug#16479)

2014-01-25  Stefan Monnier  <monnier@iro.umontreal.ca>

	* eval.c (Fsignal): Fix `debug' handling to match 2013-10-03 change.

2014-01-24  Paul Eggert  <eggert@cs.ucla.edu>

	Fix bool-vector-count-population bug on MinGW64 (Bug#16535).
	* data.c (count_one_bits_word): Fix bug (negated comparison)
	when BITS_PER_ULL < BITS_PER_BITS_WORD.

2014-01-24  Dmitry Antipov  <dmantipov@yandex.ru>

	* xdisp.c (reseat_1, Fcurrent_bidi_paragraph_direction):
	Avoid undefined behavior by initializing display property bit of a
	string processed by the bidirectional iterator.  For details, see
	<http://lists.gnu.org/archive/html/emacs-devel/2014-01/msg01920.html>.

2014-01-23  Paul Eggert  <eggert@cs.ucla.edu>

	Minor cleanup of previous change.
	* image.c (imagemagick_error, Fimagemagick_types):
	Omit some recently-introduced and unnecessary casts and assignments.

2014-01-23  Dmitry Antipov  <dmantipov@yandex.ru>

	Fix two memory leaks discovered with Valgrind.
	* ftfont.c (ftfont_list) [HAVE_LIBOTF]: Call OTF_close.
	* image.c (Fimagemagick_types): Call MagickRelinquishMemory.

2014-01-22  Martin Rudalics  <rudalics@gmx.at>

	Fixes in window size functions around Bug#16430 and Bug#16470.
	* window.c (Fwindow_pixel_width, Fwindow_pixel_height)
	(Fwindow_mode_line_height, Fwindow_header_line_height)
	(Fwindow_right_divider_width, Fwindow_bottom_divider_width):
	Minor doc-string adjustments.
	(Fwindow_total_height, Fwindow_total_width): New argument ROUND.
	Rewrite doc-strings.
	(window_body_height, window_body_width): Do not count partially
	visible lines/columns when PIXELWISE is nil (Bug#16470).
	(Qfloor, Qceiling): New symbols.

2014-01-21  Eli Zaretskii  <eliz@gnu.org>

	* w32fns.c (unwind_create_frame): Avoid crashing inside assertion
	when the image cache is not yet allocated.  (Bug#16509)

2014-01-21  Dmitry Antipov  <dmantipov@yandex.ru>

	* buffer.c (Fkill_buffer): When killing an indirect buffer,
	re-attach intervals to its base buffer (Bug#16502).
	* intervals.c (set_interval_object): Move from here...
	* intervals.h (set_interval_object): ... to here.  Fix comments.

2014-01-20  Paul Eggert  <eggert@cs.ucla.edu>

	Avoid undefined behavior by initializing buffer redisplay bit.
	Problem reported by Dmitry Antipov in
	<http://lists.gnu.org/archive/html/emacs-devel/2014-01/msg01756.html>.
	* buffer.c (Fget_buffer_create): Initialize redisplay bit.

	Revert some of the CANNOT_DUMP fix (Bug#16494).
	* lread.c (init_lread): Fix typo: NILP, not !NILP.

2014-01-19  Eli Zaretskii  <eliz@gnu.org>

	* w32font.c (w32_load_unicows_or_gdi32, get_outline_metrics_w)
	(get_text_metrics_w, get_glyph_outline_w, get_char_width_32_w)
	[!WINDOWSNT]: These functions are no longer compiled on Cygwin;
	they are replaced by macros that expand into direct calls to the
	corresponding functions from GDI32.DLL.
	(globals_of_w32font) [WINDOWSNT]: Don't initialize g_b_* static
	variables in the Cygwin build, they are unused.

2014-01-19  K. Handa  <handa@gnu.org>

	* composite.c (composition_update_it): Fix previous change.

2014-01-18  Eli Zaretskii  <eliz@gnu.org>

	Fix file name handling on MS-Windows 9X.
	* w32.c (maybe_load_unicows_dll): New function.

	* emacs.c (main) [WINDOWSNT]: Call maybe_load_unicows_dll early
	on, to make sure we can convert file names to and from UTF-8 on
	Windows 9X.  This fixes a failure to start up because Emacs cannot
	find term/w32-win.el.  Reported by oslsachem <oslsachem@gmail.com>.

	* w32font.c [WINDOWSNT]: Include w32.h.
	(w32_load_unicows_or_gdi32): Call maybe_load_unicows_dll, instead
	of implementing the same stuff.
	Remove now unused g_b_init_is_windows_9x.

	* w32.h (maybe_load_unicows_dll): Add prototype.

2014-01-17  Eli Zaretskii  <eliz@gnu.org>

	* menu.c (Fx_popup_menu): When invoking tty_menu_show, temporarily
	switch to single keyboard.  Prevents daemon crashes when a new
	client connects while we show a TTY menu in an existing client.
	(Bug#16479)

2014-01-14  Paul Eggert  <eggert@cs.ucla.edu>

	Fix MinGW64 porting problem with _setjmp.
	Reported by Eli Zaretskii in:
	http://lists.gnu.org/archive/html/emacs-devel/2014-01/msg01297.html
	* image.c (FAST_SETJMP, FAST_LONGJMP): New macros, replacing
	the old _setjmp and _longjmp.  All uses changed.

2014-01-13  Daniel Colascione  <dancol@dancol.org>

	* textprop.c (Fremove_list_of_text_properties):
	Correctly handle reaching the end of the interval tree. (Bug#15344)

2014-01-13  Martin Rudalics  <rudalics@gmx.at>

	* xdisp.c (resize_mini_window): Round height to a multiple of
	frame's line height.  Fix bug in calculation of window start
	position (Bug#16424).

2014-01-13  Jan Djärv  <jan.h.d@swipnet.se>

	* macfont.m: Include termchar.h.
	(CG_SET_FILL_COLOR_WITH_FACE_FOREGROUND)
	(CG_SET_FILL_COLOR_WITH_FACE_BACKGROUND)
	(CG_SET_STROKE_COLOR_WITH_FACE_FOREGROUND): Modify from
	*_WITH_GC_* to take face and f as parameters.
	(macfont_draw): Check for DRAW_MOUSE_FACE and set face accordingly.
	Use *_WITH_FACE_*, and pass face as parameter (Bug#16425).

2014-01-13  Daniel Colascione  <dancol@dancol.org>

	Fix menu item updating in the presence of the Unity global menu
	GTK+ module.

	* gtkutil.h (xg_have_tear_offs): Add frame parameter
	* gtkutil.c (xg_have_tear_offs): Count the global menu as a
	tear-off.
	(xg_update_menubar, xg_update_menu_item): Call g_object_notify when
	updating menus; explain why.
	(xg_update_frame_menubar): Remove the 23px hack: I can't repro the
	problem it's supposed to solve and it interferes with detecting
	the presence of a global menu.
	* xmenu.c (set_frame_menubar): Call xg_have_tear_offs with new
	parameter.

2014-01-11  K. Handa  <handa@gnu.org>

	* composite.c (composition_update_it): Fix indexing of
	LGSTRING_CHAR (Bug#15984).

2014-01-11  Fabrice Popineau  <fabrice.popineau@gmail.com>

	* unexw32.c (_start) [__MINGW64__]: Define to __start.

2014-01-11  Eli Zaretskii  <eliz@gnu.org>

	* xdisp.c (try_window_id): Don't use this function's optimizations
	if overlays in the buffer displayed by the window have changed
	since last redisplay.  (Bug#16347)
	(message_dolog): Fix indentation.

2014-01-11  Martin Rudalics  <rudalics@gmx.at>

	* frame.c (frame_resize_pixelwise): Fix doc-string.

2014-01-10  Martin Rudalics  <rudalics@gmx.at>

	Fix handling of internal borders (Bug#16348).
	* dispnew.c (adjust_frame_glyphs_for_window_redisplay):
	Remove internal border width from pixel width of windows.
	(change_frame_size_1): Don't return early when frame's pixel
	size changes - we still have to record the new sizes in the
	frame structure.
	* w32fns.c (x_set_tool_bar_lines): Clear internal border width
	also when toolbar gets larger.
	* window.c (check_frame_size): Include internal_border_width in
	check.
	* xdisp.c (Ftool_bar_height): Fix doc-string typo.
	* xfns.c (x_set_menu_bar_lines, x_set_tool_bar_lines):
	In non-toolkit/non-GTK version clear internal border.
	* xterm.c (x_clear_under_internal_border): New function for
	non-toolkit/non-GTK version.
	(x_after_update_window_line): In non-toolkit/non-GTK version
	don't do that.
	(handle_one_xevent, x_set_window_size):
	Call x_clear_under_internal_border in non-toolkit/non-GTK version.
	* xterm.h (x_clear_under_internal_border): Extern it.

2014-01-07  Paul Eggert  <eggert@cs.ucla.edu>

	Fix misdisplay of interlaced GIFs with libgif5 (Bug#16372).
	* image.c (gif_load): libgif5 deinterlaces for us, so don't do
	it again.

2014-01-06  Eli Zaretskii  <eliz@gnu.org>

	* xdisp.c (redisplay_window): Don't skip window redisplay if the
	last value of point is not equal to buffer's point.  (Bug#16129)

2014-01-05  Paul Eggert  <eggert@cs.ucla.edu>

	Spelling fixes.
	* nsterm.h (updateCollectionBehavior): Rename from
	updateCollectionBehaviour.  All uses changed.

	Port to GNU/Linux with recent grsecurity/PaX patches (Bug#16343).
	* Makefile.in (SETFATTR): New macro.
	(temacs$(EXEEXT)): Use it.

2014-01-04  Martin Rudalics  <rudalics@gmx.at>

	Fix maximization behavior on Windows (Bug#16300).
	* w32fns.c (w32_fullscreen_rect): Don't handle
	FULLSCREEN_MAXIMIZED and FULLSCREEN_NONE specially.
	* w32term.c (w32fullscreen_hook): Use SetWindowPlacement instead
	of SetWindowPos.  Restore last placement also when leaving
	FULLSCREEN_HEIGHT and FULLSCREEN_WIDTH.  Call ShowWindow in all
	but the FULLSCREEN_BOTH case.

2014-01-03  Paul Eggert  <eggert@cs.ucla.edu>

	Port to C89.
	* data.c (arithcompare_driver):
	* fileio.c (Fcar_less_than_car):
	* fns.c (internal_equal):
	* frame.c (delete_frame):
	* lisp.h (enum More_Lisp_Bits):
	* lread.c (read1):
	Avoid C99 constructs that don't work in C89.
	* data.c (ULL_MAX, count_trailing_zeros_ll): New macros,
	to port to C89, which doesn't have 'long long'.
	(count_trailing_zero_bits): Use them.

2014-01-03  Chong Yidong  <cyd@gnu.org>

	* doc.c (Fdocumentation): Remove dynamic-docstring-function.

2014-01-02  Martin Rudalics  <rudalics@gmx.at>

	Further adjust frame/window scrollbar width calculations.
	* window.c (apply_window_adjustment):
	Set windows_or_buffers_changed.
	(Fwindow_scroll_bars): Return actual scrollbar width.
	* xfns.c (x_set_scroll_bar_default_width): Rename wid to unit.
	For non-toolkit builds again use 14 as minimum width and set
	FRAME_CONFIG_SCROLL_BAR_WIDTH accordingly.
	* xterm.c (XTset_vertical_scroll_bar): Take width from
	WINDOW_SCROLL_BAR_AREA_WIDTH.
	(x_new_font): Rename wid to unit.  Base calculation of new
	scrollbar width on toolkit used and make it analogous to that of
	x_set_scroll_bar_default_width.
	* w32fns.c (x_set_scroll_bar_default_width): Rename wid to unit.
	(Fx_create_frame): Call x_set_scroll_bar_default_width instead
	of GetSystemMetrics.
	* w32term.c (w32_set_vertical_scroll_bar): Take width from
	WINDOW_SCROLL_BAR_AREA_WIDTH.
	(x_new_font): Make it correspond to changes in xterm.c.

2014-01-01  Paul Eggert  <eggert@cs.ucla.edu>

	* lisp.h (EMACS_INT): Configure based on INTPTR_MAX, not LONG_MAX.
	This is a cleaner way to fix the MinGW-w64 porting problem.
	Check for INTPTR_MAX misconfiguration.

2014-01-01  Eli Zaretskii  <eliz@gnu.org>

	* search.c (newline_cache_on_off, find_newline): In indirect
	buffers, use the newline cache of the base buffer.

	* insdel.c (invalidate_buffer_caches): If BUF is an indirect
	buffer, invalidate the caches of its base buffer.  (Bug#16265)

	* indent.c (width_run_cache_on_off, compute_motion): In indirect
	buffers, use the width-run cache of the base buffer.

	* xdisp.c (redisplay_window): When the window displays an indirect
	buffer, and the character widths in the display table have
	changed, invalidate the width-run cache of the corresponding base
	buffer.

	* fileio.c (Finsert_file_contents): When invalidating the newline
	cache, consider the case of inserting into indirect buffer.

	* bidi.c (bidi_paragraph_cache_on_off, bidi_find_paragraph_start):
	In indirect buffers, use the paragraph cache of the base buffer.

2013-12-31  Martin Rudalics  <rudalics@gmx.at>

	* window.c (grow_mini_window): Fix last change.

2013-12-31  Jan Djärv  <jan.h.d@swipnet.se>

	* nsterm.m (windowDidResignKey:): Set mouse_moved to 0 (Bug#8421).

2013-12-31  Fabrice Popineau  <fabrice.popineau@supelec.fr>

	* w32term.c (w32_initialize): Use LCID and LOWORD.

	* w32proc.c (create_child): Use pid_t for 5th argument.
	(IsValidLocale): Don't provide prototype for MinGW64.
	(Fw32_get_valid_keyboard_layouts, Fw32_get_keyboard_layout)
	(Fw32_set_keyboard_layout): Use HKL and HIWORD/LOWORD.

	* w32heap.c (allocate_heap) [_WIN64]: Use "ull", not "i64", which
	MinGW64 doesn't support.

	* lisp.h (EMACS_INT) [_WIN64]: Define for the MinGW64 build.

	* w32.c (set_named_security_info): New function.
	(acl_set_file): Fall back on set_named_security_info if
	set_file_security fails.
	(g_b_init_set_named_security_info_w)
	(g_b_init_set_named_security_info_a): New static variables.
	(globals_of_w32): Initialize them to zero.
	(set_named_security_info): Set them to non-zero if the
	corresponding API is available.
	(SetNamedSecurityInfoW_Proc, SetNamedSecurityInfoA_Proc):
	New function typedefs.

2013-12-31  Martin Rudalics  <rudalics@gmx.at>

	Some more fixes following pixelwise resize changes including one
	for Bug#16306.
	* gtkutil.c (x_wm_set_size_hint): Have size hints respect value
	of frame_resize_pixelwise.
	* widget.c (pixel_to_text_size): New function.
	(update_wm_hints): Have size hints respect value of
	frame_resize_pixelwise.
	(EmacsFrameResize): Alway process resize requests pixelwise.
	* window.c (grow_mini_window): Make sure mini window is at least
	one line tall.
	* xdisp.c (display_menu_bar): Make sure menubar extends till
	right end of frame.
	* xfns.c (x_set_menu_bar_lines): Resize frame windows pixelwise.
	(x_set_tool_bar_lines): Calculate pixelwise.
	* xterm.c (x_wm_set_size_hint): Have size hints respect value of
	frame_resize_pixelwise.

2013-12-30  Juanma Barranquero  <lekktu@gmail.com>

	* fileio.c (Fcopy_file) [!WINDOWSNT]: Don't declare on Windows
	variables not used there.

2013-12-30  Eli Zaretskii  <eliz@gnu.org>

	* w32.c (sys_umask): New function.  (Bug#16299)

2013-12-30  Martin Rudalics  <rudalics@gmx.at>

	* dispnew.c (change_frame_size_1): Take old width of root window
	from that window's pixel width.  (Bug#16284)

2013-12-29  Paul Eggert  <eggert@cs.ucla.edu>

	Plain copy-file no longer chmods an existing destination (Bug#16133).
	* fileio.c (realmask): Now a static var, not a local.
	(barf_or_query_if_file_exists): New arg KNOWN_TO_EXIST.
	Remove arg STATPTR.  All uses changed.
	(Fcopy_file): Do not alter permissions of existing destinations,
	unless PRESERVE-PERMISSIONS (renamed from
	PRESERVE-EXTENDED-ATTRIBUTES) is non-nil.
	Avoid race when testing for existing destinations and for
	when input and output files are the same.
	If changing the group fails, adjust both default and
	preserved permissions so that access is not granted to the
	wrong group.
	(Fset_default_file_modes, init_fileio): Update realmask.
	(Fdefault_file_modes): Use realmask instead of calling umask.

2013-12-28  Paul Eggert  <eggert@cs.ucla.edu>

	Fix pipe bug with OS X emacs --daemon (Bug#16262).
	* emacs.c (main) [DAEMON_MUST_EXEC]: Clear the close-on-exec
	flags on the daemon pipe ends before execing.

2013-12-28  Eli Zaretskii  <eliz@gnu.org>

	* w32fns.c (Fx_create_frame): Error out if called from a TTY
	session.  (Bug#14739)

2013-12-27  Jarek Czekalski  <jarekczek@poczta.onet.pl>

	* callproc.c (Vexec_path): Document that exec-directory is in it.

2013-12-27  Steve Purcell  <steve@sanityinc.com>  (tiny change)

	* nsterm.m (syms_of_nsterm): Enable ns-use-srgb-colorspace by
	default.

2013-12-27  Chong Yidong  <cyd@gnu.org>

	* data.c (Fsymbol_function): Doc fix.

2013-12-26  Martin Rudalics  <rudalics@gmx.at>

	Some more tinkering with Bug#16051.
	* window.c (resize_frame_windows): Don't let the size of the
	root window drop below the frame's default character size.
	Never ever delete any subwindows - let the window manager do the
	clipping.

	* w32fns.c (x_set_tool_bar_lines): Rewrite calculation of number
	of toolbar lines needed when they exceed the height of the root
	window.
	(unwind_create_frame_1): New function.
	(Fx_create_frame): Generally inhibit calling the window
	configuration change hook here.  Remove extra call to
	change_frame_size - it's not needed when we don't run the
	configuration change hook.

2013-12-26  Paul Eggert  <eggert@cs.ucla.edu>

	Fix core dumps with gcc -fsanitize=address and GNU/Linux.
	On my Fedora 19 platform the core dumps were so big that
	my desktop became nearly catatonic.
	* alloc.c (no_sanitize_memcpy) [MAX_SAVE_STACK > 0]: New function.
	(Fgarbage_collect) [MAX_SAVE_STACK > 0]: Use it.
	(USE_ALIGNED_MALLOC): Do not define if addresses are sanitized.
	(mark_memory): Use ATTRIBUTE_NO_SANITIZE_ADDRESS rather than
	a clang-only syntax.
	* conf_post.h (__has_feature): New macro, if not already defined.
	(ADDRESS_SANITIZER, ADDRESS_SANITIZER_WORKAROUND)
	(ATTRIBUTE_NO_SANITIZE_ADDRESS): New macros.

2013-12-25  Eli Zaretskii  <eliz@gnu.org>

	* w32fns.c (Fw32_shell_execute): Make DOCUMENT absolute only if it
	is a file name.  (Bug#16252)

2013-12-25  Chong Yidong  <cyd@gnu.org>

	* keyboard.c (Voverriding_terminal_local_map)
	(Voverriding_local_map): Doc fix.

	* keymap.c (Vemulation_mode_map_alists): Doc fix.

2013-12-24  Eli Zaretskii  <eliz@gnu.org>

	* w32fns.c (Fw32_shell_execute): Ensure DOCUMENT is an absolute
	file name when it is submitted to ShellExecute.  Simplify code.
	Don't test DOCUMENT for being a string, as that is enforced by
	CHECK_STRING.  Doc fix.

2013-12-23  Eli Zaretskii  <eliz@gnu.org>

	* xdisp.c (tool_bar_height): Use WINDOW_PIXEL_WIDTH to set up the
	iterator X limits, not FRAME_TOTAL_COLS, for consistency with what
	redisplay_tool_bar does.  Improve and fix commentary.
	(hscroll_window_tree): Don't assume w->cursor.vpos is within the
	limits of the glyph matrices.  (Bug#16051)
	(redisplay_tool_bar): Modify the tool-bar-lines frame parameter
	only when the new size is different from the old one, and the new
	size can be achieved given the frame height.

2013-12-23  Jan Djärv  <jan.h.d@swipnet.se>

	* conf_post.h: Use unsigned it for bool_bf if GNUSTEP (Bug#16210).

2013-12-23  Glenn Morris  <rgm@gnu.org>

	* lread.c (Fload): Mention load-prefer-newer in doc.

2013-12-22  Martin Rudalics  <rudalics@gmx.at>

	Handle Bug#16207 by being more restrictive when running hooks.
	* window.c (unwind_change_frame): New function.
	(Fset_window_configuration): Don't run configuration change hook
	while the frame configuration is unsafe.  Call select_window
	twice.

2013-12-22  Xue Fuqiao  <xfq.free@gmail.com>

	* lread.c (syms_of_lread) <load_prefer_newer>: Doc fix.

2013-12-21  Jan Djärv  <jan.h.d@swipnet.se>

	* nsterm.h: Declare EmacsColor category.

	* nsterm.m (NSColor): Implement EmacsColor category.
	(ns_get_color): Use colorUsingDefaultColorSpace.
	(ns_get_color, ns_term_init): Use colorForEmacsRed.

	* nsfns.m (Fxw_color_values): Use colorUsingDefaultColorSpace.

2013-12-21  Eli Zaretskii  <eliz@gnu.org>

	* image.c (fn_png_longjmp) [WINDOWSNT]: Mark the function as
	having the PNG_NORETURN attribute, to avoid compiler warning in
	my_png_error.

2013-12-21  YAMAMOTO Mitsuharu  <mituharu@math.s.chiba-u.ac.jp>

	* w32term.h (struct scroll_bar): Remove member `fringe_extended_p'.

	* w32term.c (w32_draw_fringe_bitmap, x_scroll_run): Remove code for
	fringe background extension.
	(x_scroll_bar_create): Remove variables `sb_left' and `sb_width',
	because they are now always the same as `left' and `width',
	respectively.  Remove code for the case that `width' and
	`sb_width' are different.

2013-12-20  Martin Rudalics  <rudalics@gmx.at>

	Remove scroll_bar_actual_width from frames.
	* frame.h (struct frame): Remove scroll_bar_actual_width slot.
	* frame.c (Fscroll_bar_width): Return scroll bar area width.
	(x_figure_window_size):
	* nsterm.m (x_set_window_size):
	* widget.c (set_frame_size):
	* w32term.c (x_set_window_size):
	* xterm.c (x_set_window_size, x_set_window_size_1): Don't set
	scroll_bar_actual_width.

	Convert scroll_bar members to integers on Windows.
	* w32term.h (struct scroll_bar): Convert top, left, width,
	height, start, end and dragging to integers.
	* w32fns.c (w32_createscrollbar): Remove XINT conversions for
	scroll_bar members.
	* w32term.c (w32_set_scroll_bar_thumb)
	(w32_scroll_bar_handle_click): Remove XINT conversions for
	scroll_bar members.  Treat bar->dragging as integer.
	(x_scroll_bar_create): Call ALLOCATE_PSEUDOVECTOR with "top" as
	first element.  Remove XINT conversions for scroll_bar members.
	(w32_set_vertical_scroll_bar, x_scroll_bar_report_motion):
	Remove XINT conversions for scroll_bar members.

	Fix assignment for new window total sizes.
	* window.c (Fwindow_resize_apply_total): Assign values for
	minibuffer window.

2013-12-20  Chong Yidong  <cyd@gnu.org>

	* textprop.c (Fadd_face_text_property): Doc fix.  Rename `appendp'
	argument to `append'.

2013-12-19  Eli Zaretskii  <eliz@gnu.org>

	* xdisp.c (extend_face_to_end_of_line): Use default face, not the
	current text face, for extending the face of the display margins.
	(Bug#16192)

	* casefiddle.c (Fupcase_word, Fdowncase_word, Fcapitalize_word):
	Doc fix.  (Bug#16190)

2013-12-19  Jan Djärv  <jan.h.d@swipnet.se>

	* nsterm.h (KEY_NS_DRAG_FILE, KEY_NS_DRAG_COLOR, KEY_NS_DRAG_TEXT):
	Remove.

	* nsterm.m (Qfile, Qurl): New.
	(EV_MODIFIERS2): New macro.
	(EV_MODIFIERS): Use EV_MODIFIERS2.
	(ns_term_init): Remove font and color from DND, does not work on
	newer OSX, and other ports don't have them.
	(performDragOperation:): Handle modifiers used during drag.
	Use DRAG_N_DROP_EVENT instead of NS specific events (Bug#8051).
	Remove global Lisp variables used to communicate with ns-win.el.
	Remove font and color handling.
	(syms_of_nsterm): Defsym Qfile and Qurl.

2013-12-19  Anders Lindgren  <andlind@gmail.com>

	* nsterm.m (NSTRACE_SIZE, NSTRACE_RECT): New macros.
	(ns_constrain_all_frames, x_set_offset): Remove assignment to
	dont_constrain.
	(updateFrameSize:, windowWillResize:toSize:): Add trace.
	(constrainFrameRect): Remove special case nr_screens == 1.
	Don't constrain size to size of view.

	* nsterm.h (ns_output): Remove dont_constrain.

2013-12-19  Anders Lindgren  <andlind@gmail.com>

	* nsterm.m (mouseDown:): Generate HORIZ_WHEEL_EVENT.

2013-12-18  Paul Eggert  <eggert@cs.ucla.edu>

	Minor fixes for recent openp changes.
	* lisp.h (GCPRO7): New macro.
	* lread.c (openp): Use bool for boolean; all callers changed.
	Protect save_string from GC.  Don't assume that file descriptors
	are nonzero.  Redo save_mtime comparison to avoid bogus GCC
	warning about uninitialized variable.

2013-12-18  Eli Zaretskii  <eliz@gnu.org>

	* w32fns.c (emacs_abort): Use intptr_t as argument of
	INT_BUFSIZE_BOUND, to avoid compiler warnings.

2013-12-18  Glenn Morris  <rgm@gnu.org>

	* lread.c (Fload): Pass load_prefer_newer to openp.
	Don't bother checking mtime if openp already did it.
	(openp): Add `newer' argument, to check all suffixes
	and find the newest file.
	(syms_of_lread) <load_prefer_newer>: New option.  (Bug#2061)
	* callproc.c (call_process):
	* charset.c (load_charset_map_from_file):
	* emacs.c (init_cmdargs):
	* image.c (x_create_bitmap_from_file, x_find_image_file):
	* lisp.h (openp):
	* lread.c (Flocate_file_internal):
	* process.c (Fformat_network_address):
	* sound.c (Fplay_sound_internal):
	* w32.c (check_windows_init_file):
	* w32proc.c (sys_spawnve): Update for new arg spec of openp.

	* emacs.c (standard_args) [HAVE_NS]: Remove -disable-font-backend.

2013-12-17  Eli Zaretskii  <eliz@gnu.org>

	* w32.c (getloadavg): Don't index samples[] array with negative
	indices.  Recover from wall-clock time being set backwards.

	* w32term.c (w32_initialize): Declare the argument of
	set_user_model as const.

	* w32menu.c <MessageBoxW_Proc>: Fix argument declarations.
	(w32_menu_show): Constify some arguments passed to MessageBox.

	* w32uniscribe.c (uniscribe_font_driver): Use LISP_INITIALLY_ZERO
	to initialize Lisp objects.

	* w32font.c (w32font_driver): Use LISP_INITIALLY_ZERO to
	initialize Lisp objects.

	* frame.c (x_set_frame_parameters) [HAVE_X_WINDOWS]: Declare and
	use variables used only on X under that condition.

	* fileio.c (Fcopy_file) [!WINDOWSNT]: Don't declare on Windows
	variables not used there.

2013-12-16  Paul Eggert  <eggert@cs.ucla.edu>

	Fix problems with CANNOT_DUMP and EMACSLOADPATH.
	* lread.c (init_lread): If CANNOT_DUMP, we can't be dumping.

2013-12-16  Eli Zaretskii  <eliz@gnu.org>

	* xdisp.c (Fmove_point_visually): Fix subtle bugs in the fallback
	code, revealed in presence of R2L characters, character
	compositions, and display vectors.  A better fix for Bug#16148.
	(extend_face_to_end_of_line): Don't reference tool_bar_window in
	GTK and NS builds, they don't have this member of struct frame.

	* dispextern.h (struct composition_it): Correct a comment for the
	'width' member.

2013-12-16  Paul Eggert  <eggert@cs.ucla.edu>

	* font.h (valid_font_driver) [!ENABLE_CHECKING]: Define a dummy.
	This prevents a compilation error on C compilers that do not
	default functions to return 'int' if not declared.  Also, add
	INLINE_HEADER_BEGIN and INLINE_HEADER_END to this include file,
	since it now uses inline functions.

2013-12-16  Eli Zaretskii  <eliz@gnu.org>

	* xdisp.c (extend_face_to_end_of_line): Don't fill background of
	display margins on mode line, header line, and in the frame's
	tool-bar window.  (Bug#16165)

2013-12-16  Andreas Schwab  <schwab@suse.de>

	* gnutls.c (Fgnutls_boot): Properly check Flistp return value.

2013-12-16  Teodor Zlatanov  <tzz@lifelogs.com>

	* gnutls.c (Fgnutls_boot): Use `Flistp' instead of
	`CHECK_LIST_CONS'.

2013-12-16  Martin Rudalics  <rudalics@gmx.at>

	* w32term.c (w32_enable_frame_resize_hack): Default to 1.

2013-12-16  Dmitry Antipov  <dmantipov@yandex.ru>

	* font.c (valid_font_driver) [ENABLE_CHECKING]: New function
	intended to find bogus pointers in font objects (Bug#16140).
	* font.h (valid_font_driver) [ENABLE_CHECKING]: Add prototype.
	* alloc.c (cleanup_vector): Use valid_font_driver in eassert.
	(compact_font_cache_entry, compact_font_caches) [!HAVE_NTGUI]:
	Disable for MS-Windows due to Bug#15876; apparently this
	requires more or less substantial changes in fontset code.
	* xfont.c (xfont_close):
	* xftfont.c (xftfont_close): Call x_display_info_for_display
	to check whether 'Display *' is valid (Bug#16093 and probably
	Bug#16069).

2013-12-15  Eli Zaretskii  <eliz@gnu.org>

	* fileio.c (Fexpand_file_name) [WINDOWSNT]: Fix conditionals.
	Reported by Juanma Barranquero <lekktu@gmail.com>.

	* process.c (Fprocess_send_eof): Don't crash if someone tries to
	open a pty on MS-Windows.  (Bug#16152)

	* emacs.c (decode_env_path): Fix bogus comparison against
	emacs_dir.  Reported by Juanma Barranquero <lekktu@gmail.com>.

2013-12-15  Juanma Barranquero  <lekktu@gmail.com>

	* w32fns.c (Fw32_shell_execute): Remove unused local variable.
	(Fx_file_dialog): Add parentheses around && to silence warning.

	* w32term.c (construct_drag_n_drop): Remove unused local variable.

2013-12-15  Eli Zaretskii  <eliz@gnu.org>

	* xdisp.c (extend_face_to_end_of_line): Extend background of
	non-default face in margin areas as well.  (Bug#16151)
	(display_line): Call extend_face_to_end_of_line for continued
	lines as well, if the display margins have non-zero width.
	(set_glyph_string_background_width): When needed, set the
	extends_to_end_of_line_p flag on glyph strings to be drawn in
	margin areas, not only in the text area.

	* frame.h (FRAME_MOUSE_UPDATE): Fix a typo that caused infloop at
	startup.

2013-12-15  Paul Eggert  <eggert@cs.ucla.edu>

	* gnutls.c (Fgnutls_boot): Fix typo; "!" applied to a Lisp_Object.
	Don't worry about verify_error being t, since it has to be a list.

2013-12-14  Paul Eggert  <eggert@cs.ucla.edu>

	Use bool for boolean, focusing on headers.
	* atimer.h, lisp.h, syssignal.h, syswait.h, unexelf.c:
	No need to include <stdbool.h>, since conf_post.h does it now.
	* buffer.h (BUF_COMPUTE_UNCHANGED, DECODE_POSITION)
	(BUFFER_CHECK_INDIRECTION, GET_OVERLAYS_AT, PER_BUFFER_VALUE_P)
	(SET_PER_BUFFER_VALUE_P):
	* ccl.c, ccl.h (setup_ccl_program):
	* ccl.h (CHECK_CCL_PROGRAM):
	* character.h (MAKE_CHAR_UNIBYTE, CHECK_CHARACTER_CAR)
	(CHECK_CHARACTER_CDR, CHAR_STRING_ADVANCE, NEXT_CHAR_BOUNDARY)
	(PREV_CHAR_BOUNDARY, FETCH_STRING_CHAR_ADVANCE)
	(FETCH_STRING_CHAR_AS_MULTIBYTE_ADVANCE)
	(FETCH_STRING_CHAR_ADVANCE_NO_CHECK, FETCH_CHAR_ADVANCE)
	(FETCH_CHAR_ADVANCE_NO_CHECK, INC_POS, DEC_POS, INC_BOTH)
	(DEC_BOTH, BUF_INC_POS, BUF_DEC_POS):
	* charset.h (CHECK_CHARSET, CHECK_CHARSET_GET_ID)
	(CHECK_CHARSET_GET_ATTR, CHECK_CHARSET_GET_CHARSET)
	(CHARSET_FAST_MAP_SET):
	* coding.c (decode_coding_ccl, encode_coding_ccl):
	* coding.h (CHECK_CODING_SYSTEM, CHECK_CODING_SYSTEM_GET_SPEC)
	(CHECK_CODING_SYSTEM_GET_ID, SJIS_TO_JIS, SJIS_TO_JIS2)
	(JIS_TO_SJIS, JIS_TO_SJIS2, ENCODE_FILE, DECODE_FILE)
	(ENCODE_SYSTEM, DECODE_SYSTEM, ENCODE_UTF_8)
	(decode_coding_c_string):
	* composite.h (COMPOSITION_DECODE_REFS, COMPOSITION_DECODE_RULE):
	* conf_post.h (has_attribute):
	* dispextern.h (trace_redisplay_p)
	(INC_TEXT_POS, DEC_TEXT_POS, SET_GLYPH_FROM_GLYPH_CODE)
	(SET_CHAR_GLYPH, SET_CHAR_GLYPH_FROM_GLYPH)
	(SET_GLYPH_FROM_CHAR_GLYPH)
	(WINDOW_WANTS_MODELINE_P, WINDOW_WANTS_HEADER_LINE_P)
	(FACE_SUITABLE_FOR_ASCII_CHAR_P, FACE_SUITABLE_FOR_CHAR_P)
	(PRODUCE_GLYPHS, reset_mouse_highlight, in_display_vector_p)
	(cursor_in_mouse_face_p):
	* dispnew.c (adjust_glyph_matrix, clear_glyph_matrix_rows)
	(blank_row, prepare_desired_row)
	(build_frame_matrix_from_leaf_window, make_current)
	(mirror_make_current, mirrored_line_dance, mirror_line_dance)
	(update_window, scrolling_window, update_frame_line):
	* disptab.h (GLYPH_FOLLOW_ALIASES):
	* editfns.c (Fformat):
	* font.h (FONT_WEIGHT_SYMBOLIC, FONT_SLANT_SYMBOLIC)
	(FONT_WIDTH_SYMBOLIC, FONT_WEIGHT_FOR_FACE, FONT_SLANT_FOR_FACE)
	(FONT_WIDTH_FOR_FACE, FONT_WEIGHT_NAME_NUMERIC)
	(FONT_SLANT_NAME_NUMERIC, FONT_WIDTH_NAME_NUMERIC)
	(FONT_SET_STYLE, CHECK_FONT, CHECK_FONT_SPEC, CHECK_FONT_ENTITY)
	(CHECK_FONT_OBJECT, CHECK_FONT_GET_OBJECT, FONT_ADD_LOG)
	(FONT_DEFERRED_LOG):
	* frame.h (FRAME_W32_P, FRAME_MSDOS_P, FRAME_WINDOW_P)
	(FRAME_EXTERNAL_TOOL_BAR, FRAME_EXTERNAL_MENU_BAR, FOR_EACH_FRAME)
	(FRAME_MOUSE_UPDATE):
	* fringe.c (Fdefine_fringe_bitmap):
	* image.c (x_create_bitmap_from_data, x_create_bitmap_mask)
	(x_create_bitmap_from_xpm_data, xpm_load_image):
	* intervals.h (INTERVAL_HAS_PARENT, INTERVAL_PARENT)
	(set_interval_parent, RESET_INTERVAL, COPY_INTERVAL_CACHE)
	(MERGE_INTERVAL_CACHE):
	* keymap.h (KEYMAPP):
	* lisp.h (eassert, USE_LSB_TAG, CHECK_LISP_OBJECT_TYPE)
	(STRING_SET_UNIBYTE, STRING_SET_MULTIBYTE, DEFSYM, PSEUDOVECTORP)
	(CHECK_RANGED_INTEGER, CHECK_TYPE_RANGED_INTEGER)
	(CHECK_NUMBER_COERCE_MARKER, CHECK_NUMBER_OR_FLOAT_COERCE_MARKER)
	(DEFVAR_LISP, DEFVAR_LISP_NOPRO, DEFVAR_BOOL, DEFVAR_INT)
	(DEFVAR_BUFFER_DEFAULTS, DEFVAR_KBOARD, QUIT)
	(RETURN_UNGCPRO, USE_SAFE_ALLOCA, SAFE_NALLOCA, SAFE_FREE)
	(SAFE_ALLOCA_LISP, FOR_EACH_ALIST_VALUE, functionp):
	* syntax.h (SYNTAX_ENTRY, SYNTAX_WITH_FLAGS, SYNTAX)
	(UPDATE_SYNTAX_TABLE_FORWARD, UPDATE_SYNTAX_TABLE_BACKWARD)
	(SETUP_BUFFER_SYNTAX_TABLE):
	* systime.h (timespec_valid_p):
	* term.c (save_and_enable_current_matrix):
	* window.h (WINDOW_MENU_BAR_P, WINDOW_TOOL_BAR_P):
	* xdisp.c (in_display_vector_p, display_tool_bar_line)
	(redisplay_internal, try_window_reusing_current_matrix)
	(sync_frame_with_window_matrix_rows, try_window_id)
	(display_menu_bar, display_tty_menu_item, display_mode_line)
	(coords_in_mouse_face_p, cursor_in_mouse_face_p):
	* xdisp.c (trace_redisplay_p) [GLYPH_DEBUG]:
	* xmenu.c (xmenu_show):
	* xterm.c (use_xim, x_term_init):
	* xterm.h (XSync, GTK_CHECK_VERSION, use_xim, SET_SCROLL_BAR_X_WIDGET)
	(struct x_bitmap_record):
	Use bool for booleans.
	* ccl.c (struct buffer_text):
	* ccl.h (struct ccl_program):
	* charset.h (struct charset):
	* cm.h (struct cm):
	* coding.h (struct iso_2022_spec, struct coding_system):
	* dispextern.h (struct glyph, struct glyph_matrix, struct glyph_row)
	(struct glyph_string, struct face, struct face_cache)
	(struct bidi_string_data, struct bidi_it)
	(struct draw_fringe_bitmap_params, struct it, Mouse_HLInfo)
	(struct image):
	* editfns.c (Fformat):
	* frame.h (struct frame):
	* fringe.c (struct fringe_bitmap):
	* intervals.h (struct interval):
	* keyboard.h (struct kboard):
	* lisp.h (struct Lisp_Symbol, struct Lisp_Misc_Any, struct Lisp_Marker)
	(struct Lisp_Overlay, struct Lisp_Save_Value, struct Lisp_Free)
	(struct Lisp_Buffer_Local_Value, union specbinding):
	* macfont.m (struct macfont_info):
	* process.h (struct Lisp_Process):
	* termchar.h (struct tty_display_info):
	* window.h (struct window):
	* xterm.h (struct x_output):
	Use bool_bf for boolean bit-fields.
	* ccl.c (setup_ccl_program): Now returns bool instead of -1 or 0.
	All callers changed.
	* ccl.h (struct ccl_program): Remove unused members private_state,
	src_multibyte, dst_multibyte, cr_consumed, suppress_error,
	eight_bit_control.
	(struct ccl_spec): Remove unused members cr_carryover,
	eight_bit_carryover.
	* conf_post.h: Include <stdbool.h>.
	(bool_bf): New type.
	* dispextern.h (TRACE, PREPARE_FACE_FOR_DISPLAY):
	* intervals.h (RESET_INTERVAL, COPY_INTERVAL_CACHE)
	(MERGE_INTERVAL_CACHE): Surround statement macro with proper
	'do { ... } while (false)' brackets.
	* dispextern.h (IF_DEBUG): Properly parenthesize and convert to void.
	Args must now be expressions; all callers changed.
	(SET_MATRIX_ROW_ENABLED_P): Assume 2nd arg is bool.
	(PRODUCE_GLYPHS): Simplify use of boolean.
	* fileio.c (Fcopy_file):
	If I is an integer, prefer 'if (I != 0)' to 'if (I)'.
	* lisp.h (UNGCPRO): Return void, not int.
	(FOR_EACH_TAIL): Use void expression, not int expression.
	* region-cache.c: Reindent.
	* region-cache.h: Copy comments from region-cache.c, to fix
	incorrect remarks about booleans.

2013-12-14  Eli Zaretskii  <eliz@gnu.org>

	* xdisp.c (Fmove_point_visually): Expect overshoot in move_it_to
	when character at point is displayed from a display vector.
	(Bug#16148)

2013-12-14  Teodor Zlatanov  <tzz@lifelogs.com>

	* gnutls.c: Replace `:verify_hostname_error' with `:verify_error',
	now a list of certificate validation checks that will abort a
	connection with an error.
	(Fgnutls_boot): Document it and use it.

2013-12-14  Martin Rudalics  <rudalics@gmx.at>

	* w32term.c (w32_enable_frame_resize_hack): New variable.
	(x_set_window_size): Use it to hack frame resizing on Windows
	(Bug#16028).

2013-12-14  Eli Zaretskii  <eliz@gnu.org>

	* fileio.c (Fcopy_file) [WINDOWSNT]: Move most of the
	Windows-specific code to w32.c.  Change error message text to
	match that of Posix platforms.

	* w32.c (w32_copy_file): New function, most of the code copied and
	reworked from Fcopy_file.  Improve error handling.  Plug memory
	leak when errors are thrown.  Support file names outside of the
	current codepage.  (Bug#7100)

2013-12-13  Paul Eggert  <eggert@cs.ucla.edu>

	* lread.c (load_path_default): Prototype.

2013-12-13  Glenn Morris  <rgm@gnu.org>

	* lread.c: Unconditionally reset load-path after dumping.  (Bug#16107)
	(dump_path): Remove.
	(load-path-default): Remove `changed' argument.
	Do not set dump_path permanently.  Simplify.
	(init_lread): Simplify.
	(syms_of_lread): Remove dump_path.

2013-12-13  Dmitry Antipov  <dmantipov@yandex.ru>

	* alloc.c, font.c, font.h, ftfont.c, ftxfont.c, macfont.m,
	* nsfont.m, w32font.c, xfont.c, xftfont.c: Revert last and
	2013-12-12 font-related change to avoid Bug#16128, which
	is quite hard to fix without even more substantial changes.

2013-12-13  Dmitry Antipov  <dmantipov@yandex.ru>

	* font.c (font_close_object): Check for live frame (Bug#16128).

2013-12-13  Paul Eggert  <eggert@cs.ucla.edu>

	* gnutls.c, gnutls.h (emacs_gnutls_record_check_pending):
	Return ptrdiff_t, not int, since it's a buffer size.
	Reindent/reparen some macros to a more Gnuish style.

2013-12-12  Paul Eggert  <eggert@cs.ucla.edu>

	Avoid undefined behavior with huge regexp interval counts.
	* regex.c (GET_INTERVAL_COUNT): Rename from 'GET_UNSIGNED_NUMBER',
	since it's now specialized to interval counts.  All uses changed.
	Do not assume wrapraound on signed integer overflow.
	(regex_compile): Simplify based on the above changes.

2013-12-12  Eli Zaretskii  <eliz@gnu.org>

	Support file names on MS-Windows that use characters outside of
	the current system codepage.  (Bug#7100)

	* w32.c (get_file_security, set_file_security)
	(create_symbolic_link): Separate pointers and boolean flags for
	ANSI and Unicode APIs.  Use the latter if w32_unicode_filenames is
	non-zero, else the former.
	(codepage_for_filenames, filename_to_utf16, )
	(filename_from_utf16, filename_to_ansi, filename_from_ansi):
	New functions.
	(init_user_info): Allow $HOME and $SHELL to include non-ANSI
	characters.
	(normalize_filename): Lose the DBCS code, now works on UTF-8.
	Accept only one argument; all callers changed.
	(dostounix_filename): Remove the second argument, now works in
	UTF-8.  All callers changed.
	(parse_root): Lose DBCS code.
	(get_long_basename, w32_get_short_filename, init_environment)
	(GetCachedVolumeInformation, sys_readdir, open_unc_volume)
	(read_unc_volume, logon_network_drive, faccessat, sys_chdir)
	(sys_chmod, sys_creat, sys_fopen, sys_link, sys_mkdir, sys_open)
	(sys_rename_replace, sys_rmdir, sys_unlink, stat_worker, utime)
	(is_symlink, readlink, chase_symlinks, w32_delayed_load): Work in
	Unicode mode if w32_unicode_filenames is non-zero, in ANSI mode
	otherwise.
	(ansi_encode_filename): New function.
	(get_emacs_configuration, get_emacs_configuration_options):
	Functions deleted.
	(add_volume_info, GetCachedVolumeInformation): Run the input file
	name through unixtodos_filename, to ensure it is stored and
	referenced in canonical form.
	(get_volume_info): Lose the DBCS code, now works in UTF-8.
	(logon_network_drive, sys_link, utime): Improve error handling.
	(sys_access): New function.
	(hashval, generate_inode_val): Unused functions deleted.
	(symlink, readlink, readlinkat): Lose DBCS code, now works in UTF-8.
	(check_windows_init_file): Convert error message from UTF-8 to
	ANSI codepage, for display in the message box.
	(globals_of_w32): Set w32_unicode_filenames according to the OS
	version.

	* w32term.c (construct_drag_n_drop): Work in Unicode mode when
	w32_unicode_filenames is non-zero, ANSI mode otherwise.
	(syms_of_w32term): Declare w32-unicode-filenames.

	* w32proc.c (new_child, delete_child): Remove code that handled
	unused pending_deletion and input_file members of the child struct.
	(create_child, sys_spawnve): Convert all file names to ANSI
	codepage.  Use ANSI APIs explicitly; forcibly fail if any file
	name cannot be encoded in ANSI codepage.  Don't use
	unixtodos_filename, mirror slashes by hand.
	(record_infile, record_pending_deletion): Functions deleted.
	(Fw32_short_file_name): Call w32_get_short_filename instead of
	GetShortPathName.

	* w32notify.c (add_watch): Work in Unicode mode when
	w32_unicode_filenames is non-zero, ANSI mode otherwise.
	(Fw32notify_add_watch): Rewrite to avoid using GetFullPathName;
	instead, do the same with Lisp primitives.

	* w32fns.c (file_dialog_callback, Fx_file_dialog)
	(Fsystem_move_file_to_trash, Fw32_shell_execute)
	(Ffile_system_info, Fdefault_printer_name): Work in Unicode mode
	when w32_unicode_filenames is non-zero, ANSI mode otherwise.
	(Fw32_shell_execute): Improve error reporting.
	(Fdefault_printer_name): Ifdef away for Cygwin.

	* w32.h (struct _child_process): Remove input_file and
	pending_deletion members that are no longer used.
	(dostounix_filename, w32_get_short_filename, filename_from_ansi)
	(filename_to_ansi, filename_from_utf16, filename_to_utf16)
	(ansi_encode_filename): New and updated prototypes.

	* unexw32.c (open_input_file, open_output_file, unexec): Use ANSI
	APIs explicitly.
	(unexec): Don't use dostounix_filename, it expects a file name in
	UTF-8.  Instead, mirror backslashes by hand.  Convert NEW_NAME to
	ANSI encoding.

	* fileio.c (Ffile_name_directory, file_name_as_directory)
	(directory_file_name, Fexpand_file_name)
	(Fsubstitute_in_file_name) [WINDOWSNT]: Adapt to the change in
	arguments of dostounix_filename.
	(Fexpand_file_name) [WINDOWSNT]: Convert value of $HOME to UTF-8.
	use MAX_UTF8_PATH for size of file-name strings.
	(emacs_readlinkat): Build an explicitly unibyte string for file
	names.
	(syms_of_fileio) <file-name-coding-system>:
	<default-file-name-coding-system>: Mention MS-Windows peculiarities.

	* emacs.c (init_cmdargs) [WINDOWSNT]: Convert argv[0] to UTF-8.
	(main) [WINDOWSNT]: Convert the argv[] elements that are files or
	directories to UTF-8.
	(decode_env_path) [WINDOWSNT]: Convert file names taken from the
	environment, and each element of the input PATH, to UTF-8.

	* dired.c (file_attributes): Use build_unibyte_string explicitly
	to make Lisp strings from user and group names.

	* coding.h (ENCODE_FILE, DECODE_FILE): Just call encode_file and
	decode_file.

	* coding.c (decode_file_name, encode_file_name): New functions.

	* termcap.c (tgetent): Adapt to the change in arguments of
	dostounix_filename.

	* sysdep.c (sys_subshell) [WINDOWSNT]: Use MAX_UTF8_PATH for file
	names.

	* msdos.c (dostounix_filename, init_environment): Adapt to the
	change in arguments of dostounix_filename.

	* image.c (xpm_load, tiff_load, gif_load, imagemagick_load)
	[WINDOWSNT]: Encode file names passed to the image libraries in
	ANSI codepage.

	* gnutls.c (Fgnutls_boot): Encode all file names passed to GnuTLS.
	[WINDOWSNT]: Convert file names to the current ANSI codepage.

	* filelock.c (lock_file) [WINDOWSNT]: Adapt to the change in
	arguments of dostounix_filename.

2013-12-12  Dmitry Antipov  <dmantipov@yandex.ru>

	* font.h (struct font_entity) [HAVE_NS]: New field to record
	font driver which was used to create this entity.
	(struct font) [HAVE_WINDOW_SYSTEM]: New field to record
	frame where the font was opened.
	(font_close_object): Add prototype.
	* font.c (font_make_entity) [HAVE_NS]: Zero out driver field.
	(font_close_object): Not static any more.  Lost frame arg.
	Adjust comment and users.
	* alloc.c (cleanup_vector): Call font_close_object to adjust
	per-frame font counters correctly.  If HAVE_NS, also call
	driver-specific cleanup for font-entity objects.
	* ftfont.c (ftfont_open):
	* nsfont.m (nsfont_open):
	* w32font.c (w32font_open_internal):
	* xfont.c (xfont_open):
	* xftfont.c (xftfont_open): Save frame pointer in font object.
	* macfont.m (macfont_open): Likewise.
	(macfont_descriptor_entity): Save driver pointer to be able
	to call its free_entity routine when font-entity is swept.
	* ftxfont.c (ftxfont_open): Add eassert because frame
	pointer should be saved by ftfont_driver.open.

2013-12-12  Dmitry Antipov  <dmantipov@yandex.ru>

	* xterm.c (x_make_frame_visible): Restore hack which is needed when
	input polling is used.  This is still meaningful for Cygwin, see
	http://lists.gnu.org/archive/html/emacs-devel/2013-12/msg00351.html.
	* keyboard.c (poll_for_input_1, input_polling_used):
	Define unconditionally.
	* dispextern.h (FACE_SUITABLE_FOR_CHAR_P): Remove unused macro.
	(FACE_FOR_CHAR): Simplify because face_for_char does the same.
	* fontset.c (face_suitable_for_char_p) [0]: Remove unused function.
	(font_for_char): Prefer ptrdiff_t to int for buffer position.
	(face_for_char): Likewise.  Rearrange eassert and return ASCII
	face for CHAR_BYTE8_P.
	* fontset.h (font_for_char, face_for_char): Adjust prototypes.

2013-12-11  Ken Brown  <kbrown@cornell.edu>

	* dispextern.h (erase_phys_cursor):
	* keyboard.h (make_ctrl_char): Declare prototypes if HAVE_NTGUI.

2013-12-11  Dmitry Antipov  <dmantipov@yandex.ru>

	* nsterm.m (x_free_frame_resources):
	* term.c (tty_free_frame_resources):
	* xterm.c (x_free_frame_resources): Do not check for non-NULL
	face cache because it's implied by free_frame_faces anyway.
	* w32term.c (x_free_frame_resources): Likewise.  Do not call
	free_frame_faces twice.

2013-12-11  Rüdiger Sonderfeld  <ruediger@c-plusplus.de>

	* editfns.c (Fformat_time_string): Mention %F in the doc.

2013-12-11  Martin Rudalics  <rudalics@gmx.at>

	* window.c (resize_frame_windows): Don't return immediately when
	the root window's size doesn't change - the minibuffer window
	may still have to be repositioned/resized.
	* xfns.c (Fx_create_frame): Always change the frame size after
	initializing the frame's faces.
	* xterm.c (handle_one_xevent): Don't set pixel sizes here,
	change_frame_size should already have done it.
	(x_new_font): Assign new tool- and menu-bar heights.
	(x_set_window_size_1): Account for tool- and menu-bar heights
	(Bug#16013).  Don't set pixel sizes since change_frame_size
	should already have done it.

2013-12-11  Paul Eggert  <eggert@cs.ucla.edu>

	Remove the option of using libcrypto.
	* Makefile.in (LIB_CRYPTO): Remove.
	(LIBES): Don't use it.

2013-12-11  Juri Linkov  <juri@jurta.org>

	* term.c (term_get_fkeys_1): Remove non-standard IBM terminfo
	as obsolete to avoid conflicts with <S-up>.  (Bug#13471)

2013-12-10  Dmitry Antipov  <dmantipov@yandex.ru>

	* xdisp.c (display_tool_bar_line): Don't extend on a previously
	drawn tool bar items (Bug#16058).
	* font.c (font_find_for_lface): Ensure SAFE_FREE on return.

2013-12-09  Ken Brown  <kbrown@cornell.edu>

	* frame.c (get_frame_param): Make extern if HAVE_NTGUI.

	* lisp.h (get_frame_param): Adjust conditions for prototype
	declaration.

2013-12-09  Dmitry Antipov  <dmantipov@yandex.ru>

	* gtkutil.c (USE_NEW_GTK_FONT_CHOOSER) [HAVE_FREETYPE]:
	Avoid unused macro warning if configured --without-xft.

2013-12-09  Jan Djärv  <jan.h.d@swipnet.se>

	* alloc.c (Fmemory_limit): Avoid compiler warning.  Return 0 always.

2013-12-08  Jan Djärv  <jan.h.d@swipnet.se>

	* nsterm.m (updateFrameSize:): Fix GNUstep toolbar not updating.

	* emacs.c (main): Call fixup_locale a second time for GNUstep.

2013-12-08  Martin Rudalics  <rudalics@gmx.at>

	* frame.c (x_set_font): Mark frame as garbaged (Bug#16028).

2013-12-08  Paul Eggert  <eggert@cs.ucla.edu>

	Use libcrypto's checksum implementations if available, for speed.
	* Makefile.in (LIB_CRYPTO): New macro.
	(LIBES): Use it.

	* frame.h (SET_FRAME_VISIBLE): Now an inline function.
	The macro didn't conform to C99 due to type mismatch,
	which caused compilation failure with Sun C 5.12,
	and it was confusing anyway.  Include window.h to declare
	redisplay_other_windows.

2013-12-08  Stefan Monnier  <monnier@iro.umontreal.ca>

	* window.c (set_window_buffer): Update mode line (bug#16084).

2013-12-07  Paul Eggert  <eggert@cs.ucla.edu>

	Fix minor problems found by static checking.
	* keyboard.c (poll_for_input_1, input_polling_used):
	Define only if HAVE_NTGUI.
	* xmenu.c (popup_activate_callback): Omit unnecessary
	check against USE_X_TOOLKIT, which must be defined here anyway.
	* xterm.c, xterm.h (x_dispatch_event) [! (USE_X_TOOLKIT || USE_MOTIF)]:
	Now static.

2013-12-07  Martin Rudalics  <rudalics@gmx.at>

	* w32term.c (w32_read_socket): Fix int/Lisp_Object type mixup.

2013-12-07  Jan Djärv  <jan.h.d@swipnet.se>

	* gtkutil.c (tb_size_cb): Call xg_height_or_width_changed.

	* nsterm.m (x_set_window_size): Remove fprintf.
	(init): Define always.  Set applicationDidFinishLaunchingCalled
	for GNUstep.
	(applicationDidFinishLaunching:):
	Set applicationDidFinishLaunchingCalled.
	(applicationDidBecomeActive:): Call applicationDidFinishLaunching if
	not called.

	* nsterm.h (EmacsApp): Add applicationDidFinishLaunchingCalled.

	Pixel resize changes for NS (Bug#16049).
	* nsterm.m (x_set_window_size): Change parameters rows/cols to
	height/width.  row/cols are locals.
	Pass pixelwise to check_frame_size.  Don't set FRAME_PIXEL_WIDTH/HEIGHT.
	(updateFrameSize:): Remove gsextra.  Adjust for pixelwise resize.
	(windowWillResize): Remove gsextra.  Calculate extra as in
	updateFrameSize.
	(x_new_font): Don't change frame size if fullscreen.
	Change size pixelwise.

	* nsfns.m (Fx_create_frame): Call change_frame_size twice as per
	comment in xfns.c.  Change to pixelwise call.

2013-12-06  Eli Zaretskii  <eliz@gnu.org>

	* buffer.c (Fset_buffer_multibyte): Invalidate buffer caches.
	(Bug#16070)

2013-12-06  Dmitry Antipov  <dmantipov@yandex.ru>

	* xterm.c (input_signal_count): Remove.
	(x_dispatch_event): Define unconditionally.
	(x_make_frame_visible): Process X events until the frame
	is really visible (Bug#16027).
	* xterm.h (x_dispatch_event): Declare unconditionally.

2013-12-05  Jan Djärv  <jan.h.d@swipnet.se>

	* nsfns.m (ns_frame_parm_handlers): Add right/bottom_divider_width.

	* nsterm.m (x_set_window_size): Handle pixelwise.

2013-12-05  Martin Rudalics  <rudalics@gmx.at>

	* w32term.c (x_new_font):
	* xterm.c (x_new_font): Calculate new frame size from new font
	size (Bug#16028).

2013-12-04  Stefan Monnier  <monnier@iro.umontreal.ca>

	* lisp.h (FOR_EACH_TAIL): New macro.
	* fns.c (Fdelq): Use it to avoid inf-loops; remove QUIT.

	* window.c (select_window): Call second wset_redisplay before we change
	selected_window (bug#16034).

2013-12-04  Paul Eggert  <eggert@cs.ucla.edu>

	* bidi.c (LRM_CHAR, RLM_CHAR): Remove; no longer used.

2013-12-04  Eli Zaretskii  <eliz@gnu.org>

	* w32xfns.c: Include window.h, to avoid a compiler warning.

2013-12-04  Stefan Monnier  <monnier@iro.umontreal.ca>

	* window.c (window_scroll): Mark window for redisplay (bug#16034).
	(scroll_command, Fscroll_other_window): Don't cause redisplay now that
	window_scroll takes care of it.
	(Fset_window_point, Fdelete_other_windows_internal)
	(set_window_buffer, Fwindow_resize_apply, resize_frame_windows)
	(Fsplit_window_internal, Fdelete_window_internal)
	(Fresize_mini_window_internal, Fset_window_configuration)
	(apply_window_adjustment): Use fset_redisplay and wset_redisplay to
	cause redisplay instead of forcing a complete redisplay.
	* xdisp.c (wset_redisplay): Don't set windows_or_buffers_changed if
	we're only affecting the selected_window.

2013-12-04  Eli Zaretskii  <eliz@gnu.org>

	* bidi.c (bidi_get_type, bidi_get_category): Handle the isolate
	directional control characters.  Update type and category
	determination according to the UBA from Unicode v6.3.
	(bidi_category_t): New category EXPLICIT_FORMATTING.

	* dispextern.h (bidi_type_t): Update to include new bidirectional
	properties introduced with Unicode v6.3.  (Bug#16043)

2013-12-04  Martin Rudalics  <rudalics@gmx.at>

	* xterm.c (XTflash): Fix coordinate of bottom area to flash
	(Bug#16044).

2013-12-04  Dmitry Antipov  <dmantipov@yandex.ru>

	* font.c (font_list_entities): Remove dummy assignment.
	* font.h (struct font) [HAVE_WINDOW_SYSTEM]: Group members which are
	used on graphic displays only.  Remove unused 'font_encoder' member.
	(struct font_bitmap): Remove unused 'extra' member.
	* nsfont.m (nsfont_open):
	* w32font.c (w32font_open_internal):
	* ftfont.c (ftfont_get_bitmap): Adjust users.

2013-12-03  Paul Eggert  <eggert@cs.ucla.edu>

	Use bool for boolean.
	* tparam.c (tparam1):
	* undo.c (record_point, record_property_change):
	Use bool for boolean, for local vars that are always true or false.

	Minor integer overflow fixes (Bug#16033).
	* window.c (Fset_window_new_pixel): Don't let new_pixel go negative.
	This improves on the previous fix to this function.
	(window_resize_check): When summing up pixel counts, don't rely on
	undefined behavior if the sum overflows.

2013-12-03  Martin Rudalics  <rudalics@gmx.at>

	* window.c (Fset_window_new_pixel): Don't choke at negative
	argument value (Bug#16033).

	* xfns.c (Fx_create_frame): Add another call to change_frame_size
	to avoid crash in window_box_height.

	* gtkutil.h: Fix external declaration of xg_frame_set_char_size.
	* gtkutil.c (xg_frame_set_char_size, style_changed_cb): Fix size
	calculation.
	* xterm.c (x_set_window_size): Fix size calculation (Bug#16013).

2013-12-03  Paul Eggert  <eggert@cs.ucla.edu>

	Minor integer overflow fixes.
	* window.c (Fset_window_new_pixel, grow_mini_window):
	* xdisp.c (Fwindow_text_pixel_size):
	Avoid undefined behavior on signed integer overflow.
	* xfns.c (x_set_mouse_color):
	Check that drag shape fits in 'unsigned', since that's what X wants.

2013-12-02  Eli Zaretskii  <eliz@gnu.org>

	Improve reporting of fatal exception on MS-Windows.
	* w32fns.c (my_exception_handler): New function.
	(globals_of_w32fns): Set it up as the unhandled exception
	handler.  Initialize exception code and address to zeros.
	(emacs_abort): If the exception code and address are available,
	print them at the beginning of the backtrace.  Fix the format of
	printing addresses (was producing 0x0x12345678 on XP).
	(Bug#15994)

2013-12-02  Helmut Eller  <eller.helmut@gmail.com>

	* eval.c (Fbacktrace__locals): New function.
	(syms_of_eval): Defsubr it.

2013-12-02  Dmitry Antipov  <dmantipov@yandex.ru>

	* font.h (FONT_WIDTH, FONT_HEIGHT, FONT_BASE, FONT_DESCENT):
	Define here to unify between...
	* nsterm.h, w32term.h, xterm.h: ...port-specific headers.
	* w32term.h (CHECK_W32_FRAME): Remove unused macro.

2013-12-02  YAMAMOTO Mitsuharu  <mituharu@math.s.chiba-u.ac.jp>

	* xterm.h (struct scroll_bar): Remove member `fringe_extended_p'.

	* xterm.c (x_draw_fringe_bitmap, x_scroll_run): Remove code for
	fringe background extension.
	(x_scroll_bar_create): Remove variables `sb_left' and `sb_width',
	because they are now always the same as `left' and `width',
	respectively.  Remove code for the case that `width' and
	`sb_width' are different.

2013-12-01  Paul Eggert  <eggert@cs.ucla.edu>

	Fix minor problems found by static checking.
	* dispextern.h, xdisp.c (x_draw_bottom_divider): Now static.
	* frame.c (set_frame_param) [!HAVE_NTGUI]: Remove.
	* xdisp.c (Ftool_bar_height) [USE_GTK || HAVE_NS]: Now const function.

2013-12-01  Lars Magne Ingebrigtsen  <larsi@gnus.org>

	* image.c (imagemagick_compute_animated_image): Don't crash if we
	have an animation with different-sized images (bug#15313).

2013-11-30  Martin Rudalics  <rudalics@gmx.at>

	Remove some unused items introduced during pixelwise change.
	* window.c (window_resize_total_check): Remove unused function.
	* xdisp.c (remember_mouse_glyph): Remove unused label.
	(Ftool_bar_height): Move declaration inside #if.
	* xterm.c (x_set_window_size): Don't use r and c.

2013-11-30  Juanma Barranquero  <lekktu@gmail.com>

	* xdisp.c (Fwindow_text_pixel_size): Remove unused variables
	`value' and `endp'.

	* window.c (Fset_window_configuration): Comment out unused variables.

	* w32term.c (w32_read_socket): Remove unused variable `buf'.

2013-11-30  Jan Djärv  <jan.h.d@swipnet.se>

	* xdisp.c (redisplay_internal): unrequest_sigio => request_sigio.

	* xfaces.c (NEAR_SAME_COLOR_THRESHOLD): Move inside HAVE_WINDOW_SYSTEM.

	* gnutls.c (gnutls_audit_log_function): Only declare and define if
	HAVE_GNUTLS3 (Bug#16001).

	* xdisp.c (redisplay_internal): Call request_sigio at end_of_redisplay
	if interrupts are deferred (Bug#15801).

2013-11-30  Martin Rudalics  <rudalics@gmx.at>

	Support resizing frames and windows pixelwise.
	* dispextern.h (enum window_part): Add ON_SCROLL_BAR,
	ON_RIGHT_DIVIDER and ON_BOTTOM_DIVIDER.
	(struct glyph_matrix): Replace window_left_col and
	window_top_line by window_pixel_left and window_pixel_top.
	(WINDOW_WANTS_MODELINE_P, WINDOW_WANTS_HEADER_LINE_P):
	Minor rewrite.
	(enum face_id): Add WINDOW_DIVIDER_FACE_ID.
	(draw_window_divider, move_it_to, x_draw_right_divider)
	(x_draw_bottom_divider, change_frame_size): Add or fix
	declarations.
	* dispnew.c (change_frame_size_1): Change prototype.
	(adjust_glyph_matrix, required_matrix_width)
	(adjust_frame_glyphs_for_window_redisplay): Use pixel
	values instead of lines and columns.
	(marginal_area_string): Use WINDOW_FRINGES_WIDTH instead of
	WINDOW_TOTAL_FRINGE_WIDTH.
	(handle_window_change_signal, do_pending_window_change)
	(init_display): Adjusts calls of change_frame_size.
	(change_frame_size, change_frame_size_1): Handle pixelwise
	changes.
	* frame.c (Qright_divider_width, Qbottom_divider_width):
	New Lisp objects.
	(set_menu_bar_lines_1, set_menu_bar_lines, make_frame)
	(make_terminal_frame, Fmake_terminal_frame, Fframe_parameters)
	(x_set_internal_border_width, x_set_vertical_scroll_bars)
	(x_set_scroll_bar_width, x_figure_window_size): Handle pixel
	values.
	(set_frame_param): New function.
	(Fframe_text_cols, Fframe_text_lines, Fframe_total_cols)
	(Fframe_text_width, Fframe_text_height, Fscroll_bar_width)
	(Ffringe_width, Fborder_width, Fright_divider_width)
	(Fbottom_divider_width): New functions, defsubr them.
	(Fset_frame_height, Fset_frame_width, Fset_frame_size):
	New argument pixelwise.
	(struct frame_parm_table): New members Qright_divider_width and
	Qbottom_divider_width.
	(x_set_frame_parameters): Handle parameters for pixelwise sizes.
	(x_report_frame_params): Handle Qright_divider_width and
	Qbottom_divider_width.
	(x_set_right_divider_width, x_set_bottom_divider_width):
	New functions.
	(frame_resize_pixelwise): New option.
	* frame.h (struct frame): Add tool_bar_height, menu_bar_height,
	new_pixelwise, right_divider_width and bottom_divider_width;
	remove total_lines; rename text_lines, text_cols, new_text_lines
	and new_text_cols to text_height, text_width, new_height and
	new_width respectively.
	(FRAME_LINES, FRAME_COLS): Rename to FRAME_TEXT_HEIGHT and
	FRAME_TEXT_WIDTH respectively.
	(FRAME_MENU_BAR_HEIGHT, FRAME_TOOL_BAR_HEIGHT)
	(FRAME_RIGHT_DIVIDER_WIDTH, FRAME_BOTTOM_DIVIDER_WIDTH)
	(FRAME_TEXT_TO_PIXEL_WIDTH, FRAME_PIXEL_TO_TEXT_WIDTH):
	New macros.
	(FRAME_TOP_MARGIN_HEIGHT, FRAME_LEFT_SCROLL_BAR_AREA_WIDTH)
	(FRAME_RIGHT_SCROLL_BAR_AREA_WIDTH, FRAME_SCROLL_BAR_AREA_WIDTH)
	(SET_FRAME_COLS, SET_FRAME_WIDTH, SET_FRAME_HEIGHT)
	(FRAME_TEXT_COLS_TO_PIXEL_WIDTH, FRAME_PIXEL_WIDTH_TO_TEXT_COLS)
	(FRAME_TEXT_COLS_TO_PIXEL_WIDTH): Rewrite macros.
	(FRAME_TOTAL_COLS_ARG): Remove macro.
	* fringe.c (draw_fringe_bitmap_1): Handle right divder.
	* gtkutil.c (xg_frame_resized, xg_frame_set_char_size)
	(x_wm_set_size_hint): Handle frame pixel sizes.
	* indent.c (compute_motion, Fcompute_motion):
	Call window_body_width instead of window_body_cols.
	* keyboard.c (Qright_divider, Qbottom_divider): New symbols.
	(make_lispy_position): Handle right and bottom dividers.
	(Fsuspend_emacs): Pixelize call of change_frame_size.
	* keyboard.h: Extern Qright_divider, Qbottom_divider.
	* lisp.h: Extern set_frame_param.
	* nsfns.m (x_set_tool_bar_lines): Pixelize call of
	x_set_window_size.
	(Fx_create_frame): Add entry for vertical_drag_cursor.
	Pixelize call of change_frame_size.
	* nsterm.h (struct ns_output): Add vertical_drag_cursor.
	* nsterm.m (ns_update_window_end): Optionally draw right
	divider.
	(x_set_window_size): Add argument pixelwise.
	Call check_frame_size and change_frame_size with pixelwise zero.
	(ns_draw_window_divider): New function.
	(ns_redisplay_interface): Add ns_draw_window_divider.
	(updateFrameSize:): Call change_frame_size with pixelwise zero.
	(x_new_font): Call x_set_window_size with pixelwise zero.
	* print.c (print_object): For a window print its sequence
	number again.
	* term.c (Fresume_tty): Pixelize call of change_frame_size.
	* w32fns.c (x_set_mouse_color): Handle vertical drag cursor.
	(x_set_menu_bar_lines, x_set_tool_bar_lines): Calculate pixelwise.
	(w32_createwindow): Use scroll bar area width.
	(w32_wnd_proc): Handle bottom divider width.
	For WM_WINDOWPOSCHANGING return zero if we resize pixelwise.
	(Fx_create_frame): Default divider width parameters.
	Caclulate sizes pixelwise.  Add vertical drag cursor support.
	(x_create_tip_frame): Default divider widths to zero.
	Pixelize call to change_frame_size.
	(Fx_show_tip): Add handling of divider widths.  Pixelize window
	position and sizes.
	(Fw32_frame_rect): New function.
	(frame_parm_handler w32_frame_parm_handlers): Add divider
	widths.
	(Vx_window_vertical_drag_shape): Add variable.
	* w32inevt.c (resize_event, maybe_generate_resize_event):
	Pixelize change_frame_size calls.
	* w32menu.c (set_frame_menubar): Pixelize x_set_window_size
	call.
	* w32term.c (w32_draw_window_divider): New function.
	(x_update_window_end): Handle right divider.
	(w32_draw_fringe_bitmap, x_scroll_run)
	(w32_set_vertical_scroll_bar): Pixelize scrollbar widths.
	(w32_read_socket): Handle SIZE_MAXIMIZED separately.
	Calculate new frame sizes pixelwise.
	(x_new_font): Pixelize call to x_set_window_size.
	(x_check_fullscreen): Pixelize call to change_frame_size.
	(x_set_window_size_1, x_set_window_size): New argument
	pixelwise.  Calculate pixelwise.
	(x_wm_set_size_hint): Use scroll bar area width.
	(w32_redisplay_interface): Add w32_draw_window_divider.
	* w32term.h (struct w32_output): Add vertical drag cursor.
	* widget.c (set_frame_size, update_wm_hints)
	(EmacsFrameResize, EmacsFrameSetValues): Pixelize calls of
	change_frame_size.
	(EmacsFrameSetCharSize): Pixelize call of x_set_window_size.
	* window.c (sequence_number): Restore.
	(Fwindow_pixel_width, Fwindow_pixel_height)
	(Fwindow_mode_line_height, Fwindow_header_line_height)
	(window_pixel_to_total, Frun_window_scroll_functions)
	(Fset_window_new_pixel, window_resize_apply_total)
	(Fwindow_resize_apply_total): New functions.
	(window_body_height, window_body_width): Rename from
	window_body_lines.  New argument PIXELWISE.
	Calculate pixelwise.
	(Fwindow_body_height, Fwindow_body_width): New argument
	PIXELWISE.
	(coordinates_in_window, window_relative_x_coord): Use window's
	pixel width instead of total width.
	(replace_window, recombine_windows): Initialize pixel values.
	(resize_root_window, resize_frame_windows, grow_mini_window)
	(shrink_mini_window): New argument PIXELWISE.
	Calculate pixelwise.
	(Fdelete_other_windows_internal, adjust_window_margins)
	(window_resize_check, window_resize_apply)
	(Fdelete_window_internal, Fresize_mini_window_internal)
	(Fwindow_text_width, Fwindow_text_height): Calculate pixelwise.
	(check_frame_size): Rename arguments.  New argument PIXELWISE.
	Calculate pixelwise.
	(set_window_buffer): Make samebuf bool.  Run configuration change
	hook only if buffer changed.
	(Fset_window_buffer): Rewrite doc-string.
	(make_window): Initialize new_pixel slot.
	(Fwindow_resize_apply): Check pixel size of root window.
	(Fsplit_window_internal): Call 2nd argument pixel_size.
	Calculate pixelwise.
	(Fscroll_left, Fscroll_right): Call window_body_width instead of
	window_body_cols.
	(save_window_data): New slots frame_text_width,
	frame_text_height, frame_menu_bar_height, frame_tool_bar_height.
	(saved_window): New slots pixel_left, pixel_top, pixel_height,
	pixel_width.
	(Fcurrent_window_configuration, Fset_window_configuration)
	(save_window_save, compare_window_configurations): Handle new
	slots in save_window_data and saved_window.
	(Fset_window_scroll_bars): Fix doc-string.
	(window_resize_pixelwise): New variable.
	(coordinates_in_window, Fcoordinates_in_window_p):
	Handle dividers.
	(make_parent_window): Adjust sequence_number.
	(Fwindow_right_divider_width, Fwindow_bottom_divider_width):
	New functions.
	* window.h (struct window): New members new_pixel, pixel_left,
	pixel_top, pixel_width, pixel_height.  Restore sequence_number.
	(wset_new_pixel): New function.
	(WINDOW_PIXEL_WIDTH, WINDOW_PIXEL_HEIGHT)
	(MIN_SAFE_WINDOW_PIXEL_WIDTH, MIN_SAFE_WINDOW_PIXEL_HEIGHT)
	(WINDOW_LEFT_PIXEL_EDGE, WINDOW_RIGHT_PIXEL_EDGE)
	(WINDOW_TOP_PIXEL_EDGE, WINDOW_BOTTOM_PIXEL_EDGE)
	(WINDOW_BOTTOMMOST_P, WINDOW_BOX_LEFT_PIXEL_EDGE)
	(WINDOW_BOX_RIGHT_PIXEL_EDGE, WINDOW_MARGINS_COLS)
	(WINDOW_MARGINS_WIDTH, WINDOW_RIGHT_DIVIDER_WIDTH)
	(WINDOW_BOTTOM_DIVIDER_WIDTH): New macros.
	(WINDOW_TOTAL_FRINGE_WIDTH): Rename to WINDOW_FRINGES_WIDTH.
	(WINDOW_TOTAL_WIDTH, WINDOW_TOTAL_HEIGHT): Remove macros.
	(WINDOW_RIGHT_EDGE_X, WINDOW_LEFT_EDGE_X, WINDOW_TOP_EDGE_Y)
	(WINDOW_BOTTOM_EDGE_Y, WINDOW_FULL_WIDTH_P, WINDOW_LEFTMOST_P)
	(WINDOW_RIGHTMOST_P, WINDOW_BOX_LEFT_EDGE_X)
	(WINDOW_BOX_RIGHT_EDGE_X, WINDOW_FRINGE_COLS)
	(WINDOW_BOX_HEIGHT_NO_MODE_LINE, WINDOW_BOX_TEXT_HEIGHT):
	Rewrite.
	(resize_frame_windows, grow_mini_window, shrink_mini_window)
	(window_body_width, check_frame_size): Adapt external declarations.
	* xdisp.c (last_max_ascent): New integer.
	(window_text_bottom_y): Handle bottom divider.
	(window_box_width, window_box_height): Calculate pixelwise.
	(get_glyph_string_clip_rects): Handle right divider.
	(remember_mouse_glyph): When windows are resized pixelwise
	proceed with width and height set to 1.
	(init_iterator): Use WINDOW_PIXEL_WIDTH instead of
	WINDOW_TOTAL_WIDTH.
	(move_it_to): Calculate and return maximum x position
	encountered.
	(Fwindow_text_pixel_size): New function.
	(resize_mini_window, update_tool_bar): Calculate pixelwise.
	(tool_bar_lines_needed): Rename to tool_bar_height.
	Calculate pixelwise.
	(Ftool_bar_lines_needed): Rename to Ftool_bar_height.
	Calculate pixelwise.
	(redisplay_tool_bar): Calculate pixelwise.
	(redisplay_window): Calculate pixelwise.  Handle dividers.
	(draw_glyphs, x_clear_end_of_line, note_mouse_highlight)
	(x_draw_vertical_border): Handle dividers.
	(define_frame_cursor1): Handle vertical drag cursor.
	(x_draw_right_divider, x_draw_bottom_divider): New functions.
	(expose_window): Calculate pixelwise.  Handle dividers.
	(init_xdisp): Initialize pixel values.
	* xfaces.c (Qwindow_divider): New face.
	(realize_basic_faces): Realize it.
	* xfns.c (x_set_mouse_color): Handle vertical_drag_cursor.
	(x_set_menu_bar_lines, x_set_tool_bar_lines): Calculate pixelwise.
	(x_set_scroll_bar_default_width): Default actual width to 16.
	(Fx_create_frame): Set sizes pixelwise.
	(x_create_tip_frame): Default divider widths to zero.
	Pixelize call of change_frame_size.
	(Fx_show_tip): Handle divider widths.  Initial pixel position
	and sizes.
	(frame_parm_handler x_frame_parm_handlers): Add divider widths.
	(Vx_window_vertical_drag_shape): New option.
	* xmenu.c (free_frame_menubar): Pixelize call of
	x_set_window_size.
	* xterm.c (x_draw_window_divider): New function.
	(x_update_window_end): Optionally draw right divider.
	(x_draw_fringe_bitmap, x_scroll_run, x_scroll_bar_create)
	(XTset_vertical_scroll_bar): Use scroll bar pixel width.
	(handle_one_xevent, x_new_font): Calculate pixelwise.
	(x_set_window_size_1, x_set_window_size): New argument
	pixelwise.  Calculate pixelwise.
	(x_wm_set_size_hint): Pixelize call of check_frame_size.
	(struct x_redisplay_interface): Add x_draw_window_divider.
	* xterm.h (struct x_output): Add vertical_drag_cursor.

2013-11-30  Stefan Monnier  <monnier@iro.umontreal.ca>

	* xdisp.c (redisplay_internal): Don't call set_window_update_flags.
	Set invisible frames's `redisplay' when a full redisplay is requested.
	(redisplay_window): Set must_be_updated_p instead (bug#15999).
	(redisplay_mode_lines): Don't set must_be_updated_p any more.
	(display_mode_lines): Set it here instead.

	* dispnew.c (set_window_update_flags): Remove `b' argument; make static.

	* dispextern.h (set_window_update_flags): Remove.

2013-11-29  Stefan Monnier  <monnier@iro.umontreal.ca>

	* fns.c (internal_equal): Add a hash_table argument to handle cycles.

	* xdisp.c (REDISPLAY_SOME_P): New macro.
	(redisplay_internal): Use it (bug#15999).
	(prepare_menu_bars, redisplay_window): Use it as well.

	* lisp.mk (lisp): Add electric.elc and uniquify.elc.

2013-11-29  Tom Seddon  <emacs@tomseddon.plus.com>  (tiny change)

	* w32font.c (g_b_init_get_char_width_32_w): New static var.
	(globals_of_w32font): Zero it out.
	(GetCharWidth32W_Proc): New function pointer.
	(get_char_width_32_w): New function.
	(compute_metrics): If get_glyph_outline_w returns an error, try
	get_char_width_32_w before declaring a failure.  This avoids
	punishing raster (a.k.a. "bitmap") fonts by slowing down
	redisplay.  (Bug#6364).

2013-11-29  Eli Zaretskii  <eliz@gnu.org>

	* xdisp.c (clear_mouse_face): Don't invalidate the entire
	mouse-highlight info, just signal frame_up_to_date_hook that mouse
	highlight needs to be redisplayed.  (Bug#15913)

2013-11-29  Paul Eggert  <eggert@cs.ucla.edu>

	Fix minor problems found by static checking.
	* buffer.h (struct buffer_text, struct buffer):
	* frame.h (struct frame):
	* window.h (struct window):
	Avoid 'bool foo : 1;', as it's not portable to pre-C99 compilers,
	as described in ../lib/stdbool.in.h.  Use 'unsigned foo : 1;' instead.
	* menu.c (syms_of_menu): Define x-popup-dialog, removing a
	no-longer-valid use of HAVE_MENUS.
	* xdisp.c (propagate_buffer_redisplay): Now static.

2013-11-29  Stefan Monnier  <monnier@iro.umontreal.ca>

	* xmenu.c (Fmenu_or_popup_active_p):
	* window.c (Fset_window_configuration):
	* menu.c (Fx_popup_menu, Fx_popup_dialog):
	* keyboard.c (record_menu_key, read_char_x_menu_prompt):
	* fns.c (Fyes_or_no_p):
	* editfns.c (Fmessage_box, Fmessage_or_box):
	* alloc.c (make_save_ptr_ptr):
	* xdisp.c, w32menu.c, term.c, xterm.h, xterm.c: Remove HAVE_MENUS.

	* window.c (Fset_window_configuration): Move select_window later.

2013-11-28  Stefan Monnier  <monnier@iro.umontreal.ca>

	Refine redisplay optimizations to only redisplay *some* frames/windows
	rather than all of them.
	* xdisp.c (REDISPLAY_SOME): New constant.
	(redisplay_other_windows, wset_redisplay, fset_redisplay)
	(bset_redisplay, bset_update_mode_line): New functions.
	(message_dolog): Use bset_redisplay.
	(clear_garbaged_frames): Use fset_redisplay.
	(echo_area_display): Use wset_redisplay.
	(buffer_shared_and_changed): Remove.
	(prepare_menu_bars): Call Vpre_redisplay_function before updating
	frame titles.  Compute the actual set of windows redisplayed.
	Don't update frame titles and menu bars for frames that don't need to
	be redisplayed.
	(propagate_buffer_redisplay): New function.
	(AINC): New macro.
	(redisplay_internal): Use it.  Be more selective in the set of windows
	we redisplay.  Propagate windows_or_buffers_changed to
	update_mode_lines a bit later to simplify the code.
	(mark_window_display_accurate_1): Reset window and buffer's
	`redisplay' flag.
	(redisplay_window): Do nothing if neither the window nor the buffer nor
	the frame needs redisplay.
	* window.h (struct window): Add `redisplay' field.
	(wset_redisplay, fset_redisplay, bset_redisplay, bset_update_mode_line)
	(redisplay_other_windows, window_list): New declarations.
	* window.c (select_window, Fset_window_start): Use wset_redisplay.
	(window_list): Not static any more.
	(grow_mini_window, shrink_mini_window): Use fset_redisplay.
	* minibuf.c (read_minibuf_unwind): Don't redisplay everything.
	* insdel.c (prepare_to_modify_buffer_1): Use bset_redisplay.
	* frame.c (Fmake_frame_visible): Don't redisplay everything.
	* frame.h (struct frame): Add `redisplay' field.
	Move `external_menu_bar' bitfield next to other bit-fields.
	(SET_FRAME_GARBAGED): Use fset_redisplay.
	(SET_FRAME_VISIBLE): Don't garbage the frame;
	Use redisplay_other_windows.
	* buffer.h (struct buffer): Add `redisplay' field.
	* buffer.c (Fforce_mode_line_update): Pay attention to the `all' flag.
	(modify_overlay): Use bset_redisplay.
	* alloc.c (gc_sweep): Don't unmark strings while sweeping symbols.

2013-11-28  Eli Zaretskii  <eliz@gnu.org>

	Support w32 file notifications in batch mode.
	* w32proc.c (sys_select): Don't wait on interrupt_handle if it is
	invalid (which happens in batch mode).  If non-interactive, call
	handle_file_notifications to store file notification events in the
	input queue.  (Bug#15933)

	* w32notify.c (send_notifications): Handle FRAME_INITIAL frames as well.

	* w32inevt.c (handle_file_notifications): Now external, not static.

	* w32term.h (handle_file_notifications): Provide prototype.

	* emacs.c (main) [HAVE_W32NOTIFY]: When non-interactive, call
	init_crit, since init_display, which does that otherwise, is not
	called.

2013-11-27  Glenn Morris  <rgm@gnu.org>

	* Makefile.in ($(lispsource)/international/charprop.el): New.
	(emacs$(EXEEXT)): Depend on charprop.el.

2013-11-27  Eli Zaretskii  <eliz@gnu.org>

	* fileio.c (Finsert_file_contents): Invalidate buffer caches when
	deleting portions of the buffer under non-nil REPLACE argument.
	(Bug#15973)

	* w32notify.c (Fw32notify_add_watch): If the argument FILE is a
	directory, watch it and not its parent.
	(add_watch): Allow empty string in FILE.

2013-11-27  Martin Rudalics  <rudalics@gmx.at>

	* window.c (Fset_window_start, window_resize_apply)
	(window_scroll): Reset window_end_valid (Bug#15957).

2013-11-27  Glenn Morris  <rgm@gnu.org>

	* Makefile.in (leimdir): Now in lisp source directory.
	($(leimdir)/leim-list.el): Just use ../leim .
	* epaths.in (PATH_DUMPLOADSEARCH):
	* lread.c (load_path_default):
	* nsterm.m (ns_load_path): No more leim directory.

2013-11-26  Andreas Schwab  <schwab@suse.de>

	* .gdbinit (xgettype): Add cast.

2013-11-26  Glenn Morris  <rgm@gnu.org>

	Preload leim-list.el.
	* epaths.in (PATH_DUMPLOADSEARCH): Add leim/.
	* callproc.c (init_callproc): Don't assume PATH_DUMPLOADSEARCH
	is a single directory.

2013-11-25  Paul Eggert  <eggert@cs.ucla.edu>

	bool-vector-subsetp is now the normal direction (Bug#15912).
	* data.c (Fbool_vector_subsetp): Test whether the first argument
	is a subset of the second one, not the reverse.  Add doc string.

	Fix minor problems found by static checking.
	* lread.c (load_path_default): Now static.
	* textprop.c (text_property_stickiness): Be consistent about the
	test used when deciding whether to consider the previous character.
	This simplifies the code a bit.

2013-11-25  Stefan Monnier  <monnier@iro.umontreal.ca>

	* textprop.c (text_property_stickiness): Fix front-stickiness at BOB.

	* frame.c (Fhandle_focus_in, Fhandle_focus_out): Move to frame.el.
	(syms_of_frame): Don't defsubr them.

2013-11-25  Glenn Morris  <rgm@gnu.org>

	* lread.c (load_path_default): Change the sense of the argument.
	(init_lread): When EMACSLOADPATH is set, do not ignore changes
	from dump_path.  When it is not, avoid checking dump_path twice.

	* lread.c (init_lread): Fix 2013-11-23 goof that was checking
	uninstalled dump_path against installed Vload_path.  (Bug#15964)

2013-11-24  Stefan Monnier  <monnier@iro.umontreal.ca>

	Export get_pos_property to Elisp.
	* editfns.c (Fget_pos_property): Rename from get_pos_property.
	(syms_of_editfns): Export it to Elisp.

	* data.c (Fmake_variable_buffer_local): Mention `permanent-local'.

2013-11-23  Romain Francoise  <romain@orebokech.com>

	* fileio.c (init_fileio): Move `write_region_inhibit_fsync'
	initialization here ...
	(syms_of_fileio): ... from here.

2013-11-23  Stefan Monnier  <monnier@iro.umontreal.ca>

	* lread.c (init_lread): Fix int/Lisp_Object mixup.
	Please use --enable-check-lisp-object-type.

2013-11-23  Glenn Morris  <rgm@gnu.org>

	* process.c (get_process): Explicit error for dead buffers.

2013-11-23  Andreas Schwab  <schwab@linux-m68k.org>

	* process.c (get_process): Check that OBJ is a live buffer.  (Bug#15923)

2013-11-23  Glenn Morris  <rgm@gnu.org>

	Empty elements in EMACSLOADPATH stand for the default.  (Bug#12100)
	* lread.c (load_path_check): Take path to check as argument.
	(load_path_default): New, split from init_lread.
	(init_lread): Move calc of default load-path to load_path_default.
	Empty elements in EMACSLOADPATH now stand for the default.
	(load-path): Doc fix.
	* emacs.c (decode_env_path): Add option to treat empty elements
	as nil rather than ".".
	* callproc.c (init_callproc_1, init_callproc):
	* image.c (Vx_bitmap_file_path):
	* lisp.h (decode_env_path):
	* lread.c (Vsource_directory):
	Update for new argument spec of decode_env_path.

2013-11-22  Eli Zaretskii  <eliz@gnu.org>

	* bidi.c (bidi_find_paragraph_start): Limit the returned positions
	to BEGV_BYTE..ZV_BYTE range.  (Bug#15951)

2013-11-21  Paul Eggert  <eggert@cs.ucla.edu>

	Fix some dependency problems that cause unnecessary recompiles.
	Problem reported by RMS in
	<http://lists.gnu.org/archive/html/emacs-devel/2013-11/msg00421.html>.
	* Makefile.in (OLDXMENU_TARGET, OLDXMENU, OLDXMENU_DEPS)
	(really-lwlib, really-oldXMenu, stamp-oldxmenu)
	(../src/$(OLDXMENU), $(OLDXMENU)): Remove.
	(temacs$(EXEEXT)): Depend on $(LIBXMENU), not stamp-oldxmenu.
	($(lwlibdir)/liblw.a, $(oldXMenudir)/libXMenu11.a, FORCE): New targets.
	(boostrap-clean): No need to remove stamp-oldxmenu.

	Fix recently introduced bool vector overrun.
	This was due to an optimization that went awry.
	Reported by Glenn Morris in
	<http://lists.gnu.org/archive/html/emacs-devel/2013-11/msg00622.html>.
	* alloc.c (make_uninit_bool_vector): Don't allocate a dummy word
	for empty vectors, undoing the 2013-11-18 change.
	* data.c (bool_vector_binop_driver): Rely on this.
	Fix bug that occasionally overran the destination.
	* lisp.h (struct Lisp_Bool_vector): Document this.

2013-11-20  Jan Djärv  <jan.h.d@swipnet.se>

	* nsterm.m (init, run, stop:): Enable again.  stop calls super stop
	to handle dialogs.

	* nsterm.m (init, run, stop:): Comment out for now, does not work
	with dialogs.

2013-11-19  Paul Eggert  <eggert@cs.ucla.edu>

	* charset.c (syms_of_charset): Don't read past end of string.

2013-11-19  Glenn Morris  <rgm@gnu.org>

	* frame.c (Fhandle_focus_in, Fhandle_focus_out): Doc fixes.

2013-11-19  Brian Jenkins  <brian@brianjenkins.org>  (tiny change)

	Add hooks to run on gaining/losing focus.  (Bug#15029)
	* frame.c (Qfocus_in_hook, Qfocus_out_hook): New static lisp objects.
	(Fhandle_focus_in, Fhandle_focus_out): Run focus hooks.
	(syms_of_frame): Add focus-in-hook, focus-out-hook.

2013-11-18  Paul Eggert  <eggert@cs.ucla.edu>

	* data.c (bool_vector_binop_driver): Rename locals for sanity's sake.
	The old names predated the API change that put destination at end.

	Improve API of recently-added bool vector functions (Bug#15912).
	The old API had (bool-vector-count-matches A B)
	and (bool-vector-count-matches-at A B I), which gave the
	misleading impression that the two functions were variants, one
	with a location I.  The new API has (bool-vector-count-population A)
	and (bool-vector-count-consecutive A B I) to make the distinction
	clearer.  The first function no longer has a B argument, since the
	caller can easily determine the number of nils if the length and
	number of ts is known.
	* data.c (Fbool_vector_count_population): Rename from
	bool_vector_count_matches, and accept just 1 argument.
	(Fbool_vector_count_consecutive): Rename from
	Fbool_vector_count_matches_at.

	Always allocate at least one bits_word per bool vector.
	See Daniel Colascione in:
	http://lists.gnu.org/archive/html/emacs-devel/2013-11/msg00518.html
	* alloc.c (make_uninit_bool_vector): Always allocate at least one word.
	* data.c (bool_vector_binop_driver): Rely on this.  Tune.
	* lisp.h (struct Lisp_Bool_vector): Document this.

2013-11-18  Eli Zaretskii  <eliz@gnu.org>

	* insdel.c (invalidate_buffer_caches): New function, consolidated
	from part of prepare_to_modify_buffer.
	(insert_from_gap, prepare_to_modify_buffer):
	* coding.c (code_convert_region, code_convert_string):
	Call invalidate_buffer_caches.  (Bug#15841)

	* lisp.h (invalidate_buffer_caches): Add prototype.

2013-11-17  Eli Zaretskii  <eliz@gnu.org>

	* w32term.c (x_update_window_end): Don't invalidate the entire
	mouse-highlight info, just signal frame_up_to_date_hook that mouse
	highlight needs to be redisplayed.  (Bug#15913)

2013-11-17  Paul Eggert  <eggert@cs.ucla.edu>

	* lisp.h (DEBUGGER_SEES_C_MACROS): Remove.

2013-11-16  Eli Zaretskii  <eliz@gnu.org>

	* doc.c (Fsubstitute_command_keys): Inhibit modification hooks
	while we are using Vprin1_to_string_buffer.

	* keymap.c (describe_map): Don't crash if PT is 1 both before and
	after inserting the description string.  (Bug#15907)

2013-11-15  Paul Eggert  <eggert@cs.ucla.edu>

	* data.c: Work around bogus GCC diagnostic about shift count.
	Reported by Eli Zaretskii in
	<http://lists.gnu.org/archive/html/emacs-devel/2013-11/msg00489.html>.
	(pre_value): New function.
	(count_trailing_zero_bits): Use it.

2013-11-15  Eli Zaretskii  <eliz@gnu.org>

	* lisp.h (DEBUGGER_SEES_C_MACROS) [GCC < v3.5]: Pessimistically
	assume C macros are not supported even under -g3 in these old GCC
	versions.

2013-11-15  Leo Liu  <sdl.web@gmail.com>

	* minibuf.c (Ftry_completion, Fall_completions)
	(Ftest_completion): Use FUNCTIONP.  (Bug#15889)

2013-11-15  Paul Eggert  <eggert@cs.ucla.edu>

	* lisp.h (DEFINE_GDB_SYMBOL_BEGIN, DEFINE_GDB_SYMBOL_END):
	Define to empty if DEBUGGER_SEES_C_MACROS is defined.
	This avoids placing unnecessary constants into the Emacs code.

2013-11-14  Kazuhiro Ito  <kzhr@d1.dion.ne.jp>  (tiny change)

	* keyboard.c (make_ctrl_char) [HAVE_NTGUI]: Now externally visible
	for Cygwin w32 build.

	* xdisp.c (erase_phys_cursor) [HAVE_NTGUI]: Now externally visible
	for Cygwin w32 build.  (Bug#15892)

2013-11-14  Paul Eggert  <eggert@cs.ucla.edu>

	Simplify, port and tune bool vector implementation.
	* alloc.c (bool_vector_exact_payload_bytes)
	(bool_vector_payload_bytes): Remove.
	(bool_vector_fill): Return its argument.
	* alloc.c (bool_vector_fill):
	* lread.c (read1):
	* print.c (print_object):
	Simplify by using bool_vector_bytes.
	* alloc.c (make_uninit_bool_vector):
	New function, broken out from Fmake_bool_vector.
	(Fmake_bool_vector): Use it.  Use tail call.
	(make_uninit_bool_vector, vector_nbytes): Simplify size calculations.
	* data.c (BITS_PER_ULL): New constant.
	(ULLONG_MAX, count_one_bits_ll): Fall back on long counterparts
	if long long versions don't exist.
	(shift_right_ull): New function.
	(count_one_bits_word): New function, replacing popcount_bits_word
	macro.  Don't assume that bits_word is no wider than long long.
	(count_one_bits_word, count_trailing_zero_bits):
	Don't assume that bits_word is no wider than long long.
	* data.c (bool_vector_binop_driver, bool_vector_not):
	* fns.c (Fcopy_sequence):
	* lread.c (read1):
	Create an uninitialized destination, to avoid needless work.
	(internal_equal): Simplify.
	(Ffillarray): Prefer tail call.
	* data.c (bool_vector_binop_driver): Don't assume bit vectors always
	contain at least one word.
	(bits_word_to_host_endian): Prefer if to #if.  Don't assume
	chars are narrower than ints.
	* data.c (Fbool_vector_count_matches, Fbool_vector_count_matches_at):
	* fns.c (Fcopy_sequence):
	Simplify and tune.
	* lisp.h (bits_word, BITS_WORD_MAX, BITS_PER_BITS_WORD):
	Don't try to port to hosts where bits_word values have holes; the
	code wouldn't work there anyway.  Verify this assumption, though.
	(bool_vector_bytes): New function.
	(make_uninit_bool_vector): New decl.
	(bool_vector_fill): Now returns Lisp_Object.

	* xfns.c (xic_create_fontsetname):
	* xrdb.c (gethomedir): Prefer tail calls.

2013-11-12  Paul Eggert  <eggert@cs.ucla.edu>

	* xterm.c (syms_of_xterm): staticpro Qmodifier_value, Qalt, Qhyper,
	Qmeta, and Qsuper.  This is safer, and it's what w32fns.c does.

	* buffer.c (Fforce_mode_line_update): Don't fall off end of function
	that requires a return value.
	(Fset_buffer_modified_p): Take advantage of this change to do
	a tail call.

2013-11-11  Stefan Monnier  <monnier@iro.umontreal.ca>

	* buffer.c (Frestore_buffer_modified_p): Sync it with
	Fset_buffer_modified_p.
	(Fforce_mode_line_update): New function, moved from subr.el.
	(Fset_buffer_modified_p): Use them.
	(syms_of_buffer): Defsubr Fforce_mode_line_update.

2013-11-11  Paul Eggert  <eggert@cs.ucla.edu>

	* search.c (find_newline): Rewrite to prefer offsets to pointers.
	This avoids undefined behavior when subtracting pointers into
	different aways.  On my platform it also makes the code a tad
	smaller and presumably faster.

2013-11-11  Stefan Monnier  <monnier@iro.umontreal.ca>

	* keyboard.c (command_loop_1): Use region-extract-function.
	* insdel.c (Qregion_extract_function): Not static any more (can we
	stop pretending that these vars can benefit from being marked static?).

2013-11-09  Eli Zaretskii  <eliz@gnu.org>

	* search.c (find_newline): If buffer text is relocated during the
	"dumb loop", adjust C pointers into buffer text to follow suit.
	(Bug#15841)

2013-11-09  Łukasz Stelmach  <stlman@poczta.fm>  (tiny change)

	* gtkutil.c (xg_check_special_colors): Use rgb: instead of rgbi:
	for conversion (Bug#15837).

2013-11-09  Eli Zaretskii  <eliz@gnu.org>

	* fileio.c (Finsert_file_contents): Invalidate the newline cache
	for the entire range of inserted characters.  (Bug#15841)

2013-11-08  Jan Djärv  <jan.h.d@swipnet.se>

	* xfaces.c (lface_fully_specified_p): Let distant-foreground be
	unspecified.
	(realize_default_face): Remove assignment to distant-foreground if
	unspecified (Bug#15815).

2013-11-08  Eli Zaretskii  <eliz@gnu.org>

	* xdisp.c (message_dolog): Make sure the *Messages* buffer has its
	cache-long-scans disabled, since we don't want to call
	prepare_to_modify_buffer (in insert_1_both) for each message we
	display.

	* buffer.h (bset_cache_long_scans): New INLINE function, moved
	from buffer.c.  Improve commentary to the buffer field setter
	functions.

	* buffer.c (bset_cache_long_scans): Static function deleted.
	Improve commentary to the buffer field setter functions.
	(init_buffer_once): Default for cache-long-scans changed to t.
	(Bug#15797)

2013-11-08  Paul Eggert  <eggert@cs.ucla.edu>

	* gmalloc.c (special_realloc, calloc, mallochook): Use tail calls.

	* chartab.c (make_sub_char_table): Fix size typo (Bug#15825).
	This bug was introduced in my 2013-06-21 change, and caused
	struct Lisp_Sub_Char_Table objects to be given too many slots,
	which broke 'make -C admin/unidata'.

2013-11-07  Jan Djärv  <jan.h.d@swipnet.se>

	Import changes from mac-port 4.5.
	* macfont.m (mac_font_copy_default_descriptors_for_language)
	(mac_font_copy_default_name_for_charset_and_languages): Declare.
	(cf_charset_table): big-5-0 has uniquifier 0x4EDC.
	(macfont_language_default_font_names): New.
	(macfont_list): Rearrange language/charset code.
	(macfont_close): Don't check for macfont_info->cache.
	(mac_ctfont_create_preferred_family_for_attributes): New font
	selection code, call
	mac_font_copy_default_name_for_charset_and_languages.
	(mac_font_copy_default_descriptors_for_language)
	(mac_font_copy_default_name_for_charset_and_languages): New functions.

	* macfont.h (kCTVersionNumber10_9): Define if not defined.

2013-11-07  Paul Eggert  <eggert@cs.ucla.edu>

	Port to C11 aligned_alloc, and fix some integer overflows.
	* alloc.c (USE_ALIGNED_ALLOC): New symbol.
	(USE_POSIX_MEMALIGN): Remove.  All uses replaced with USE_ALIGNED_ALLOC,
	and use of posix_memalign replaced with aligned_alloc.
	(aligned_alloc): New function, defined or declared as needed.
	* conf_post.h (HAVE_POSIX_MEMALIGN) [DARWIN_OS]:
	Don't undef; configure.ac now does this.
	* gmalloc.c (aligned_alloc) [MSDOS]: New decl.
	(calloc, aligned_alloc): Check for integer overflow.
	(aligned_alloc): Rename from memalign.  All uses changed.
	(memalign): New function, an alias for aligned_alloc.

2013-11-06  Stefan Monnier  <monnier@iro.umontreal.ca>

	* xdisp.c (redisplay_internal): Fix typo in last change.

2013-11-06  Paul Eggert  <eggert@cs.ucla.edu>

	* regex.c: Fix --enable-gcc-warning glitch with GCC 4.5.2.

2013-11-06  Stefan Monnier  <monnier@iro.umontreal.ca>

	* xdisp.c (syms_of_xdisp): New vars redisplay--all-windows-cause and
	redisplay--mode-lines-cause.
	(redisplay_internal): Keep them uptodate.  Remove redundant check of
	buffer_shared_and_changed.
	* *.[chm]: Number every assignment to update_mode_lines so we
	can track why it is set.

2013-11-06  Eli Zaretskii  <eliz@gnu.org>

	* editfns.c (Fformat_time_string): Doc fix.  (Bug#15816)

2013-11-06  Stefan Monnier  <monnier@iro.umontreal.ca>

	* *.[chm]: Number every assignment to windows_or_buffers_changed so we
	can track why it is set.

2013-11-06  Paul Eggert  <eggert@cs.ucla.edu>

	Integer-related fixes for term.c etc.
	* dispextern.h (face_tty_specified_color): New function.
	* term.c (turn_on_face): Don't rely on undefined behavior when
	assigning an out-of-range value to 'long'.
	Simplify test for toggling highlight.
	(tty_capable_p): Omit last two (unused) args.  All callers changed.
	* term.c (tty_capable_p, tty_menu_display, tty_menu_add_selection)
	(read_menu_input, tty_menu_activate, tty_menu_show):
	* xfaces.c (x_supports_face_attributes_p)
	(tty_supports_face_attributes_p):
	Use bool for boolean.  All callers changed.
	(tty_supports_face_attributes_p): Omit defaults for color indices;
	no longer needed.  Simplify tail call.

2013-11-05  Stefan Monnier  <monnier@iro.umontreal.ca>

	* xdisp.c (prepare_menu_bars): Mark static.
	* lisp.h (prepare_menu_bars): Don't declare.
	* xselect.c (x_handle_selection_clear):
	* callproc.c (call_process): Remove redundant call to prepare_menu_bars.

2013-11-05  Paul Eggert  <eggert@cs.ucla.edu>

	* keyboard.c (Fcommand_error_default_function): Fix pointer signedness
	glitch.  Eliminate 'sz' prefix; Hungarian notation is not helpful here.

2013-11-05  Stefan Monnier  <monnier@iro.umontreal.ca>

	* keyboard.c (Fcommand_error_default_function): Rename from
	Fdefault_error_output.

2013-11-05  Jarek Czekalski  <jarekczek@poczta.onet.pl>  (tiny change)

	* keyboard.c (Fdefault_error_output): New function, extracted from
	cmd_error_internal.
	(syms_of_keyboard): Use it for Vcommand_error_function.

2013-11-05  Stefan Monnier  <monnier@iro.umontreal.ca>

	* eval.c (handlerlist_sentinel): New variable (bug#15802).
	(init_eval): Use it to ensure handlerlist is non-NULL.
	(unwind_to_catch): Make sure we never set handlerlist to NULL.
	(Fsignal): Adjust NULLness test of handlerlist.
	* lisp.h (PUSH_HANDLER): Assume handlerlist is non-NULL.

2013-11-05  Eli Zaretskii  <eliz@gnu.org>

	* callproc.c (call_process): Call prepare_to_modify_buffer before
	decoding text read from the sub-process, as the decoded stuff will
	be inserted into the buffer.  This will invalidate the various
	caches maintained for the buffer.  (Bug#15148)

2013-11-05  Xue Fuqiao  <xfq.free@gmail.com>

	* xdisp.c (syms_of_xdisp): Mention the active display table in doc
	string of glyphless-char-display.

2013-11-05  Jan Djärv  <jan.h.d@swipnet.se>

	* nsfns.m (ns_get_name_from_ioreg): New function.
	(ns_screen_name): Don't use deprecated CGDisplayIOServicePort on
	OSX >= 10.9.  Use ns_get_name_from_ioreg.

2013-11-05  Paul Eggert  <eggert@cs.ucla.edu>

	Simplify and port recent bool vector changes.
	* alloc.c (ROUNDUP): Move here from lisp.h, since it's now used
	only in this file.  Use a more-efficient implementation if the
	second argument is a power of 2.
	(ALIGN): Rewrite in terms of ROUNDUP.  Make it a function.
	Remove no-longer-necessary compile-time checks.
	(bool_vector_exact_payload_bytes): New function.
	(bool_vector_payload_bytes): Remove 2nd arg; callers that need
	exact payload changed to call the new function.  Do not assume
	that the arg or result fits in ptrdiff_t.
	(bool_vector_fill): New function.
	(Fmake_bool_vector): Use it.  Don't assume bit counts fit
	in ptrdiff_t.
	(vroundup_ct): Don't assume arg fits in size_t.
	* category.c (SET_CATEGORY_SET): Remove.  All callers now just
	invoke set_category_set.
	(set_category_set): 2nd arg is now EMACS_INT and 3rd is now bool.
	All callers changed.  Use bool_vector_set.
	* category.h (XCATEGORY_SET): Remove; no longer needed.
	(CATEGORY_MEMBER): Now a function.  Rewrite in terms of
	bool_vector_bitref.
	* data.c (Faref): Use bool_vector_ref.
	(Faset): Use bool_vector_set.
	(bits_word_to_host_endian): Don't assume you can shift by CHAR_BIT.
	(Fbool_vector_not, Fbool_vector_count_matches)
	(Fbool_vector_count_matches_at): Don't assume CHAR_BIT == 8.
	* fns.c (concat): Use bool_vector_ref.
	(Ffillarray): Use bool_vector_fill.
	(mapcar1): Use bool_vector_ref.
	(sxhash_bool_vector): Hash words, not bytes.
	* lisp.h (BOOL_VECTOR_BITS_PER_CHAR): Now a macro as well as
	a constant, since it's now used in #if.
	(bits_word, BITS_WORD_MAX, BITS_PER_BITS_WORD): Fall back on
	unsigned char on unusual architectures, so that we no longer
	assume that the number of bits per bits_word is a power of two or
	is a multiple of 8 or of CHAR_BIT.
	(Qt): Add forward decl.
	(struct Lisp_Bool_Vector): Don't assume EMACS_INT is aligned
	at least as strictly as bits_word.
	(bool_vector_data, bool_vector_uchar_data): New accessors.
	All data structure accesses changed to use them.
	(bool_vector_words, bool_vector_bitref, bool_vector_ref)
	(bool_vector_set): New functions.
	(bool_vector_fill): New decl.
	(ROUNDUP): Move to alloc.c as described above.

	Fix recent gnutls changes.
	* gnutls.c (Fgnutls_boot): Don't assume C99.
	* process.c (wait_reading_process_output): Fix typo in recent change.

2013-11-05  Teodor Zlatanov  <tzz@lifelogs.com>

	* process.c (wait_reading_process_output, read_process_output)
	(send_process): Check gnutls_state is not NULL.

	* gnutls.c (emacs_gnutls_handle_error): Adjust log level for EAGAIN.
	(Fgnutls_boot): Set process gnutls_p later, after initialization.

2013-11-04  Jan Djärv  <jan.h.d@swipnet.se>

	* nsterm.m (init, run, stop:): New methods in EmacsApp for
	OSX >= 10.9 to prevent memory leak of GCD dispatch source.

	* nsterm.h (EmacsApp): Add shouldKeepRunning and isFirst for
	OSX >= 10.9.

	* nsfns.m (Fx_create_frame): Fix memory leak.

	* macfont.m (CG_SET_FILL_COLOR_WITH_GC_FOREGROUND)
	(CG_SET_FILL_COLOR_WITH_GC_BACKGROUND)
	(CG_SET_STROKE_COLOR_WITH_GC_FOREGROUND): Fix memory leak.

2013-11-04  Eli Zaretskii  <eliz@gnu.org>

	* xdisp.c (message3_nolog, message_with_string): Encode the string
	before writing it to the terminal in a non-interactive session.

	* lread.c (openp): If both FILENAME and SUFFIX are unibyte, make
	sure we concatenate them into a unibyte string.

	* fileio.c (make_temp_name): Encode PREFIX, and decode the
	resulting temporary name before returning it to the caller.
	(Fexpand_file_name): If NAME is pure-ASCII and DEFAULT_DIRECTORY
	is a unibyte string, convert NAME to a unibyte string to ensure
	that the result is also a unibyte string.

	* emacs.c (init_cmdargs): Use build_unibyte_string to make sure we
	create unibyte strings from default paths and directory/file
	names.

	* coding.h (ENCODE_FILE): Do not attempt to encode a unibyte
	string.

	* callproc.c (init_callproc): Use build_unibyte_string to make
	sure we create unibyte strings from default paths and
	directory/file names.

	* buffer.c (init_buffer): Don't store default-directory of
	*scratch* in multibyte form.  The original problem which led to
	that is described in
	http://lists.gnu.org/archive/html/emacs-pretest-bug/2004-11/msg00532.html,
	but it was solved long ago.  (Bug#15260)

2013-11-04  Paul Eggert  <eggert@cs.ucla.edu>

	Port to stricter C99 platforms.
	Especially, C99 prohibits nesting a struct X inside struct Y if
	struct X has a flexible array member.
	* alloc.c (struct sdata): New type.
	(sdata): Implement in terms of struct sdata.
	Remove u member; all uses replaced by next_vector, set_next_vector.
	(SDATA_SELECTOR, SDATA_DATA, SDATA_DATA_OFFSET): Adjust to sdata change.
	(SDATA_DATA_OFFSET): Now a constant, not a macro.
	(struct sblock): Rename first_data member to data, which is now
	a flexible array member.  All uses changed.
	(next_vector, set_next_vector, large_vector_vec): New functions.
	(vector_alignment): New constant.
	(roundup_size): Make it a multiple of ALIGNOF_STRUCT_LISP_VECTOR, too.
	(struct large-vector): Now merely a NEXT member, since the old approach
	ran afoul of stricter C99.  All uses changed to use
	large_vector_vec or large_vector_offset.
	(large_vector_offset): New constant.
	* dispnew.c: Include tparam.h, for tgetent.
	Do not include term.h; no longer needed.
	* gnutls.c (Fgnutls_boot): Don't continue after calling a _Noreturn.
	* lisp.h (ENUM_BF) [__SUNPRO_C && __STDC__]: Use unsigned int.
	(struct Lisp_Vector): Use a flexible array member for contents,
	instead of a union with a member that is an array of size 1.
	All uses changed.
	(ALIGNOF_STRUCT_LISP_VECTOR): New constant, to make up for the
	fact that the struct no longer contains a union.
	(struct Lisp_Misc_Any, struct Lisp_Marker, struct Lisp_Overlay)
	(struct Lisp_Save_Value, struct Lisp_Free):
	Use unsigned, not int, for spacers, to avoid c99 warning.
	(union specbinding): Use unsigned, not bool, for bitfield, as
	bool is not portable to pre-C99 hosts.

2013-11-04  Glenn Morris  <rgm@gnu.org>

	* emacs.c (usage_message): Mention that `-L :...' appends.

2013-11-02  Glenn Morris  <rgm@gnu.org>

	* Makefile.in (abs_builddir): Remove.
	(bootstrap_exe): Use relative filename.

	Use relative filenames in TAGS files.
	* Makefile.in (abs_srcdir): Remove it again.
	(.PHONY): Remove frc.
	(maintainer-clean): No more TAGS-LISP file.
	(TAGS): Pass relative file names to etags.
	(../lisp/TAGS): Rename from TAGS-LISP.  Work in ../lisp.

	* Makefile.in (abs_srcdir): New, set by configure.
	(lispdir): Remove.
	(maintainer-clean): Remove pointless echo.  That should be in the
	top-level Makefile, if anywhere.  Delete TAGS-LISP.
	(extraclean): No s/ and m/ directories for some time.
	(TAGS): Also depend on ctagsfiles3.
	Remove no-longer-defined S_FILE.
	Pass absolute filenames to etags once more.
	(TAGS-LISP): Replace lispdir with its expansion.
	(TAGS-LISP, $(lwlibdir)/TAGS): Correctly pass ETAGS to sub-makes.
	($(lwlibdir)/TAGS): Remove useless subshell, check cd return value.

2013-11-02  Jan Djärv  <jan.h.d@swipnet.se>

	* xfaces.c (check_lface_attrs, realize_default_face):
	Add LFACE_DISTANT_FOREGROUND_INDEX (Bug#15788).
	(realize_default_face): Set DISTANT_FOREGROUND to unspecified_fg.

2013-11-02  Paul Eggert  <eggert@cs.ucla.edu>

	* emacs.c (original_pwd): Remove global var by making it local.
	(init_cmdargs): New arg ORIGINAL_PWD; caller changed.

2013-11-01  Jan Djärv  <jan.h.d@swipnet.se>

	* xfaces.c: Declare color_distance.
	(QCdistant_foreground): New variable.
	(NEAR_SAME_COLOR_THRESHOLD): New define.
	(load_color2): New function.
	(load_color): Call load_color2.
	(load_face_colors): Call load_color2 and if distant-color is specified
	calculate distant and use distant-color if colors are near.
	(LFACE_DISTANT_FOREGROUND): New define.
	(merge_face_ref, Finternal_set_lisp_face_attribute)
	(Finternal_get_lisp_face_attribute)
	(x_supports_face_attributes_p): Handle distant-foreground similar to
	foreground.
	(syms_of_xfaces): DEFSYM QCdistant_foreground.

	* dispextern.h (lface_attribute_index):
	Add LFACE_DISTANT_FOREGROUND_INDEX.

2013-11-01  Claudio Bley  <claudio.bley@googlemail.com>

	* image.c (pbm_next_char): New function.
	See http://netpbm.sourceforge.net/doc/pbm.html for the details.
	(pbm_scan_number): Use it.
	(Qlibjpeg_version): New variable.
	(syms_of_image): DEFSYM and initialize it.

2013-10-31  Jan Djärv  <jan.h.d@swipnet.se>

	* emacs.c (main): Skip -psn args on OSX even if ! isatty (0).

2013-10-31  Glenn Morris  <rgm@gnu.org>

	* emacs.c (original_pwd): New char.
	(main): If using --chdir, store original_pwd.
	(init_cmdargs): When setting Vinvocation_directory based on a
	relative argv[0], use original_pwd if set.  (Bug#15768)

2013-10-29  Stefan Monnier  <monnier@iro.umontreal.ca>

	* keyboard.c (command_loop_1): If command is nil, call `undefined'.

2013-10-29  Paul Eggert  <eggert@cs.ucla.edu>

	* insdel.c: Fix minor problems found by static checking.
	(Qregion_extract_function): Now static.
	(prepare_to_modify_buffer_1): Remove unused locals.

2013-10-29  Stefan Monnier  <monnier@iro.umontreal.ca>

	* xdisp.c (prepare_menu_bars): Call Vpre_redisplay_function.
	(syms_of_xdisp): Declare pre-redisplay-function.
	(markpos_of_region): Remove function.
	(init_iterator, compute_stop_pos, handle_face_prop)
	(face_before_or_after_it_pos, reseat_to_string)
	(get_next_display_element, window_buffer_changed)
	(redisplay_internal, try_cursor_movement, redisplay_window)
	(try_window_reusing_current_matrix, try_window_id, display_line)
	(note_mode_line_or_margin_highlight, note_mouse_highlight)
	(display_string, mouse_face_from_buffer_pos): Remove region handling.
	* window.h (struct window): Remove field `region_showing'.
	* dispextern.h (struct it): Remove region_beg/end_charpos.
	(face_at_buffer_position, face_for_overlay_string)
	(face_at_string_position): Update prototypes.
	* xfaces.c (face_at_buffer_position, face_for_overlay_string)
	(face_at_string_position): Remove `region_beg' and `region_end' args.
	* fontset.c (Finternal_char_font):
	* font.c (font_at, font_range): Adjust calls accordingly.
	* insdel.c (Qregion_extract_function): New var.
	(syms_of_insdel): Initialize it.
	(prepare_to_modify_buffer_1): Use it.

2013-10-29  Dmitry Antipov  <dmantipov@yandex.ru>

	Prefer 'unsigned long' to 'long unsigned int' and 'unsigned long int'.
	* ftxfont.c (ftxfont_get_gcs):
	* gtkutil.c (xg_set_widget_bg, xg_set_background_color):
	* xfaces.c (x_free_colors, x_free_dpy_colors)
	(x_create_gc, unload_color):
	* xselect.c (x_property_data_to_lisp):
	* xsettings.c (parse_settings):
	* xterm.c (x_copy_color, x_alloc_lighter_color, x_setup_relief_color)
	(get_bits_and_offset): Adjust definition.
	* frame.c (XParseGeometry): Adjust locals.
	* lisp.h (toplevel): Adjust EMACS_UINT type definition.
	* regex.h (toplevel): Likewise for reg_syntax_t.

2013-10-29  Stefan Monnier  <monnier@iro.umontreal.ca>

	* eval.c (run_hook_with_args): Use FUNCTIONP.

2013-10-29  Dmitry Antipov  <dmantipov@yandex.ru>

	* xterm.h (struct x_output): For 'black_relief' and 'white_relief'
	fields, drop 'allocated_p' member and use -1 for uninitialized value.
	* w32term.h (struct w32_output): Similarly but do not use -1 because...
	* xfaces.c (unload_color) [HAVE_X_WINDOWS]: ...this function is a no-op
	on MS-Windows anyway.
	(free_face_colors): Define only if HAVE_X_WINDOWS and...
	(free_realized_face): ...adjust user.
	* xfns.c (Fx_create_frame, x_create_tip_frame): Initialize black and
	white relief pixels to -1.
	* xterm.c (x_setup_relief_color, x_free_frame_resources): Adjust users.
	* w32term.c (w32_setup_relief_color, x_free_frame_resources): Likewise.
	* dispextern.h (unload_color): Move prototype under HAVE_X_WINDOWS.

2013-10-28  Paul Eggert  <eggert@cs.ucla.edu>

	* dispextern.h, image.c (x_bitmap_height, x_bitmap_width): Now static.
	* xfaces.c (load_pixmap): Omit last two args, which are always NULL
	in practice now.  All callers changed.

2013-10-28  Dmitry Antipov  <dmantipov@yandex.ru>

	* dispextern.h (struct face): Use bitfields for 'underline_type'
	and 'box' members.  Remove set-but-unused members 'pixmap_w' and
	'pixmap_h'.  If not HAVE_WINDOW_SYSTEM, also remove dummy
	'stipple' member.  Move 'lface' member up to help...
	* xfaces.c (make_realized_face): ...this function to find and
	clear just the members that need clearing.
	(load_face_colors, realize_x_face):
	* xdisp.c (extend_face_to_end_of_line): Adjust user.

2013-10-27  Dmitry Antipov  <dmantipov@yandex.ru>

	* xftfont.c (struct xftfont_info): Remove set-but-unused
	'screen' member.
	(xftfont_open): Adjust user.
	(xftfont_get_colors): Remove useless prototype.

2013-10-26  Eli Zaretskii  <eliz@gnu.org>

	* emacs.c (Fdump_emacs): Encode FILENAME and SYMFILE arguments
	before passing them to 'unexec'.  (Bug#15260)

2013-10-26  Xue Fuqiao  <xfq.free@gmail.com>

	* fringe.c (set_fringe_bitmap_face): Add usage note from lispref.

2013-10-25  Eli Zaretskii  <eliz@gnu.org>

	* w32uniscribe.c (uniscribe_close): Adjust the argument list to
	the changed signature of the font driver's 'close' method.

	* w32font.h (w32font_close): Adjust the prototype to the change in
	function definition.

	* w32font.c (w32font_close): Reintroduce deleted declaration of i.

	* w32uniscribe.c (uniscribe_close): Adapt the call to
	w32font_close to its new prototype.

2013-10-25  Dmitry Antipov  <dmantipov@yandex.ru>

	Omit unused frame argument of font API's close function.
	* font.h (struct font): Drop frame argument.  Adjust comment.
	* font.c (font_clear_cache, font_close_object): Adjust users.
	* ftfont.c (ftfont_close):
	* ftxfont.c (ftxfont_close):
	* macfont.m (macfont_close):
	* nsfont.m (nsfont_close):
	* w32font.c (w32font_close):
	* xfont.c (xfont_close):
	* xftfont.c (xftfont_close): Adjust driver-specific close functions,
	tweak comments and make functions safe if called more than once for
	the same font object.

	Perform font-specific cleanup when font object is swept by GC.  See
	http://lists.gnu.org/archive/html/emacs-devel/2013-10/msg00740.html.
	* alloc.c (cleanup_vector): New function.
	(sweep_vector): Call it for each reclaimed vector object.
	* font.h (struct font): Adjust comment.

2013-10-24  Glenn Morris  <rgm@gnu.org>

	* Makefile.in (abs_top_srcdir): New, set by configure.

2013-10-23  Dmitry Antipov  <dmantipov@yandex.ru>

	Adjust recent font-related changes to fix bug#15686.
	* alloc.c (mark_object) [HAVE_WINDOW_SYSTEM]: If marked frame
	is a live window system frame, mark its default font too.

2013-10-23  Glenn Morris  <rgm@gnu.org>

	* Makefile.in (RUN_TEMACS): Make relative (again).
	($(leimdir)/leim-list.el, .el.elc, $(lispsource)/loaddefs.el)
	(bootstrap-emacs$(EXEEXT)):
	Quote entities that might contain whitespace.

2013-10-23  Paul Eggert  <eggert@cs.ucla.edu>

	Port to Solaris 10 and its bundled GCC.
	Problem reported by Timothy C. Burt.
	* floatfns.c (isfinite, isnan): Redefine unconditionally.

2013-10-21  Dmitry Antipov  <dmantipov@yandex.ru>

	Do not allow font caches to grow too large.
	* alloc.c (compact_font_cache_entry, compact_font_caches):
	New functions or stub if not HAVE_WINDOW_SYSTEM.
	(compact_undo_list): Factor out from Fgarbage_collect.
	Add comment.
	(mark_face_cache): Mark face font.  Move down to avoid
	extra prototypes.
	(mark_terminals): Do not mark font cache here.
	(Fgarbage_collect): Call compaction functions described
	above.  Adjust comment.

2013-10-20  Jan Djärv  <jan.h.d@swipnet.se>

	* emacs.c (main): On Cocoa, if GUI session and 0 is not a tty,
	chdir to HOME (bug#15607).

	* nsterm.m (Qcocoa, Qgnustep): New variables.
	(syms_of_nsterm): Defsym Qcocoa, Qgnustep.  Fprovide appropriate one.
	(ns_get_color): Make selection color work for GNUstep also.

2013-10-18  Eli Zaretskii  <eliz@gnu.org>

	* keyboard.c (make_lispy_event): Remove GPM-specific code that
	handles mouse clicks.  Instead, let GPM use the same code as all
	the other mice use.  See the discussion starting at
	http://lists.gnu.org/archive/html/emacs-devel/2013-10/msg00521.html
	for the details of the problem with the menu bar this fixes.

2013-10-18  Dmitry Antipov  <dmantipov@yandex.ru>

	Remove port-specific display name lists to avoid extra
	complexity and data duplication with display info lists.
	* xterm.h (x_display_name_list): Remove declaration.
	* xterm.c (x_display_name_list): Remove.
	(x_term_init, x_delete_display, syms_of_xterm): Adjust users.
	* xfns.c (x_display_info_for_name, Fx_display_list):
	Likewise.  Use x_display_list where appropriate.
	* w32term.h (w32_display_name_list): Remove declaration.
	* w32term.c (w32_display_name_list): Remove.
	(w32_initialize_display_info, x_delete_display, syms_of_w32term):
	Adjust users.
	* w32fns.c (x_display_info_for_name, Fx_display_list):
	Likewise.  Use x_display_list where appropriate.
	* nsterm.h (ns_display_name_list): Remove declaration.
	* nsterm.m (ns_display_name_list): Remove.
	(ns_term_init, syms_of_nsterm): Adjust users.
	* nsfns.m (ns_display_info_for_name, Fx_display_list):
	Likewise.  Use x_display_list where appropriate.
	* termhooks.h (TERMINAL_FONT_CACHE): New macro.
	* alloc.c (toplevel) [HAVE_WINDOW_SYSTEM]: Include TERM_HEADER.
	(mark_terminals): Mark per-terminal font cache.

2013-10-17  Barry O'Reilly  <gundaetiapo@gmail.com>

	Don't run timers in input-pending-p.  Its new check-timers param
	provides the prior behavior.  (Bug#15045).
	* keyboard.c (Finput_pending_p): Accept optional check-timers param.

2013-10-17  Paul Eggert  <eggert@cs.ucla.edu>

	Make some functions static in non-Microsoft builds.
	On my platform (Fedora 19 x86-64), this shrinks the
	Emacs executable (text+data) by 0.25%.
	* dispextern.h (erase_phys_cursor) [!WINDOWSNT]:
	(load_color) [!MSDOS]:
	* gnutls.h (emacs_gnutls_transport_set_errno) [!WINDOWSNT]:
	* keyboard.h (make_ctrl_char) [!WINDOWSNT]:
	* lisp.h (check_existing):
	* process.h (conv_sockaddr_to_lisp, network_interface_list)
	(network_interface_info) [!WINDOWSNT]:
	* termhooks.h (encode_terminal_code) [!WINDOWSNT]:
	Remove extern decls.
	* fileio.c (check_existing):
	* keyboard.c (make_ctrl_char) [!WINDOWSNT]:
	* process.c (conv_sockaddr_to_lisp, network_interface_list)
	(network_interface_info) [!WINDOWSNT]:
	* term.c (encode_terminal_code) [!WINDOWSNT]:
	* xdisp.c (erase_phys_cursor) [!WINDOWSNT]:
	* xfaces.c (load_color) [!MSDOS]:
	Now static.
	* fileio.c (check_existing, check_executable, check_writable):
	* process.c (network_interface_list, network_interface_info):
	Move earlier, so that we don't need forward decls.
	* gnutls.c (fn_gnutls_transport_set_errno)
	(emacs_gnutls_transport_set_errno) [!WINDOWNT]:
	Remove; unused.
	* w32.c (init_environment): Use faccessat rather than
	check_existing, partly for consistency with the rest of the code
	in this file, partly so that check_existing can be static.

	Make VALMASK visible to GDB even if clang is used (Bug#15574).
	* emacs.c (MAIN_PROGRAM): New macro.
	* lisp.h (DEFINE_GDB_SYMBOL_BEGIN, DEFINE_GDB_SYMBOL_END): New macros.
	(ARRAY_MARK_FLAG, PSEUDOVECTOR_FLAG, VALMASK): Use them.

	bool vector int width fixes
	* data.c (bool_vector_spare_mask, Fbool_vector_count_matches)
	(Fbool_vector_count_matches_at):
	Use EMACS_INT, not ptrdiff_t, to record bit counts, as a bit count
	can exceed PTRDIFF_MAX, at least in theory.
	(Fbool_vector_count_matches_at):
	Use int, not ptrdiff_t, to record a value that can't exceed INT_MAX.

2013-10-16  Paul Eggert  <eggert@cs.ucla.edu>

	* process.h (conv_sockaddr_to_lisp): New decl, for newly-extern func.
	(struct sockaddr): Add forward decl, for platforms that lack it.

2013-10-16  Jan Djärv  <jan.h.d@swipnet.se>

	* nsselect.m (ns_string_from_pasteboard): Remove Fquit, just return
	Qnil (Bug#15628).

2013-10-16  Eli Zaretskii  <eliz@gnu.org>

	* w32.c (network_interface_get_info, network_interface_list)
	(network_interface_info): New functions.  (Bug#15610)
	(GetAdaptersInfo_Proc): New typedef.
	(get_adapters_info): New wrapper function.
	(globals_of_w32): Initialize g_b_init_get_adapters_info.

	* process.h (network_interface_list, network_interface_info):
	New prototypes.

	* process.c (conv_sockaddr_to_lisp): Now externally-visible.
	(Fnetwork_interface_list, Fnetwork_interface_info): Define for
	all systems.  Return non-nil for systems that HAVE_NET_IF_H and
	for WINDOWSNT.  Doc fix.
	(syms_of_process): Defsubr Snetwork_interface_list and
	Snetwork_interface_info unconditionally.

	* menu.c (have_boxes): Fix redundant simulation of radio buttons
	in NS GUI sessions.  (Bug#15629)

2013-10-16  Dmitry Antipov  <dmantipov@yandex.ru>

	* fns.c (Fstring_as_unibyte): Use xlispstrdup.

2013-10-15  Paul Eggert  <eggert@cs.ucla.edu>

	* print.c (print_object): Print " ..." when truncating bool vectors.

2013-10-15  Eli Zaretskii  <eliz@gnu.org>

	* w32inevt.c (do_mouse_event): Support mouse wheel and all the 5
	standard mouse buttons.

	* termhooks.h (struct input_event): Remove incorrect commentary.

2013-10-15  Paul Eggert  <eggert@cs.ucla.edu>

	Disallow bool vector operations on mixed-length operands.
	The old behavior left garbage in the result vector sometimes,
	and didn't seem to be useful.
	* data.c (Qwrong_length_argument): New static var.
	(wrong_length_argument): New function.
	(bool_vector_binop_driver): Check that args agree in length.

	* keyboard.c, keyboard.h (all_kboards): Now static.

2013-10-15  Xue Fuqiao  <xfq.free@gmail.com>

	* buffer.c (syms_of_buffer) <buffer-invisibility-spec>: Add usage
	note from the lispref.

2013-10-15  Dmitry Antipov  <dmantipov@yandex.ru>

	* nsterm.h (struct ns_display_info): Remove set-but-unused
	member image_cache (image caches are per-terminal anyway).
	(FRAME_X_IMAGE_CACHE): Remove.
	* nsterm.m (ns_initialize_display_info): Adjust user.

2013-10-14  Eli Zaretskii  <eliz@gnu.org>

	* w32proc.c: Include mingw_time.h.

	* w32.c: Include mingw_time.h.

	Implement scrolling of TTY menus when the screen is too short.

	* term.c (tty_menu_display): Accept an additional argument, the
	menu item from which to start displaying the menu.  Account for
	the value of Y when limiting the menu to the number of available
	screen lines.
	(mi_result): New enumeration.
	(read_menu_input): Return enumerated value.  When the y coordinate
	hits min_y or max_y, return scroll indication instead of wrapping
	around the menu.
	(tty_menu_activate): Handle the scrolling indications from
	read_menu_input.  Compute the first menu item to display and pass
	it to tty_menu_display.

2013-10-14  Dmitry Antipov  <dmantipov@yandex.ru>

	* termhooks.h (FRAME_MUST_WRITE_SPACES, FRAME_LINE_INS_DEL_OK)
	(FRAME_CHAR_INS_DEL_OK, FRAME_SCROLL_REGION_OK)
	(FRAME_SCROLL_REGION_COST, FRAME_MEMORY_BELOW_FRAME):
	Adjust to match the change described below.
	(struct terminal): Move must_write_spaces, line_ins_del_ok,
	char_ins_del_ok, scroll_region_ok, scroll_region_cost and
	memory_below_frame members to...
	* termchar.h (struct tty_display_info): ...here because they're
	relevant only on TTYs.  Prefer unsigned bitfield where appropriate.
	* term.c (init_tty):
	* nsterm.m (ns_create_terminal):
	* w32term.c (w32_create_terminal):
	* xterm.c (x_create_terminal): Adjust users.
	* dispnew.c (line_hash_code, line_draw_cost): Pass frame arg
	to filter out non-TTY frames.  Adjust comment.
	(scrolling): Adjust user.  Prefer eassert for debugging check.

2013-10-14  Dmitry Antipov  <dmantipov@yandex.ru>

	* xfaces.c (PT_PER_INCH): Remove unused macro.
	* termhooks.h (struct terminal): Remove set-but-unused
	member fast_clear_end_of_line.
	(FRAME_FAST_CLEAR_END_OF_LINE): Remove.
	* nsterm.m (ns_create_terminal):
	* term.c (init_tty):
	* w32term.c (w32_create_terminal):
	* xterm.c (x_create_terminal): Adjust users.

2013-10-14  Paul Eggert  <eggert@cs.ucla.edu>

	* lisp.h (bool_vector_size): New function.
	All uses of XBOOL_VECTOR (x)->size changed to bool_vector_size (x).
	* data.c (bool_vector_spare_mask, bool_vector_binop_driver)
	(Fbool_vector_not, Fbool_vector_count_matches_at):
	Remove uses of 'eassume' that should no longer be needed,
	because they are subsumed by the 'eassume' in bool_vector_size.

2013-10-12  Eli Zaretskii  <eliz@gnu.org>

	* image.c (GIFLIB_MAJOR, GIFLIB_MINOR, GIFLIB_RELEASE): Move back
	after inclusion of gif_lib.h, thus fixing compiler warnings caused
	by 2013-10-10T19:15:33Z!eggert@cs.ucla.edu.

2013-10-11  Eli Zaretskii  <eliz@gnu.org>

	* xdisp.c (deep_copy_glyph_row): Handle the case that FROM and TO
	have different dimensions.  (Bug#15575)

	* dispnew.c (fill_up_frame_row_with_spaces): Now has external
	visibility.

	* dispextern.h (fill_up_frame_row_with_spaces): Add prototype.

2013-10-11  Dmitry Antipov  <dmantipov@yandex.ru>

	* term.c (tty_menu_show): Never return with unbalanced
	specpdl.  Use eassert for debugging check.  Adjust style.

2013-10-11  Eli Zaretskii  <eliz@gnu.org>

	* term.c (read_menu_input): Make selection of menu items
	cyclical.  Suggested by Dmitry Antipov <dmantipov@yandex.ru>.
	(tty_menu_activate): Fix off-by-one error when computing max_y.

2013-10-11  Teodor Zlatanov  <tzz@lifelogs.com>

	* gnutls.c (gnutls_audit_log_function): Add function for GnuTLS
	audit logging (only used with GnuTLS 3.x) and enable it.

2013-10-11  Dmitry Antipov  <dmantipov@yandex.ru>

	* dispnew.c (redraw_frame): Remove useless #ifdef because
	FRAME_MSDOS_P is a compile-time zero everywhere except MS-DOS.
	Also, move TTY fflush to...
	* term.c (tty_update_end): ...this function.

2013-10-11  Eli Zaretskii  <eliz@gnu.org>

	* xdisp.c (display_tty_menu_item): Make sure we never write beyond
	the end of the frame's glyph matrix.  (Bug#15575)

	* term.c (tty_menu_display): Don't move cursor while overwriting
	frame's glyphs with menu items.  Limit the number of items
	displayed to what can be shown on the available screen lines,
	excluding the echo area.
	(tty_menu_activate): Limit the Y coordinate allowed by
	read_menu_input to the last screen line used for menu display.

2013-10-11  Paul Eggert  <eggert@cs.ucla.edu>

	* lisp.h (eassume): New macro.
	Also, include <verify.h>, for 'assume'.
	* alloc.c (bool_vector_payload_bytes, Fmake_bool_vector)
	(vroundup, vector_nbytes):
	* data.c (bool_vector_spare_mask, bool_vector_binop_driver)
	(Fbool_vector_not, Fbool_vector_count_matches)
	(Fbool_vector_count_matches_at):
	Use eassume, not eassert.
	* casetab.c (set_identity, shuffle):
	* composite.c (composition_gstring_put_cache):
	* dispnew.c (update_frame_1):
	* ftfont.c (ftfont_shape_by_flt):
	* image.c (gif_load):
	* intervals.c (offset_intervals):
	* macfont.m (macfont_shape):
	Remove calls to 'assume' that are no longer needed, because
	--enable-gcc-warnings no longer generates bogus warnings
	when these calls are removed.

2013-10-11  Dmitry Antipov  <dmantipov@yandex.ru>

	* xdisp.c (deep_copy_glyph_row): Remove unused locals.

2013-10-10  Stefan Monnier  <monnier@iro.umontreal.ca>

	* fileio.c (Fsubstitute_in_file_name): Use substitute-env-in-file-name.
	(Qsubstitute_env_in_file_name): New var.
	(syms_of_fileio): Define it.

2013-10-10  Eli Zaretskii  <eliz@gnu.org>

	* xdisp.c (deep_copy_glyph_row): Assert that the 'used' counts of
	FROM and TO are identical.  Copy only the glyphs of TEXT_AREA.
	(Bug#15575)

	* term.c (save_and_enable_current_matrix): Don't allocate and
	don't save margin areas.
	(restore_desired_matrix): Don't restore margin areas.
	(free_saved_screen): Don't free margin areas.

2013-10-10  Paul Eggert  <eggert@cs.ucla.edu>

	* image.c: Pacify --enable-gcc-warnings.
	(GIFLIB_MAJOR, GIFLIB_MINOR, GIFLIB_RELEASE, fn_GifErrorString):
	#define only if used.

2013-10-10  Eli Zaretskii  <eliz@gnu.org>

	* image.c (GIFLIB_MAJOR): Define to 4 if undefined.
	(GIFLIB_MINOR, GIFLIB_RELEASE): Define to zero if undefined.
	(GifErrorString) [GIFLIB_MAJOR >= 5]: Define a function pointer.
	(gif_load): For giflib v5.x and later, display the error message
	produced by giflib when its functions fail.
	(syms_of_image) <Qlibgif_version> [HAVE_NTGUI]: New DEFSYM.
	(Bug#15531)

2013-10-10  Dmitry Antipov  <dmantipov@yandex.ru>

	* keyboard.c (last_event_timestamp): Remove.  For X selection and
	GTK popup menus, it may be obtained from per-frame X display info.
	(kbd_buffer_store_event_hold, kbd_buffer_get_event)
	(process_special_events): Adjust users.
	* keyboard.h (last_event_timestamp): Remove declaration.
	* xmenu.c (xmenu_show, create_and_show_popup_menu): Lost last arg.
	Use FRAME_DISPLAY_INFO (f)->last_user_time for gtk_menu_popup.
	* menu.h (xmenu_show): Adjust prototype.
	* menu.c (Fx_popup_menu): Adjust user.
	* xselect.c (x_own_selection, x_get_foreign_selection)
	(Fx_disown_selection_internal): Use dpyinfo->last_user_time.

2013-10-10  Dmitry Antipov  <dmantipov@yandex.ru>

	* keyboard.c (init_kboard): Now static.  Add arg
	to denote window system.  Adjust comment.
	(init_keyboard): Adjust user.
	(allocate_kboard): New function.
	(syms_of_keyboard):
	* nsterm.m (ns_term_init):
	* term.c (init_tty):
	* w32term.c (w32_create_terminal):
	* xterm.c (x_term_init): Use it.
	* keyboard.h (init_kboard): Remove prototype.
	(allocate_kboard): Add prototype.

2013-10-10  Barry Fishman  <barry_fishman@acm.org>  (tiny change)

	* image.c (GIFLIB_MAJOR): Ensure it's defined.
	(DGifOpen, DGifOpenFileName): Handle giflib 5 syntax.  (Bug#15531)

2013-10-09  Paul Eggert  <eggert@cs.ucla.edu>

	* fns.c (sxhash_bool_vector): Fix buffer read overrun.

2013-10-09  Eli Zaretskii  <eliz@gnu.org>

	* term.c (tty_menu_activate): Flush the output stream after
	showing the cursor, and don't mark the frame garbaged at exit from
	the function.  Fixes redisplay glitches when moving from one menu
	to another.

2013-10-09  Jan Djärv  <jan.h.d@swipnet.se>

	* nsfns.m (Fns_convert_utf8_nfd_to_nfc): Check input for valid UTF-8
	or throw error (Bug#15570).

2013-10-09  Paul Eggert  <eggert@cs.ucla.edu>

	* intervals.c (temp_set_point_both): Move test into 'eassert',
	for speed.

	* lisp.h (eassert): Don't use 'assume'.
	Sometimes 'assume' wins in performance, and sometimes it loses,
	so it shouldn't be used all the time.  Perhaps we need two
	flavors of 'eassert', one for where 'assume' is far more likely
	to help or to hurt; but that can be done later.
	Problem reported by Dmitry Antipov in
	<http://lists.gnu.org/archive/html/emacs-devel/2013-10/msg00276.html>.
	Also, don't include <verify.h>; no longer needed.

2013-10-09  Glenn Morris  <rgm@gnu.org>

	* eval.c (Fcond): Doc tweak.

2013-10-09  Eli Zaretskii  <eliz@gnu.org>

	* xfaces.c (x_free_gc) [HAVE_X_WINDOWS, HAVE_NTGUI]: Don't pass
	expressions with side effects to eassert.  (Bug#15565)

2013-10-09  Stefan Monnier  <monnier@iro.umontreal.ca>

	* fns.c (hashfn_user_defined): Allow hash functions to return any
	Lisp_Object.

2013-10-08  Paul Eggert  <eggert@cs.ucla.edu>

	Fix minor problems found by static checking.
	* dispnew.c (save_current_matrix): Omit unnecessary casts.
	* dispnew.c (update_frame_with_menu): Mark debug local as used.
	* keyboard.c, keyboard.h (Qmouse_movement): Now static.
	* keyboard.c (read_menu_command): Remove unused local.
	* lisp.h (read_menu_command): New decl.
	* menu.c, menu.h (menu_item_width): Arg is now unsigned char *, for
	benefit of STRING_CHAR_AND_LENGTH.  All uses changed.
	Return ptrdiff_t, not int.
	* term.c (tty_menu_struct): 'allocated' member is now ptrdiff_t,
	not int, for benefit of xpalloc.
	(tty_menu_create, tty_menu_make_room): Simplify by using xzalloc
	and xpalloc.
	(have_menus_p): Remove; unused.
	(tty_menu_add_pane, tty_menu_add_selection): Change signedness of
	local char * pointer to pacify STRING_CHAR_AND_LENGTH.
	(tty_menu_add_selection, tty_menu_locate, tty_meny_destroy):
	Now static.
	(save_and_enable_current_matrix): Omit unnecessary casts.
	(read_menu_input): Omit local extern decl (now in lisp.h).
	Don't access uninitialized storage if mouse_get_xy fails.
	(tty_menu_activate): Mark local as initialized, for lint.
	(tty_menu_activate, tty_meny_show): Remove unused locals.

2013-10-08  Eli Zaretskii  <eliz@gnu.org>

	Support menus on text-mode terminals.
	* xterm.h (xw_popup_dialog): Add prototype.

	* xmenu.c (Fx_popup_dialog): Function moved to menu.c.
	(xmenu_show): Block input here, instead in Fx_popup_menu.
	(xw_popup_dialog): New function, with X-specific bits of popup
	dialogs.

	* xdisp.c (deep_copy_glyph_row, display_tty_menu_item):
	New functions.

	* window.c (Fset_window_configuration): Use run-time tests of the
	frame type instead of compile-time conditionals, when menu-bar
	lines are considered.

	* w32term.h (w32con_hide_cursor, w32con_show_cursor)
	(w32_popup_dialog): New prototypes.

	* w32menu.c (Fx_popup_dialog): Function deleted.
	(w32_popup_dialog): New function, with w32 specific bits of popup
	dialogs.  Block input here.

	* w32inevt.c (w32_console_read_socket): Minor change to add
	debugging TTY events.

	* w32fns.c (show_hourglass): If returning early because the frame
	is not a GUI frame, unblock input.

	* w32console.c (w32con_hide_cursor, w32con_show_cursor, cursorX)
	(cursorY): New functions.

	* termhooks.h (cursorX, cursorY): Prototypes of functions on
	WINDOWSNT, macros that call curX and curY elsewhere.

	* termchar.h (struct tty_display_info) <showing_menu>: New flag.

	* term.c (tty_hide_cursor, tty_show_cursor) [WINDOWSNT]: Call w32
	specific function to hide and show cursor on a text-mode terminal.
	(tty_menu_struct, struct tty_menu_state): New structures.
	(tty_menu_create, tty_menu_make_room, tty_menu_search_pane)
	(tty_menu_calc_size, mouse_get_xy, tty_menu_display)
	(have_menus_p, tty_menu_add_pane, tty_menu_add_selection)
	(tty_menu_locate, save_and_enable_current_matrix)
	(restore_desired_matrix, screen_update, read_menu_input)
	(tty_menu_activate, tty_menu_destroy, tty_menu_help_callback)
	(tty_pop_down_menu, tty_menu_last_menubar_item)
	(tty_menu_new_item_coords, tty_menu_show): New functions.
	(syms_of_term): New DEFSYMs for tty-menu-* symbols.

	* nsterm.h (ns_popup_dialog): Adjust prototype.

	* nsmenu.m (ns_menu_show): Block and unblock input here, instead
	of in x-popup-menu.
	(ns_popup_dialog): Adapt order of arguments to the other
	*_menu_show implementations.
	(Fx_popup_dialog): Function deleted.

	* msdos.c (x_set_menu_bar_lines): Delete unused function.

	* menu.h (tty_menu_show, menu_item_width): Provide prototypes.

	* menu.c (have_boxes): New function.
	(single_keymap_panes): Use it instead of a compile-time
	conditional.
	(single_menu_item): Use run-time tests of the frame type instead
	of compile-time conditionals.
	(encode_menu_string): New function.
	(list_of_items, list_of_panes): Use it instead of ENCODE_STRING
	the macro, since different types of frame need different encoding
	of menu items.
	(digest_single_submenu): Use run-time tests of frame type instead
	of, or in addition to, compile-time conditionals.
	(menu_item_width, Fmenu_bar_menu_at_x_y): New functions.
	(Fx_popup_menu): Detect when the function is called from keyboard
	on a TTY.  Don't barf when invoked on a text-mode frame.
	Check frame type at run time, instead of compile-time conditionals for
	invoking terminal-specific menu-show functions.
	Call tty_menu_show on text-mode frames.
	(Fx_popup_dialog): Move here from xmenu.c.  Test frame types at
	run time to determine which alternative to invoke; support dialogs
	on TTYs.

	* keyboard.h <Qmouse_movement>: Declare.

	* keyboard.c <Qmouse_movement>: Now extern.
	<Qecho_keystrokes>: New static variable.
	(read_key_sequence): Accept an additional argument, a flag to
	prevent redisplay during reading of the key sequence.  All callers
	changed.
	(read_menu_command): New function.
	(read_char): When COMMANDFLAG is -2, do not redisplay and do not
	autosave.
	(toolkit_menubar_in_use): New function.
	(make_lispy_event): Use it instead of a compile-time test.

	* fns.c (Fyes_or_no_p) [HAVE_MENUS]: Don't condition on
	window-system being available.

	* editfns.c (Fmessage_box) [HAVE_MENUS]: Don't condition the call
	to x-popup-dialog on the frame type, they all now support popup
	dialogs.

	* dispnew.c (save_current_matrix): Save the margin areas.
	(restore_current_matrix): Restore margin areas.
	(update_frame_with_menu): New function.

	* dispextern.h (display_tty_menu_item, update_frame_with_menu):
	Add prototypes.

	* alloc.c (make_save_ptr): Now compiled unconditionally.

2013-10-08  Dmitry Antipov  <dmantipov@yandex.ru>

	* dispnew.c (set_window_update_flags): Add buffer arg.  Adjust comment.
	(redraw_frame, update_frame): Adjust users.
	* dispextern.h (set_window_update_flags): Adjust prototype.
	* xdisp.c (redisplay_internal): When updating all frames with zero
	windows_or_buffers_changed, assume that only the windows that shows
	current buffer should be really updated.

2013-10-08  Dmitry Antipov  <dmantipov@yandex.ru>

	Do not allocate huge temporary memory areas and objects while encoding
	for file I/O, thus reducing an enormous memory usage for large buffers.
	See http://lists.gnu.org/archive/html/emacs-devel/2013-10/msg00180.html.
	* coding.h (struct coding_system): New member raw_destination.
	* coding.c (setup_coding_system): Initialize it to zero.
	(encode_coding_object): If raw_destination is set, do not create
	dst_object.  Add comment.
	* fileio.c (toplevel): New constant E_WRITE_MAX.
	(e_write): Do not encode more than E_WRITE_MAX characters per one loop
	iteration.  Use raw_destination if E_WRITE_MAX characters is encoded.

2013-10-08  Jan Djärv  <jan.h.d@swipnet.se>

	* nsterm.m (windowDidExitFullScreen:)
	(toggleFullScreen:): Change NS_IMPL_COCOA to HAVE_NATIVE_FS.

2013-10-08  Paul Eggert  <eggert@cs.ucla.edu>

	Fix race where emacs aborts when sent SIGTERM (Bug#15534).
	* keyboard.c (unblock_input_to): Don't process pending signals
	if a fatal error is in progress.

	* lisp.h (bits_word, BITS_WORD_MAX): New type and macro.
	All uses of 'size_t' and 'SIZE_MAX' changed to use them, when
	they're talking about words in Lisp bool vectors.
	(BITS_PER_BITS_WORD): Rename from BITS_PER_SIZE_T.  All uses changed.
	* data.c (popcount_bits_word): Rename from popcount_size_t.
	(bits_word_to_host_endian): Rename from size_t_to_host_endian.
	All uses changed.

2013-10-07  Paul Eggert  <eggert@cs.ucla.edu>

	Improve support for popcount and counting trailing zeros (Bug#15550).
	* data.c: Include <count-one-bits.h>, <count-trailing-zeros.h>.
	(USE_MSC_POPCOUNT, POPCOUNT_STATIC_INLINE)
	(NEED_GENERIC_POPCOUNT, popcount_size_t_generic)
	(popcount_size_t_msc, popcount_size_t_gcc):
	Remove; now done by Gnulib.
	(popcount_size_t): Now a macro that defers to Gnulib.
	(count_trailing_zero_bits): Return int, for consistency with
	Gnulib and because Emacs prefers signed to unsigned int.
	Don't assume that size_t is either unsigned int or unsigned long
	or unsigned long long.
	(size_t_to_host_endian): Do not assume that size_t is either
	exactly 32 or exactly 64 bits wide.
	* lisp.h (BITS_PER_SIZE_T): Define consistently with BITS_PER_LONG
	etc., so that it's now an enum constant, not a macro.
	No need to assume that it's either 32 or 64.

2013-10-07  Jan Djärv  <jan.h.d@swipnet.se>

	* nsterm.m (windowDidEnterFullScreen:): setPresentationOptions only
	on >= 10.7.

2013-10-07  Dmitry Antipov  <dmantipov@yandex.ru>

	* insdel.c (insert_from_gap): Prefer ptrdiff_t to int where needed.
	* xdisp.c (handle_fontified_prop): Likewise.  Use bool for boolean.

2013-10-07  Paul Eggert  <eggert@cs.ucla.edu>

	emacs_read and emacs_write now use void *, not char *.
	* alloc.c (valid_pointer_p) [!WINDOWSNT]: Remove now-unnecessary cast.
	* sysdep.c (emacs_read, emacs_write, emacs_write_sig):
	Buffer arg is now void *, not char *.  This matches plain
	'read' and 'write' better, and avoids a constraint violation
	on Solaris 9 with Oracle Studio.

2013-10-07  Dmitry Antipov  <dmantipov@yandex.ru>

	* alloc.c (Fmake_string): For ASCII char initializer, prefer
	memset to explicit loop.  Otherwise copy largest possible chunk
	from initialized to uninitialized part, thus allowing the longer
	memcpy runs and reducing the number of loop iterations.

2013-10-06  Jan Djärv  <jan.h.d@swipnet.se>

	* nsterm.m (ns_update_begin): If native fullscreen and no toolbar,
	hide toolbar (Bug#15388).
	(windowDidEnterFullScreen:): If presentation options are zero,
	set them here (Bug#15388).
	(ns_update_auto_hide_menu_bar): Remove runtime check.
	Don't auto hide dock unless menubar is also auto hidden.

2013-10-05  Xue Fuqiao  <xfq.free@gmail.com>

	* editfns.c (message): Mention batch mode in doc string.

2013-10-05  Jan Djärv  <jan.h.d@swipnet.se>

	* nsterm.m (check_native_fs): Remove erroneous comment.

2013-10-04  Dmitry Antipov  <dmantipov@yandex.ru>

	* xdisp.c (redisplay_internal): Simplify because scan_for_column now
	uses find_newline instead of scan_newline and so doesn't move point.

2013-10-04  Paul Eggert  <eggert@cs.ucla.edu>

	Use hardware support for byteswapping on glibc x86 etc.
	On Fedora 19 x86-64, the new bswap_64 needs 1 instruction,
	whereas the old swap64 needed 30.
	* fringe.c (init_fringe_bitmap) [WORDS_BIGENDIAN]:
	* sound.c (le2hl, le2hs, be2hl) [!WINDOWSNT]:
	Use byteswap.h's macros to swap bytes.
	* lisp.h (swap16, swap32, swap64): Remove.
	All uses replaced by bswap_16, bswap_32, bswap_64.

	* bytecode.c (exec_byte_code): Use some more volatile variables
	to work around local variables getting clobbered by longjmp.
	Port to pre-C99, which doesn't allow decls after stmts.

2013-10-03  Paul Eggert  <eggert@cs.ucla.edu>

	* lisp.h (eassert): Assume that COND is true when optimizing.
	In other words, take on the behavior of eassert_and_assume.
	This makes Emacs 0.2% smaller on my platform (Fedora 19, x86-64).
	(eassert_and_assume): Remove.  All uses replaced by eassert.

	* xdisp.c (Qglyphless_char): Now static.

	Adjust to merge from gnulib.
	* conf_post.h (__has_builtin, assume): Remove; gnulib now does these.
	* lisp.h: Include <verify.h>, for 'assume'.

	* eval.c (clobbered_eassert): New macro.
	(internal_catch, internal_condition_case)
	(internal_condition_case_1, internal_condition_case_2)
	(internal_condition_case_n): Use it instead of eassert
	when the argument contains locals clobbered by longjmp.
	Don't use clobbered locals outside of clobbered_eassert.
	(internal_lisp_condition_case): Use a volatile variable
	to work around a local variable's getting clobbered.

2013-10-03  Stefan Monnier  <monnier@iro.umontreal.ca>

	* lisp.h (struct handler): Merge struct handler and struct catchtag.
	(PUSH_HANDLER): New macro.
	(catchlist): Remove.
	(handlerlist): Always declare.

	* eval.c (catchlist): Remove (merge with handlerlist).
	(handlerlist, lisp_eval_depth): Not static any more.
	(internal_catch, internal_condition_case, internal_condition_case_1)
	(internal_condition_case_2, internal_condition_case_n):
	Use PUSH_HANDLER.
	(unwind_to_catch, Fthrow, Fsignal): Adjust to merged
	handlerlist/catchlist.
	(internal_lisp_condition_case): Use PUSH_HANDLER.  Adjust to new
	handlerlist which can only handle a single condition-case handler at
	a time.
	(find_handler_clause): Simplify since we only a single branch here
	any more.

	* bytecode.c (BYTE_CODES): Add Bpushcatch, Bpushconditioncase
	and Bpophandler.
	(bcall0): New function.
	(exec_byte_code): Add corresponding cases.  Improve error message when
	encountering an invalid byte-code.  Let Bunwind_protect accept
	a function (rather than a list of expressions) as argument.

	* alloc.c (Fgarbage_collect): Merge scans of handlerlist and catchlist,
	and make them unconditional now that they're heap-allocated.

2013-10-03  Stefan Monnier  <monnier@iro.umontreal.ca>

	* charset.c (Fdecode_char, Fencode_char): Remove description of
	`restriction' arg. now that it's hidden by advertised-calling-convention.

2013-10-02  Jan Djärv  <jan.h.d@swipnet.se>

	* macfont.m (mac_ctfont_create_preferred_family_for_attributes):
	Remove unused variable (from mac-port).
	(macfont_draw): Use s->ybase for correct y position.

2013-10-02  Dmitry Antipov  <dmantipov@yandex.ru>

	* frame.h (struct frame): Drop has_minibuffer member because...
	(FRAME_HAS_MINIBUF_P): ...this macro can be implemented without it.
	* frame.c (make_frame, make_minibuffer_frame): Adjust users.

2013-10-02  Dmitry Antipov  <dmantipov@yandex.ru>

	* window.h (struct window): Prefer enum text_cursor_kinds to int
	for phys_cursor_type member.  Move the latter, phys_cursor_width,
	phys_cursor_ascent and phys_cursor_height under HAVE_WINDOW_SYSTEM.
	* window.c (replace_window, make_window): Adjust users.

2013-10-02  Dmitry Antipov  <dmantipov@yandex.ru>

	* fringe.c (toplevel): Do not use HAVE_WINDOW_SYSTEM because
	this module is never compiled otherwise.

2013-10-01  Alp Aker  <alp.tekin.aker@gmail.com>

	* macfont.m (macfont_draw): Use CGRectMake rather than NSMakeRect
	(Bug#15500).

2013-09-29  Eli Zaretskii  <eliz@gnu.org>

	* xdisp.c (get_next_display_element): Don't call face_for_font in
	a build configured --without-x.  (Bug#15484)

2013-09-29  Jan Djärv  <jan.h.d@swipnet.se>

	* window.c (calc_absolute_offset): #elif should be #elif defined.

	* frame.c (delete_frame): Block/unblock input to overcome race
	condition (Bug#15475).

2013-09-29  Andreas Politz  <politza@hochschule-trier.de>

	* frame.c (delete_frame): Record selected frame only after
	calling Qdelete_frame_functions (Bug#15477).

2013-09-28  Jan Djärv  <jan.h.d@swipnet.se>

	* nsterm.m (ns_selection_color): Remove.
	(ns_get_color): Check for ns_selection_(fg|bg)_color using
	NSColor selectedText(Background)Color.  Only for COCOA.
	(ns_term_init): Remove assignment of ns_selection_color, logic
	moved to ns_get_color.

	* nsterm.h (NS_SELECTION_BG_COLOR_DEFAULT): Rename from
	NS_SELECTION_COLOR_DEFAULT.
	(NS_SELECTION_FG_COLOR_DEFAULT): New.

2013-09-28  Eli Zaretskii  <eliz@gnu.org>

	* xdisp.c (Fdump_tool_bar_row): Ifdef away the body if 'struct
	frame' does not have the tool_bar_window member.

2013-09-26  Barry O'Reilly  <gundaetiapo@gmail.com>

	Signal error when reading an empty byte-code object (Bug#15405)
	* lread.c (read1): Signal error.
	* alloc.c (make_byte_code): eassert header size.
	(sweep_vectors): Change an int to size_t.

2013-09-24  Paul Eggert  <eggert@cs.ucla.edu>

	* dispnew.c (clear_glyph_row, copy_row_except_pointers): Use enums
	instead of ints, as it's the usual style for offsetof constants.  See:
	http://lists.gnu.org/archive/html/emacs-devel/2013-09/msg00478.html

	* data.c (POPCOUNT_STATIC_INLINE): New macro, as a hack for popcount.
	This is ugly, but it should fix the performance problem for older
	GCC versions in the short run.  I'll look into integrating the
	Gnulib module for popcount, as a better fix.
	See the thread starting in:
	http://lists.gnu.org/archive/html/emacs-devel/2013-09/msg00474.html
	(popcount_size_t_generic) [NEED_GENERIC_POPCOUNT]:
	(popcount_size_t_msc) [USE_MSC_POPCOUNT]:
	(popcount_size_t_gcc) [USE_GCC_POPCOUNT]:
	(popcount_size_t): Use it.

2013-09-24  Daniel Colascione  <dancol@dancol.org>

	* process.c (Fnetwork_interface_info): Fix build break due to
	vector changes.

2013-09-24  Paul Eggert  <eggert@cs.ucla.edu>

	* dispnew.c (clear_glyph_row, copy_row_except_pointers):
	Prefer signed to unsigned integers where either will do.
	No need for 'const' on locals that do not escape.
	Omit easserts with unnecessary and unportable assumptions about
	alignment.  Avoid unnecessary casts to char *.

2013-09-24  Dmitry Antipov  <dmantipov@yandex.ru>

	Use union for the payload of struct Lisp_Vector.
	This helps to avoid a few glitches dictated by C's aliasing rules.
	* lisp.h (struct Lisp_Vector): Use union for next and
	contents member.  Adjust comment.  Change related users.
	* alloc.c (next_in_free_list, set_next_in_free_list): Remove.
	Related users changed.
	* buffer.c, bytecode.c, ccl.c, character.h, chartab.c, composite.c:
	* composite.h, disptab.h, fns.c, fontset.c, indent.c, keyboard.c:
	* lread.c, msdos.c, process.c, w32menu.c, window.c, xdisp.c:
	* xfaces.c, xfont.c, xmenu.c: Related users changed.

2013-09-24  Dmitry Antipov  <dmantipov@yandex.ru>

	Optimize glyph row clearing and copying routines.
	* dispextern.h (struct glyph_row): Change layout of struct
	glyph_row to help copy_row_except_pointers.  Adjust comment.
	* dispnew.c (null_row): Remove.
	(clear_glyph_row): Use offsetof and memset to find and clear
	just the members that need clearing.  Adjust comment.
	(copy_row_except_pointers): Likewise for copying.

2013-09-24  Paul Eggert  <eggert@cs.ucla.edu>

	Some minor cleanups of recently-added bool vector code.
	* conf_post.h (assume): Always return void.  Use lint version
	only if GCC and MSC versions don't apply.
	* conf_post.h (assume):
	* data.c (USC_MSC_POPCOUNT, count_trailing_zero_bits):
	Depend on _MSC_VER, not __MSC_VER, for consistency with
	the rest of Emacs.
	* data.c (bool_vector_spare_mask, popcount_size_t_generic)
	(popcount_size_t_msc, popcount_size_t_gcc, popcount_size_t)
	(bool_vector_binop_driver, count_trailing_zero_bits)
	(size_t_to_host_endian): Now static, not static inline;
	the latter isn't needed with modern compilers and doesn't
	work with older compilers anyway.

	* alloc.c (valgrind_p): Use bool for boolean.

2013-09-23  Dmitry Antipov  <dmantipov@yandex.ru>

	* xdisp.c (noninteractive_need_newline, message_log_need_newline)
	(overlay_arrow_seen, message_enable_multibyte, line_number_displayed)
	(display_last_displayed_message_p, message_buf_print)
	(message_cleared_p, help_echo_showing_p, hourglass_shown_p):
	Use bool for boolean.
	* dispextern.h (cancel_line, init_desired_glyphs):
	Remove ancient leftover.
	(help_echo_showing_p, hourglass_shown_p):
	* lisp.h (noninteractive_need_newline): Adjust declaration.

2013-09-23  Dmitry Antipov  <dmantipov@yandex.ru>

	* dispnew.c (frame_garbaged, selected_frame, last_nonminibuf_frame):
	Move to...
	* frame.c (frame_garbaged, selected_frame, last_nonminibuf_frame):
	...this file and convert the latter to static.  Adjust comment.
	(make_initial_frame):
	* window.c (init_window_once): Adjust user.
	* frame.h (last_nonminibuf_frame): Remove declaration.
	* lisp.h (selected_frame): Likewise.
	* msdos.c (the_only_display_info): Adjust comment.

2013-09-23  Eli Zaretskii  <eliz@gnu.org>

	* xdisp.c (mouse_face_from_string_pos): Fix off-by-one error in
	computing the end column of mouse-highlight that comes from
	display or overlay strings.  (Bug#15437)
	(note_mouse_highlight): Adapt calculation of last argument to
	mouse_face_from_string_pos to the above change.

	* conf_post.h (__has_builtin): Define to zero, if undefined, on
	all platforms, not just for clang.

2013-09-23  Jan Djärv  <jan.h.d@swipnet.se>

	* filelock.c (lock_file_1): Rearrange to remove compiler warning
	about excess arguments to snprintf.

	* conf_post.h(assume): Use __builtin_unreachable for clang.

2013-09-23  Juanma Barranquero  <lekktu@gmail.com>

	* w32console.c (initialize_w32_display): Remove unused variable hlinfo.
	* w32term.c (w32_scroll_bar_handle_click): Remove unused variable f.

2013-09-23  Daniel Colascione  <dancol@dancol.org>

	* alloc.c (USE_VALGRIND): New macro; on by default
	when ENABLE_CHECKING.
	(mark_maybe_object, mark_maybe_pointer)
	[USE_VALGRIND]: Mark conservatively-scanned regions valid for
	valgrind purposes.
	(valgrind_p) [USE_VALGRIND]: New variable.
	(init_alloc) [USE_VALGRIND]: Initialize valgrind_p.

2013-09-22  Jan Djärv  <jan.h.d@swipnet.se>

	* process.c (wait_reading_process_output): Change int pnamelen to
	socklen_t.

	* nsterm.m (setMarkedText:selectedRange:, deleteWorkingText):
	* nsmenu.m (addDisplayItemWithImage:idx:tag:helpText:enabled:):
	* nsfont.m (ns_get_covering_families, ns_findfonts): Cast NSLog
	argument to unsigned long to avoid warning.
	(nsfont_draw): Use 0.25 instead of  Fix2X (kATSItalicQDSkew).

	* conf_post.h (assume): Fix compiler error: x shall be cond.

2013-09-22  Daniel Colascione  <dancol@dancol.org>

	* xfns.c (x_get_monitor_attributes): Suppress unused variable
	warning when compiling without a window system.

2013-09-22  Daniel Colascione  <dancol@dancol.org>

	* data.c (Qbool_vector_p): New symbol.
	(bool_vector_spare_mask, popcount_size_t_generic)
	(popcount_size_t_msc, popcount_size_t_gcc)
	(popcount_size_t)
	(bool_vector_binop_driver)
	(count_trailing_zero_bits, size_t_to_host_endian)
	(Fbool_vector_exclusive_or)
	(Fbool_vector_union)
	(Fbool_vector_intersection, Fbool_vector_set_difference)
	(Fbool_vector_subsetp, Fbool_vector_not)
	(Fbool_vector_count_matches)
	(Fbool_vector_count_matches_at): New functions.
	(syms_of_data): Intern new symbol, functions.
	* alloc.c (bool_vector_payload_bytes): New function.
	(Fmake_bool_vector): Instead of calling Fmake_vector,
	which performs redundant initialization and argument checking,
	just call allocate_vector ourselves.  Make sure we clear any
	terminating padding to zero.
	(vector_nbytes, sweep_vectors): Use bool_vector_payload_bytes
	instead of open-coding the size calculation.
	(vroundup_ct): New macro.
	(vroundup): Assume argument >= 0; invoke vroundup_ct.
	* casetab.c (shuffle, set_identity): Change lint_assume to assume.
	* composite.c (composition_gstring_put_cache):
	Change lint_assume to assume.
	* conf_post.h (assume): New macro.
	(lint_assume): Remove.
	* dispnew.c (update_frame_1): Change lint_assume to assume.
	* ftfont.c (ftfont_shape_by_flt): Change lint_assume
	to assume.
	* image.c (gif_load): Change lint_assume to assume.
	* lisp.h (eassert_and_assume): New macro.
	(Qbool_vector_p): Declare.
	(CHECK_BOOL_VECTOR, ROUNDUP, BITS_PER_SIZE_T): New macros.
	(swap16, swap32, swap64): New inline functions.
	* macfont.m (macfont_shape): Change lint_assume to assume.
	* ralloc.c: Rename ROUNDUP to PAGE_ROUNDUP throughout.
	* xsettings.c (parse_settings): Use new swap16 and
	swap32 from lisp.h instead of file-specific macros.

2013-09-22  Eli Zaretskii  <eliz@gnu.org>

	* xdisp.c (try_window_id): Don't abort if cursor row could not be
	found (which can legitimately happen when the glyph row at the
	window start is disabled in the current_matrix.  (Bug#15365)

2013-09-22  Paul Eggert  <eggert@cs.ucla.edu>

	Fix syntax.h bug introduced by recent INLINE change.
	syntax.h defined an extern inline function SYNTAX_ENTRY that was
	conditionally compiled one way in some modules, and a different
	way in others.  This doesn't work with extern inline functions,
	which must have the same definition in all modules, because the
	defining code might be shared across modules, depending on the
	implementation.  Symptoms reported by Martin Rudalics in:
	http://lists.gnu.org/archive/html/emacs-devel/2013-09/msg00414.html
	* regex.c, syntax.c (SYNTAX_ENTRY_VIA_PROPERTY): Remove.
	(SYNTAX, SYNTAX_ENTRY, SYNTAX_WITH_FLAGS): New macros,
	overriding the corresponding functions in syntax.h.
	* syntax.h (syntax_property_entry, syntax_property_with_flags)
	(syntax_property): New inline functions.
	(SYNTAX_ENTRY, SYNTAX_WITH_FLAGS, SYNTAX):
	Rewrite in terms of these new functions.

2013-09-21  Eli Zaretskii  <eliz@gnu.org>

	* dired.c (directory_files_internal): Use multibyte_chars_in_text,
	not chars_in_text, whose result depends on the multibyteness of
	the current buffer.  (Bug#15426)

2013-09-20  Paul Eggert  <eggert@cs.ucla.edu>

	Port recent change to hosts where pointers aren't 'long'.
	* xterm.c (x_send_scroll_bar_event, x_scroll_bar_to_input_event):
	Don't assume that pointers are the same width as 'long'.
	Add a compile-time check that a pointer fits into two X slots.

	A simpler, centralized INLINE.
	* conf_post.h (INLINE): Define only if not already defined.
	This allows us to use a single INLINE, defined by one file
	per executable.
	* emacs.c (INLINE): Define it.
	Also, include category.h, charset.h, composite.h, dispextern.h,
	syntax.h, systime.h, so that their INLINE definitions are expanded
	properly for Emacs.
	* blockinput.h, keyboard.c (BLOCKINPUT_INLINE):
	* buffer.h, buffer.c (BUFFER_INLINE):
	* category.h, category.c (CATEGORY_INLINE):
	* character.h, character.c (CHARACTER_INLINE):
	* charset.h, charset.c (CHARSET_INLINE):
	* composite.h, composite.c (COMPOSITE_INLINE):
	* dispextern.h, dispnew.c (DISPEXTERN_INLINE):
	* frame.h, frame.c (FRAME_INLINE):
	* intervals.h, intervals.c (INTERVALS_INLINE):
	* keyboard.h, keyboard.c (KEYBOARD_INLINE):
	* lisp.h, alloc.c (LISP_INLINE):
	* process.h, process.c (PROCESS_INLINE):
	* syntax.h, syntax.c (SYNTAX_INLINE):
	* systime.h, sysdep.c (SYSTIME_INLINE):
	* termhooks.h, terminal.c (TERMHOOKS_INLINE):
	* window.h, window.c (WINDOW_INLINE):
	Remove.  All uses replaced with INLINE.

2013-09-20  Dmitry Antipov  <dmantipov@yandex.ru>

	* xterm.c (handle_one_xevent): Revert part of 2013-09-17 change
	to avoid Bug#15398.

2013-09-19  Eli Zaretskii  <eliz@gnu.org>

	* w32reg.c (w32_get_string_resource): Make the first 2 arguments
	'const char *' to avoid compiler warnings due to similar change in
	the prototype of x_get_string_resource.

2013-09-19  Dmitry Antipov  <dmantipov@yandex.ru>

	* xterm.h (struct x_display_info): New members last_mouse_glyph_frame,
	last_mouse_scroll_bar, last_mouse_glyph and last_mouse_movement_time,
	going to replace static variables below.  Adjust comments.
	* xterm.c (last_mouse_glyph, last_mouse_glyph_frame)
	(last_mouse_scroll_bar, last_mouse_movement_time): Remove.
	(note_mouse_movement, XTmouse_position, x_scroll_bar_note_movement)
	(x_scroll_bar_report_motion, handle_one_xevent, syms_of_xterm):
	Related users changed.
	* w32term.h (struct w32_display_info): New members last_mouse_glyph_frame,
	last_mouse_scroll_bar, last_mouse_scroll_bar_pos, last_mouse_glyph and
	last_mouse_movement_time, going to replace static variables below.
	Adjust comments.
	* w32term.c (last_mouse_glyph_frame, last_mouse_scroll_bar)
	(last_mouse_scroll_bar_pos, last_mouse_glyph, last_mouse_movement_time):
	Remove.
	(note_mouse_movement, w32_mouse_position, w32_scroll_bar_handle_click)
	(x_scroll_bar_report_motion, syms_of_w32term): Related users changed.
	* nsterm.h (struct ns_display_info): New members last_mouse_glyph,
	last_mouse_movement_time and last_mouse_scroll_bar, going to replace
	static variables below.
	* nsterm.m (last_mouse_glyph, last_mouse_movement_time)
	(last_mouse_scroll_bar): Remove.
	(note_mouse_movement, ns_mouse_position, mouseMoved, mouseEntered)
	(mouseExited): Related users changed.

2013-09-19  Dmitry Antipov  <dmantipov@yandex.ru>

	Do not use external array to process X scroll bar messages.
	* xterm.c (scroll_bar_windows, scroll_bar_windows_size): Remove.
	(x_send_scroll_bar_event): Pack window pointer into two slots
	of XClientMessageEvent if we're 64-bit.  Adjust comment.
	(x_scroll_bar_to_input_event): Unpack accordingly.

2013-09-18  Dmitry Antipov  <dmantipov@yandex.ru>

	Ifdef away recent changes which aren't relevant to NS port.
	* dispextern.h (x_mouse_grabbed, x_redo_mouse_highlight)
	[!HAVE_NS]: Declare as such.
	* frame.c (x_mouse_grabbed, x_redo_mouse_highlight)
	[!HAVE_NS]: Define as such.

2013-09-18  Dmitry Antipov  <dmantipov@yandex.ru>

	* frame.c (x_redo_mouse_highlight): New function
	to factor out common code used in W32 and X ports.
	* dispextern.h (x_redo_mouse_highlight): Add prototype.
	* xterm.h (struct x_display_info):
	* w32term.h (struct w32_display_info):
	* nsterm.h (struct ns_display_info): New members
	last_mouse_motion_frame, last_mouse_motion_x and
	last_mouse_motion_y, going to replace static variables below.
	* xterm.c (last_mouse_motion_event, last_mouse_motion_frame)
	(redo_mouse_highlight): Remove.
	(note_mouse_movement, syms_of_xterm): Adjust user.
	(handle_one_xevent): Likewise.  Use x_redo_mouse_highlight.
	* w32term.c (last_mouse_motion_event, last_mouse_motion_frame)
	(redo_mouse_highlight): Remove.
	(note_mouse_movement, syms_of_w32term): Adjust user.
	(w32_read_socket): Likewise.  Use x_redo_mouse_highlight.
	* nsterm.m (last_mouse_motion_position, last_mouse_motion_frame):
	Remove.
	(note_mouse_movement, mouseMoved, syms_of_nsterm):
	* nsfns.m (compute_tip_xy): Adjust user.

2013-09-18  Dmitry Antipov  <dmantipov@yandex.ru>

	* frame.c (x_mouse_grabbed): New function.
	* dispextern.h (x_mouse_grabbed): Add prototype.
	(last_mouse_frame): Remove declaration.
	* xterm.h (struct x_display_info):
	* w32term.h (struct w32_display_info):
	* nsterm.h (struct ns_display_info): New member
	last_mouse_frame, going to replace...
	* xdisp.c (last_mouse_frame): ...global variable.
	(note_tool_bar_highlight):
	* w32term.c (w32_mouse_position, w32_read_socket):
	* xterm.c (XTmouse_position, handle_one_xevent):
	Use x_mouse_grabbed.
	* nsterm.m (ns_mouse_position, mouseDown): Adjust user.

2013-09-17  Dmitry Antipov  <dmantipov@yandex.ru>

	* w32term.c (w32_read_socket): Avoid temporary
	variables in a call to x_real_positions.
	* xterm.c (handle_one_xevent): Likewise.

2013-09-17  Dmitry Antipov  <dmantipov@yandex.ru>

	* frame.h (x_set_bitmap_icon) [!HAVE_NS]: New function.
	(x_icon_type): Remove prototype.
	(x_bitmap_icon) [!HAVE_NS]: Declare as such.
	* frame.c (x_icon_type): Remove.
	* w32term.c (x_make_frame_visible, x_iconify_frame):
	* xterm.c (x_make_frame_visible, x_iconify_frame):
	Use x_set_bitmap_icon to factor out common code.

2013-09-17  Dmitry Antipov  <dmantipov@yandex.ru>

	* dispextern.h (check_x_display_info, x_get_string_resource):
	Declare here just once and unify the latter.
	* frame.c (check_x_display_info, x_get_string_resource):
	* nsterm.h (check_x_display_info):
	* xrdb.c (x_get_string_resource):
	* xterm.h (check_x_display_info): Remove prototypes.
	* nsfns.m (x_get_string_resource): Likewise.  Adjust definition.
	* w32reg.c (x_get_string_resource): Likewise.
	(w32_get_rdb_resource): Adjust user.

2013-09-17  Dmitry Antipov  <dmantipov@yandex.ru>

	* xterm.h (struct x_display_info): New member
	x_pending_autoraise_frame, going to replace...
	* xterm.c (pending_autoraise_frame): ...static variable.
	(x_new_focus_frame, XTread_socket): Adjust users.
	* w32term.h (struct w32_display_info): New member
	w32_pending_autoraise_frame, going to replace...
	* w32term.c (pending_autoraise_frame): ...global variable.
	(x_new_focus_frame, w32_read_socket): Adjust users.

2013-09-17  Glenn Morris  <rgm@gnu.org>

	* xdisp.c (message_dolog): If we create *Messages*,
	switch it to messages-buffer-mode.

2013-09-17  Paul Eggert  <eggert@cs.ucla.edu>

	Don't overuse 'const' in types of locals.
	* bidi.c (bidi_count_bytes):
	* gtkutil.c, gtkutil.h (xg_event_is_for_menubar)
	(xg_event_is_for_scrollbar):
	* xselect.c (x_handle_property_notify)
	(x_handle_selection_notify, x_handle_dnd_message):
	* xsettings.c, xsettings.h (xft_settings_event):
	* xterm.c (x_handle_net_wm_state, handle_one_event)
	(x_menubar_window_to_frame, x_detect_focus_change)
	(construct_mouse_click, note_mouse_movement)
	(x_scroll_bar_to_input_event, x_scroll_bar_expose)
	(x_scroll_bar_handle_click, x_scroll_bar_note_movement)
	(handle_one_xevent, x_handle_net_wm_state):
	* xterm.h (x_handle_property_notify, x_handle_selection_notify)
	(x_handle_dnd_message):
	Avoid unnecessary 'const', typically the second 'const' in
	'const foo * const arg', a 'const' that does not affect the API
	and doesn't significantly help the human reader.

2013-09-17  Dmitry Antipov  <dmantipov@yandex.ru>

	* image.c (fn_g_type_init) [WINDOWSNT]: Define and load
	only if Glib < 2.36.0.
	(fn_g_type_init) [!WINDOWSNT]: Define only if Glib < 2.36.0.
	* xsettings.c (init_gconf, init_gsettings): Do not check
	for g_type_init.
	* xterm.c (handle_one_xevent): Do not call to x_clear_area
	if GTK >= 2.7.0.
	(toplevel) [USE_MOTIF]: Include xlwmenu.h to pacify GCC.

2013-09-16  Jan Djärv  <jan.h.d@swipnet.se>

	* xsettings.c (init_gconf, init_gsettings): Check for Glib 2.36.0
	before calling g_type_init.

	* font.c (syms_of_font): Move call to syms_of_(ns|mac)font ...

	* nsterm.m (syms_of_nsterm): ... to here.

2013-09-16  Dmitry Antipov  <dmantipov@yandex.ru>

	* xterm.c (toolkit_scroll_bar_interaction): Use bool for boolean.
	(ignore_next_mouse_click_timeout): Use Time as X does.
	(handle_one_xevent): Avoid cast and use unsigned comparison.

2013-09-16  Dmitry Antipov  <dmantipov@yandex.ru>

	Do not copy X event in handle_one_xevent except KeyPress case.
	Wnen XEvent is processed, it is unlikely to be changed except
	KeyPress case, so we can avoid copying and use const pointer to
	const data to make sure that an event is not changed elsewhere.
	* xterm.c (handle_one_xevent): Change 2nd arg to 'const XEvent *
	const' and do not create local copy except for the KeyPress event.
	Use casts to avoid a few glitches.  Adjust formatting.  Add comments.
	(SET_SAVED_BUTTON_EVENT): Remove and move the code to the only user.
	(x_handle_net_wm_state, x_menubar_window_to_frame)
	(x_detect_focus_change, construct_mouse_click, note_mouse_movement)
	(x_scroll_bar_to_input_event, x_scroll_bar_expose)
	(x_scroll_bar_handle_click, x_scroll_bar_note_movement):
	* gtkutil.c (xg_event_is_for_menubar, xg_event_is_for_scrollbar):
	* xselect.c (x_handle_property_notify, x_handle_selection_notify)
	(x_handle_dnd_message):
	* xsettings.c (xft_settings_event):
	Use 'const XEvent * const' where appropriate.
	* xterm.h, gtkutil.h, xsettings.h: Adjust related prototypes.

2013-09-16  Dmitry Antipov  <dmantipov@yandex.ru>

	Fix X event waiting to handle multiple frames.
	* frame.h (struct frame) [HAVE_X_WINDOWS]: New member wait_event_type.
	* xterm.c (pending_event_wait): Remove.  Adjust users.
	(x_detect_focus_change): Pass frame arg.
	(handle_one_xevent): Find related frame early and clear per-frame
	wait_event_type only if this is an event for the relevant frame.
	(x_wait_for_event): Use per-frame wait_event_type.

2013-09-15  Jan Djärv  <jan.h.d@swipnet.se>

	* nsfns.m (Fx_create_frame): Fix font driver registration for
	GNUstep.

	* font.c (syms_of_font): Check MAC_OS_X_VERSION_MAX_ALLOWED >= 1050
	for syms_of_macfont.

	* nsterm.m: Include macfont.h.
	(ns_tmp_flags, ns_tmp_font): Remove.
	(ns_compute_glyph_string_overhangs): Check for driver Qns.
	(ns_draw_glyph_string): Use local variables instead of ns_tmp_flags,
	ns_tmp_font.  Call ns_draw_text_decoration here instead of nsfont.m.
	(changeFont:): Fix code style.  Check for font driver type when
	getiing font.

	* nsterm.h (FONT_DESCENT, FONT_ASCENT): Define to (f)->ascent and
	(f)->descent.

	* nsfont.m (ns_tmp_flags, ns_tmp_font): Remove.
	(nsfont_open): Set font driver type.
	Set font->ascent and font->descent.  Figure out font instead of
	ns_tmp_font, and flags instead of ns_tmp_flags.
	Fix indentation.  Remove call to ns_draw_text_decoration,
	moved to nsterm.

	* nsfns.m: Include macfont.h.
	(Fx_create_frame): Register macfont driver, make a better default font.
	(Fns_popup_font_panel): Get font from macfont driver, if used.

	* macfont.m, macfont.h, macuvs.h: New files.

	* font.h: Declare syms_of_macfont.

	* font.c (syms_of_font): Call syms_of_macfont.

	* Makefile.in (NS_OBJ, SOME_MACHINE_OBJECTS): Add macfont.o.

2013-09-15  Dmitry Antipov  <dmantipov@yandex.ru>

	Drop VERTICAL_SCROLL_BAR_WIDTH_TRIM.  For X, it is zero since 1999,
	and it is always zero for others, so I assume that this is an ancient
	leftover which nobody will want to change any more.
	* xterm.h, w32term.h, nsterm.h (VERTICAL_SCROLL_BAR_WIDTH_TRIM): Remove.
	(VERTICAL_SCROLL_BAR_INSIDE_WIDTH):
	* frame.c (x_set_scroll_bar_width):
	* w32fns.c (w32_createscrollbar):
	* w32term.c (w32_set_vertical_scroll_bar):
	* xfns.c (x_set_scroll_bar_default_width):
	* xterm.c (XTflash, x_scroll_bar_create, XTset_vertical_scroll_bar)
	(x_scroll_bar_expose): Related users changed.

2013-09-15  Dmitry Antipov  <dmantipov@yandex.ru>

	* xterm.h (FRAME_X_SCREEN_NUMBER): Add comment.
	(BLACK_PIX_DEFAULT, WHITE_PIX_DEFAULT): Use FRAME_X_SCREEN_NUMBER.
	(SCROLL_BAR_X_WIDGET, SET_SCROLL_BAR_X_WIDGET) [USE_X_TOOLKIT]:
	Define as such.
	* frame.h (FRAME_SMALLEST_CHAR_WIDTH, FRAME_SMALLEST_FONT_HEIGHT):
	Define once here...
	* nsterm.h, w32term.h, xterm.h: ...and not here.
	* w32term.h (SCROLL_BAR_X_WIDGET, SET_SCROLL_BAR_X_WIDGET):
	Remove unused Xisms.
	* xterm.c, xfns.c (toplevel): Remove #ifdef HAVE_X_WINDOWS because
	these modules are never compiled otherwise.

2013-09-14  Eli Zaretskii  <eliz@gnu.org>

	* buffer.c (syms_of_buffer) <left-margin-width, right-margin-width>:
	Doc fix.  (Bug#15375)

2013-09-13  Dmitry Antipov  <dmantipov@yandex.ru>

	Unify Fx_focus_frame between all ports.
	* frame.h (x_focus_frame): New prototype.
	* xfns.c (Fx_focus_frame): Remove.
	(syms_of_xfns): Do not defsubr it.
	(x_focus_frame): X implementation.
	* nsfns.m (Fx_focus_frame): Remove.
	(syms_of_nsfns): Do not defsubr it.
	(x_focus_frame): NS implementation.
	* w32term.c (Fx_focus_frame): Remove.
	(x_focus_on_frame): Rename to...
	(x_focus_frame): W32 implementation.
	* w32term.h (x_focus_on_frame): Remove prototype.
	* w32fns.c (Fx_focus_frame): Remove.
	(syms_of_w32fns): Do not defsubr it.
	* frame.c (Fx_focus_frame): Define here.
	(syms_of_frame): Defsubr here.
	* gtkutil.c (xg_tool_bar_callback): Use x_focus_frame.

2013-09-13  Dmitry Antipov  <dmantipov@yandex.ru>

	Unify FRAME_window_system_DISPLAY_INFO macros between all ports.
	All of them are replaced with FRAME_DISPLAY_INFO, defined in
	each port to reference the port-specific window system data.
	* msdos.h (FRAME_X_DISPLAY_INFO): Remove.
	(FRAME_DISPLAY_INFO): Define.
	* w32term.h (FRAME_W32_DISPLAY_INFO, FRAME_X_DISPLAY_INFO): Remove.
	(FRAME_DISPLAY_INFO): Define.  Adjust users.
	* xterm.h (FRAME_X_DISPLAY_INFO): Remove.
	(FRAME_DISPLAY_INFO): Define.  Adjust users.
	* frame.h (FRAME_RES_X, FRAME_RES_Y): Unify.
	* font.c, frame.c, gtkutil.c, image.c, menu.c, msdos.c, nsfns.m:
	* nsfont.m, nsterm.m, w32fns.c, w32font.c, w32menu.c, w32term.c:
	* w32xfns.c, widget.c, xdisp.c, xfaces.c, xfns.c, xfont.c, xmenu.c:
	* xselect.c, xterm.c: All related users changed.

2013-09-13  Dmitry Antipov  <dmantipov@yandex.ru>

	* xterm.h (x_window_to_frame, x_any_window_to_frame)
	(x_menubar_window_to_frame): Remove prototypes.
	* xfns.c (x_window_to_frame, x_any_window_to_frame)
	(x_menubar_window_to_frame, x_top_window_to_frame):
	Move from here...
	* xterm.c (x_window_to_frame, x_any_window_to_frame)
	(x_menubar_window_to_frame, x_top_window_to_frame):
	...to here and convert all but the last to static.

2013-09-12  Eli Zaretskii  <eliz@gnu.org>

	* lisp.mk (lisp): Add w32-common-fns.elc.

2013-09-12  Xue Fuqiao  <xfq.free@gmail.com>

	* charset.c (char_charset): Document an exception for char-charset.

2013-09-12  Dmitry Antipov  <dmantipov@yandex.ru>

	* xterm.h (x_display_info): New field last_user_time...
	* xterm.c (toplevel): ...to replace static last_user_time.
	(handle_one_xevent, x_ewmh_activate_frame): Adjust users.

2013-09-12  Dmitry Antipov  <dmantipov@yandex.ru>

	* xterm.c (x_set_scroll_bar_thumb) [USE_LUCID && !HAVE_XAW3D]: Clip
	scroll bar values to prevent thumb from disappear and update comment.

2013-09-11  Glenn Morris  <rgm@gnu.org>

	* emacs.c (usage_message): Possessive apostrophe tweak.

2013-09-11  Dmitry Antipov  <dmantipov@yandex.ru>

	* nsterm.m (syms_of_nsterm): Use Qns.
	* w32fns.c (Fx_open_connection): Remove old '#if 0' code.
	* w32term.c (w32_create_terminal, syms_of_w32term): Use Qw32.
	* xfns.c (x_display_info_for_name, Fx_open_connection):
	Remove old '#if 0' code.
	(syms_of_xfns): Use Qx.
	* termhooks.h (fullscreen_hook): Remove the leftover.
	(struct terminal): Fix typo in comment.

2013-09-11  Dmitry Antipov  <dmantipov@yandex.ru>

	Cleaning up a few X scroll bar bits.
	* termhooks.h (enum scroll_bar_part): Add scroll_bar_nowhere member.
	* xterm.h (struct scroll_bar) [USE_TOOLKIT_SCROLL_BARS && USE_LUCID]:
	New member last_seen_part, going to replace...
	* xterm.c [USE_TOOLKIT_SCROLL_BARS]: ...global last_scroll_bar_part.
	(xt_action_hook) [USE_LUCID]: Adjust user.
	(xm_scroll_callback, xg_scroll_callback): Do not bloat with
	Lucid-specific scroll bar support.
	(xaw_jump_callback, xaw_scroll_callback): Prefer enum scroll_par_part
	to int and adjust to use last_seen_part member.
	(x_set_toolkit_scroll_bar_thumb) [USE_LUCID]: Adjust user.
	(x_scroll_bar_create) [USE_TOOLKIT_SCROLL_BARS && USE_LUCID]:
	Initialize last_seen_part.

2013-09-11  Stefan Monnier  <monnier@iro.umontreal.ca>

	* insdel.c (insert_from_buffer_1): Don't mark buffer as modified when
	insert-buffer-substring an empty string.

2013-09-11  Paul Eggert  <eggert@cs.ucla.edu>

	* xdisp.c (Ftool_bar_lines_needed): Declare as 'const' if ifdeffed out,
	avoiding a GCC warning.

2013-09-11  Dmitry Antipov  <dmantipov@yandex.ru>

	Ifdef away frame tool bar code when it is not really used.
	* frame.h (struct frame) [HAVE_WINDOW_SYSTEM && !USE_GTK && !HAVE_NS]:
	Move tool_bar_window, desired_tool_bar_string, current_tool_bar_string
	and minimize_tool_bar_window_p under the above.
	(fset_current_tool_bar_string, fset_desired_tool_bar_string)
	(fset_tool_bar_window): Likewise.
	* dispnew.c (clear_current_matrices, clear_desired_matrices)
	(adjust_frame_glyphs_for_window_redisplay, free_glyphs, update_frame)
	(change_frame_size_1):
	* window.c (window_from_coordinates, Frecenter): Adjust users.
	* window.h (WINDOW_TOOL_BAR_P): Define to zero when frame tool bar
	code is not really used.
	* xdisp.c (build_desired_tool_bar_string, display_tool_bar_line)
	(tool_bar_lines_needed, MAX_FRAME_TOOL_BAR_HEIGHT, tool_bar_item_info)
	(get_tool_bar_item, handle_tool_bar_click, note_tool_bar_highlight)
	[!USE_GTK && !HAVE_NS]: Define as such.
	(Ftool_bar_lines_needed, redisplay_tool_bar, show_mouse_face)
	(note_mouse_highlight, expose_frame):
	* xfns.c (x_set_tool_bar_lines):
	* xterm.c (handle_one_xevent): Adjust users.

2013-09-11  Paul Eggert  <eggert@cs.ucla.edu>

	Fix corruption with multiple emacsclient -t instances (Bug#15222).
	This bug was introduced by my 2013-08-26 patch, which incorrectly
	assumed that the terminfo implementation doesn't use termcap buffers.
	* term.c (init_tty) [TERMINFO]: Remove optimization, as
	these buffers apparently are used after all.
	* termchar.h (TERMCAP_BUFFER_SIZE) [TERMINFO]: Define here too.
	(struct tty_display_info): Define members termcap_term_buffer and
	termcap_strings_buffer even if TERMINFO.

2013-09-11  Dmitry Antipov  <dmantipov@yandex.ru>

	Fix last change.
	* data.c (Feqlsign, Flss, Fgtr, Fleq, Fgeq): Add convenient
	'usage' docstring entry to pacify make-docfile.

2013-09-11  Barry O'Reilly  <gundaetiapo@gmail.com>

	Change comparison functions =, <, >, <=, >= to take many arguments.
	* data.c: Change comparison functions' interface and implementation.
	* lisp.h: Make arithcompare available for efficient two arg
	comparisons.
	* bytecode.c: Use arithcompare.
	* fileio.c: Use new interface.

2013-09-11  Stefan Monnier  <monnier@iro.umontreal.ca>

	* keyboard.c (read_char): Don't break immediate_echo (bug#15332).

2013-09-10  Stefan Monnier  <monnier@iro.umontreal.ca>

	* eval.c (Feval): Document the new use of `lexical'.

2013-09-09  Dmitry Antipov  <dmantipov@yandex.ru>

	Review and drop old frame resize hack.
	* frame.h (struct frame): Remove force_flush_display_p.
	* dispnew.c (update_frame): Adjust user and don't call
	flush_frame here.  The comment has said that there was an issues
	with redisplaying fringes, but I don't see any differences with
	and without this hack.  Hopefully we can continue without it.
	* xdisp.c (clear_garbaged_frames): Adjust user and do not clear
	current frame matrices twice if resized_p is set.

2013-09-09  Dmitry Antipov  <dmantipov@yandex.ru>

	Do not populate pure Xism x_sync to other ports.
	* frame.h (x_sync): Move under HAVE_X_WINDOWS.
	* frame.c (other_visible_frames) [HAVE_X_WINDOWS]: Use as such.
	* nsfns.m, w32xfns.c (x_sync): Remove no-op.
	* w32term.h (x_sync): Remove prototype.

2013-09-09  Dmitry Antipov  <dmantipov@yandex.ru>

	Cleanup frame flushing.
	* dispextern.h (struct redisplay_interface):
	Drop flush_display_optional because flush_display is enough
	for X and flushing via RIF is just a no-op for others.
	* frame.h (flush_frame): New function.
	* dispnew.c (update_frame):
	* minibuf.c (read_minibuf):
	* xdisp.c (echo_area_display, redisplay_preserve_echo_area):
	Use it.
	* keyboard.c (detect_input_pending_run_timers): Do not flush
	all frames but selected one in redisplay_preserve_echo_area.
	* nsterm.m (ns_flush): Remove no-op.
	(ns_redisplay_interface): Adjust user.
	* w32term.h (x_flush): Remove no-op.
	(w32_redisplay_interface): Adjust user.
	* xterm.c (x_flush): Simplify because we do not flush all
	frames at once any more.  Adjust comment.
	(x_redisplay_interface): Adjust user.

2013-09-07  Paul Eggert  <eggert@cs.ucla.edu>

	Port --without-x --enable-gcc-warnings to Fedora 19.
	* gfilenotify.c (globals_of_gfilenotify):
	Call g_type_init only if using an older glib version that needs it.

2013-09-06  Dmitry Antipov  <dmantipov@yandex.ru>

	* lisp.h (last_glyphless_glyph_frame, last_glyphless_glyph_face_id)
	(last_glyphless_glyph_merged_face_id): Remove declarations.
	* dispextern.h (merge_glyphless_glyph_face): Add prototype.
	* xdisp.c (last_glyphless_glyph_frame, last_glyphless_glyph_face_id)
	(last_glyphless_glyph_merged_face_id): Now static.
	(merge_escape_glyph_face): New function, refactored from...
	(get_next_display_element): ...here.
	(merge_glyphless_glyph_face): New function, refactored from...
	(produce_glyphless_glyph): ...here...
	* term.c (produce_glyphless_glyph): ...and here.

2013-09-06  Stefan Monnier  <monnier@iro.umontreal.ca>

	* eval.c (eval_sub): Only call Ffunction if necessary.

2013-09-06  Dmitry Antipov  <dmantipov@yandex.ru>

	Attempt to make redisplay more selective when changing cursor type.
	* frame.h (struct frame): New bitfield cursor_type_changed.
	* xdisp.c (cursor_type_changed): Remove.
	(try_cursor_movement, redisplay_window, try_window_id)
	(set_frame_cursor_types, try_window_reusing_current_matrix):
	Adjust to use per-frame bitfield.
	(redisplay_internal): Look for cursor type change on each visible
	frame and consider all frames if cursor type has been changed on
	the frame other than selected.  If cursor type has been changed on
	selected frame only, do not use fast update.

2013-09-06  Dmitry Antipov  <dmantipov@yandex.ru>

	Attempt to make redisplay more selective when changing fonts.
	* frame.h (struct frame): New bitfield fonts_changed.
	* dispextern.h (fonts_changed_p, adjust_glyphs): Remove declaration.
	(adjust_frame_glyphs): Add prototype.
	* dispnew.c (fonts_changed_p): Remove.
	(adjust_glyphs): Remove because we do not
	adjust matrices on all frames at once any more.
	(adjust_frame_glyphs): Block and unblock input here.
	(adjust_glyph_matrix): Use fonts_changed.
	(change_frame_size_1): Use adjust_frame_glyphs.
	* font.c (font_open_entity): Use fonts_changed.
	* frame.c (set_menu_bar_lines, Fmake_terminal_frame):
	* w32fns.c (x_set_menu_bar_lines, x_set_tool_bar_lines, Fx_show_tip):
	* window.c (Fdelete_other_windows_internal, Fwindow_resize_apply)
	(Fsplit_window_internal, Fdelete_window_internal, grow_mini_window)
	(shrink_mini_window, Fresize_mini_window_internal)
	(window_scroll_pixel_based, Fset_window_configuration)
	(apply_window_adjustment, Fset_window_vscroll):
	* xfns.c (x_set_menu_bar_lines, x_set_tool_bar_lines, Fx_show_tip):
	Use adjust_frame_glyphs.
	* xdisp.c (redisplay_tool_bar, redisplay_window, try_window)
	(try_window_reusing_current_matrix, try_window_id, display_line)
	(IT_EXPAND_MATRIX_WIDTH): Use fonts_changed.
	(redisplay_internal): Consider fonts_changed and adjust frame
	matrices for each frame only if the frame is visible.  If font
	has been changed on some frame during full redisplay, retry
	only visible frames where the font has been actually changed.

2013-09-05  Dmitry Antipov  <dmantipov@yandex.ru>

	Cache current header and mode line height for each window.
	* window.h (struct window): New fields mode_line_height
	and header_line_height.
	* window.c (make_window): Initialize them.
	* dispextern.h (CURRENT_MODE_LINE_HEIGHT)
	(CURRENT_HEADER_LINE_HEIGHT): Use them.  Adjust comment.
	(current_mode_line_height, current_header_line_height):
	Remove declaration.
	* xdisp.c (current_mode_line_height, current_header_line_height):
	Remove.
	(pos_visible_p, init_xdisp): Adjust user.
	(redisplay_window): Invalidate mode_line_height and
	header_line_height if current and desired matrices do not agree.

2013-09-05  Dmitry Antipov  <dmantipov@yandex.ru>

	* fontset.c, window.c, xdisp.c (toplevel): Use TERM_HEADER.
	* xfaces.c (toplevel) [HAVE_X_WINDOWS]: Do not include xterm.h twice.

2013-09-05  Dmitry Antipov  <dmantipov@yandex.ru>

	Make --without-x compatible with --enable-gcc-warnings.
	* font.c (register_font_driver): Move check under HAVE_WINDOW_SYSTEM.
	* font.h (struct font_driver): Move draw, get_bitmap and free_bitmap
	members under HAVE_WINDOW_SYSTEM.
	* keyboard.c (make_lispy_focus_out): Likewise.
	(record_menu_key): Move under HAVE_MENUS.
	* xdisp.c (toplevel): Move hourglass_shown_p, hourglass_atimer and
	THIN_SPACE_WIDTH under HAVE_WINDOW_SYSTEM.
	(syms_of_xdisp): Adjust user.
	(window_box_edges): Define only if HAVE_WINDOW_SYSTEM.
	(start_hourglass, cancel_hourglass):
	* xfaces.c (toplevel): Likewise with PT_PER_INCH,
	clear_font_table_count, CLEAR_FONT_TABLE_COUNT
	and CLEAR_FONT_TABLE_NFONTS.
	(set_font_frame_param, clear_face_gcs, realize_non_ascii_face):
	Declare only if HAVE_WINDOW_SYSTEM.
	(lface_same_font_attributes_p, clear_face_gcs): Define only
	if HAVE_WINDOW_SYSTEM.

2013-09-05  Dmitry Antipov  <dmantipov@yandex.ru>

	* frame.c (check_minibuf_window): Update 'frame' with frame pointer.
	* xterm.c (x_scroll_bar_handle_click) [!USE_TOOLKIT_SCROLL_BARS]:
	Don't pass C integer to XINT (tiny fix for 2013-09-03 change).

2013-09-05  Stefan Monnier  <monnier@iro.umontreal.ca>

	* cmds.c (Fself_insert_command): Don't pass a non-integer to XINT.

2013-09-04  Paul Eggert  <eggert@cs.ucla.edu>

	* alloc.c (make_event_array): First arg is now ptrdiff_t, not int.
	This fixes a type error on hosts where ptrdiff_t is wider than int.

2013-09-04  Stefan Monnier  <monnier@iro.umontreal.ca>

	* keyboard.c (read_key_sequence_vs): New function.
	(Fread_key_sequence_vector, Fread_key_sequence): Use it to factor out
	common code.

	* callint.c (Fcall_interactively): Always return a vector for 'K'.

2013-09-04  Paul Eggert  <eggert@cs.ucla.edu>

	Makefile improvements.
	* Makefile.in (config.status): Don't use double-colon rules, as
	they are not portable according to POSIX.  Fix shell typo with `;
	I guess this rule has never been tested?
	(VCSWITNESS): New macro, to override any environment var.

2013-09-04  Dmitry Antipov  <dmantipov@yandex.ru>

	* xterm.h (struct x_display_info): Do not track X connection
	fd separately because it is always available from Display.
	* xterm.c (x_term_init, x_delete_terminal, x_delete_display):
	Adjust users.

2013-09-03  Dmitry Antipov  <dmantipov@yandex.ru>

	* buffer.c (drop_overlay):
	* fileio.c (restore_point_unwind): Prefer unchain_marker to
	Fset_marker (X, Qnil, ...) (which is the same but a bit slower).

2013-09-03  Dmitry Antipov  <dmantipov@yandex.ru>

	* buffer.c (Fmake_overlay, Fmove_overlay):
	* intervals.c (set_point_from_marker):
	* print.c (PRINTPREPARE): Prefer signal_error
	to plain error and report unsuitable marker too.

2013-09-03  Dmitry Antipov  <dmantipov@yandex.ru>

	* xterm.h (struct scroll_bar): Prefer int to Lisp_Object
	for 'dragging' member.
	(struct x_output): Remove set-but-unused leftovers
	'left_before_move' and 'top_before_move'.
	* gtkutil.c (xg_set_toolkit_scroll_bar_thumb):
	* xterm.c (xt_action_hook, xm_scroll_callback, xg_scroll_callback)
	(xg_end_scroll_callback, xaw_jump_callback, xaw_scroll_callback)
	(x_set_toolkit_scroll_bar_thumb, x_scroll_bar_create)
	(x_scroll_bar_set_handle, XTset_vertical_scroll_bar)
	(x_scroll_bar_handle_click, x_scroll_bar_note_movement)
	(x_scroll_bar_report_motion, x_set_offset): Related users changed.
	* xfns.c, image.c (XLIB_ILLEGAL_ACCESS): No longer needed.

2013-09-03  Jan Djärv  <jan.h.d@swipnet.se>

	* nsfont.m (INVALID_GLYPH): New define.
	(nsfont_encode_char): Use INVALID_GLYPH.
	(ns_uni_to_glyphs): Ditto, check for NSNullGlyph (Bug#15138).

2013-09-02  Dmitry Antipov  <dmantipov@yandex.ru>

	* xterm.c (x_last_mouse_movement_time): Revert last change.
	This code should use XDisplayMotionBufferSize to check display's
	motion history first, and there are few other issues as well.
	(x_scroll_bar_note_movement): Pass XMotionEvent rather than XEvent.
	(handle_one_xevent): Adjust user.

2013-09-02  Martin Rudalics  <rudalics@gmx.at>

	* dispnew.c (Flast_nonminibuf_frame): Move from here ...
	* frame.c (Flast_nonminibuf_frame): ... to here.
	(check_minibuf_window): Don't abort if no window was found
	(Bug#15247).

2013-09-02  Dmitry Antipov  <dmantipov@yandex.ru>

	Use XGetMotionEvents to ask the last mouse motion time from X server.
	* xterm.c (X_MOTION_HISTORY): Default to 1.
	(x_last_mouse_movement_time) [X_MOTION_HISTORY]: New function.
	(x_last_mouse_movement_time) [!X_MOTION_HISTORY]: Legacy version.
	(note_mouse_movement, x_scroll_bar_note_movement) [!X_MOTION_HISTORY]:
	Ifdef away legacy code.
	(XTmouse_position, x_scroll_bar_report_motion):
	Use x_last_mouse_movement_time.
	(handle_one_xevent): Use event.xunmap and not event.xmap when handling
	UnmapNotify event.

2013-09-02  Dmitry Antipov  <dmantipov@yandex.ru>

	* msdos.c (last_mouse_window): Move to...
	(dos_rawgetc): ...this function and adjust comment.
	* nsterm.m (last_window): Rename to last_mouse_window, move to...
	(mouseMoved): ...this function and adjust comment.
	* w32term.c (last_window): Likewise with...
	(w32_read_socket): ...this function.
	* xterm.c (last_window): Likewise with...
	(handle_one_xevent): ...this function.

2013-09-02  Dmitry Antipov  <dmantipov@yandex.ru>

	* window.h (Vmouse_window, Vmouse_event): Remove the leftovers.
	* xterm.c (toplevel): Drop obsolete comment and move compose_status...
	(handle_one_xevent): ...to here.
	(STORE_KEYSYM_FOR_DEBUG): Move under ENABLE_CHECKING and make no-op
	otherwise.

2013-09-02  Dmitry Antipov  <dmantipov@yandex.ru>

	* msdos.c (IT_set_terminal_window): Remove no-op.
	(initialize_msdos_display): Adjust terminal setup.
	* w32console.c (w32con_set_terminal_window): Remove no-op.
	(initialize_w32_display): Adjust terminal setup.
	* w32term.c (w32_set_terminal_window): Remove no-op.
	(w32_create_terminal): Adjust terminal setup.
	* xterm.c (XTset_terminal_window): Remove no-op.
	(x_create_terminal): Adjust terminal setup.

2013-09-01  Dmitry Antipov  <dmantipov@yandex.ru>

	* nsterm.m (ns_set_terminal_modes, ns_reset_terminal_modes):
	Remove no-ops.
	(ns_create_terminal): Adjust terminal setup.
	* w32term.c (w32_set_terminal_modes, w32_reset_terminal_modes):
	Remove no-ops.
	(w32_create_terminal): Adjust terminal setup.
	* xterm.c (XTset_terminal_modes, XTreset_terminal_modes):
	Remove no-ops.
	(x_create_terminal): Adjust terminal setup.

2013-09-01  Dmitry Antipov  <dmantipov@yandex.ru>

	* dispextern.h (SET_TEXT_POS_FROM_MARKER): Indent.
	(CLIP_TEXT_POS_FROM_MARKER): New macro.
	* dispnew.c (buffer_posn_from_coords):
	* window.c (Fwindow_end, displayed_window_lines):
	* xdisp.c (redisplay_mode_lines): Use it.

2013-09-01  Jan Djärv  <jan.h.d@swipnet.se>

	* fontset.c (face_for_char): Check char in the current face font first
	if HAVE_NS (Bug#15138).

2013-08-31  Martin Rudalics  <rudalics@gmx.at>

	* window.c (temp_output_buffer_show): Make sure window returned
	by display_buffer is live (Bug#15213).

2013-08-30  Dmitry Antipov  <dmantipov@yandex.ru>

	Minor cleanup to avoid forward declarations.
	* coding.h (struct ccl_spec): Remove forward declaration.
	* composite.h (toplevel): Include font.h.
	(struct composition_it, struct face, struct font_metrics):
	Remove forward declaration.
	* dispextern.h (struct image, struct atimer): Likewise.
	* emacsgtkfixed.h (struct frame): Likewise.
	* emacsgtkfixed.c (toplevel): Reorder headers and drop stdio.h.
	* font.h (struct font_driver, struct font, struct glyph_string)
	(struct face): Remove forward declaration.
	* fontset.h (struct face, struct font): Likewise.
	* frame.h (toplevel): Style cleanup.
	(enum output_method): Move to...
	* termhooks.h (enum output_method): ...here.
	(struct glyph, struct frame, struct ns_display_info)
	(struct x_display_info, struct w32_display_info):
	Remove forward declaration.
	* xterm.h (toplevel): Include termhooks.h.
	(struct font, struct window, struct glyph_matrix, struct frame)
	(struct input_event, struct face, struct image): Remove forward
	declaration.
	* gtkutil.h (struct _widget_value): Likewise.
	* keyboard.h (toplevel): Include termhooks.h.
	(struct input_event): Remove forward declaration.

2013-08-29  Dmitry Antipov  <dmantipov@yandex.ru>

	* intervals.c (set_point_from_marker): New function.
	* editfns.c (Fgoto_char):
	* process.c (Finternal_default_process_filter):
	* window.c (select_window_1): Use it.
	* buffer.h (set_point_from_marker): Add prototype.

2013-08-29  Eli Zaretskii  <eliz@gnu.org>

	* w32.c (term_winsock): Call release_listen_threads before calling
	WSACleanup.
	(_sys_wait_accept): Wait for accept event in a loop with a finite
	timeout, instead of waiting indefinitely.  Will hopefully avoid
	hanging during exit because WSACleanup deadlocks waiting for the
	event object to be released.  (Bug#14333)

	* w32proc.c (release_listen_threads): New function, signals all
	the reader threads that listen for connections to stop waiting.

	* w32.h (release_listen_threads): Add prototype.

2013-08-29  Dmitry Antipov  <dmantipov@yandex.ru>

	* alloc.c (Fmake_marker, build_marker): Zero need_adjustment
	field of new marker (for sanity and safety).
	* lisp.h (XSETMARKER): Remove unused macro (it doesn't work
	anyway because XMISCTYPE is a function and can't be an lvalue).

2013-08-29  Dmitry Antipov  <dmantipov@yandex.ru>

	* xterm.c (x_clear_area): Lost 7th arg because it is always False.
	(x_after_update_window_line, x_scroll_bar_create)
	(x_scroll_bar_set_handle, XTset_vertical_scroll_bar)
	(handle_one_xevent, x_clear_frame_area):
	* gtkutil.c (xg_clear_under_internal_border, xg_update_scrollbar_pos):
	* xfns.c (x_set_menu_bar_lines, x_set_tool_bar_lines): Adjust users.
	* xterm.h (x_clear_area): Adjust prototype.

2013-08-29  Dmitry Antipov  <dmantipov@yandex.ru>

	Hook scanning and indentation functions to find_newline.  This helps
	to avoid duplicated code and renders more respect to newline cache.
	* lisp.h (scan_newline): Prefer ptrdiff_t to EMACS_INT.
	* cmds.c (Fforward_line):
	* indent.c (scan_for_column, Fcurrent_indentation, indented_beyond_p):
	Use find_newline and avoid unnecessary point movements.
	* search.c (scan_newline): Implement on top of find_newline.

2013-08-28  Stefan Monnier  <monnier@iro.umontreal.ca>

	* eval.c (Ffuncall): Fix handling of ((lambda ..) ..) in lexically
	scoped code (bug#11258).

2013-08-28  Davor Cubranic  <cubranic@stat.ubc.ca> (tiny change)

	* nsterm.m (last_window): New variable.
	(EV_TRAILER2): New macro.
	(EV_TRAILER): Call EV_TRAILER2.
	(mouseMoved:): Add support for mouse-autoselect-window
	on nextstep (Bug#6888).

2013-08-28  Andreas Schwab  <schwab@suse.de>

	* regex.c (CHAR_CHARSET, CHARSET_LEADING_CODE_BASE, CHAR_HEAD_P)
	(SINGLE_BYTE_CHAR_P, SAME_CHARSET_P, MAKE_CHAR, BYTE8_TO_CHAR):
	Remove unused macro definitions.
	(CHARSET_RANGE_TABLE_BITS, EXTEND_RANGE_TABLE)
	(SET_RANGE_TABLE_WORK_AREA_BIT, SET_RANGE_TABLE_WORK_AREA):
	Only define if emacs.

2013-08-28  Dmitry Antipov  <dmantipov@yandex.ru>

	Prefer enum glyph_row_area to int where appropriate.
	* dispextern.h (enum glyph_row_area): Add ANY_AREA member.
	Fix comment.
	(window_box, window_box_width, window_box_left, window_box_left_offset)
	(window_box_right, window_box_right_offset): Adjust prototypes.
	* xdisp.c (window_box, window_box_width, window_box_left)
	(window_box_left_offset, window_box_right, window_box_right_offset):
	Use enum glyph_row_area.  Adjust users and tweak comment where needed.
	(window_box_edges): Likewise.  Lost 2nd arg since it is always ANY_AREA.
	* nsterm.m (ns_clip_to_row):
	* w32term.c (w32_clip_to_row):
	* xterm.c (x_clip_to_row): Likewise.

2013-08-28  Dmitry Antipov  <dmantipov@yandex.ru>

	* buffer.c (Foverlays_at, Foverlays_in, Fnext_overlay_change)
	(Fprevious_overlay_change): Fast path for buffer with no overlays.

2013-08-28  Paul Eggert  <eggert@cs.ucla.edu>

	* Makefile.in (SHELL): Now @SHELL@, not /bin/sh,
	for portability to hosts where /bin/sh has problems.

2013-08-28  Dmitry Antipov  <dmantipov@yandex.ru>

	Redesign redisplay interface to drop global output_cursor.
	* dispextern.h (struct redisplay_interface): Remove cursor_to member.
	(toplevel): Remove declaration of output_cursor.
	(set_output_cursor, x_cursor_to): Remove prototype.
	* window.h (struct window): New member output_cursor.
	(output_cursor_to): New function to replace RIF member.
	* dispnew.c (redraw_overlapped_rows, update_marginal_area)
	(update_text_area, set_window_cursor_after_update): Use it.
	* xdisp.c (output_cursor, set_output_cursor, x_cursor_to): Remove.
	(x_write_glyphs, x_insert_glyphs, x_clear_end_of_line):
	* nsterm.m (ns_update_window_begin, ns_update_window_end):
	* w32term.c (x_update_window_begin, x_update_window_end):
	* xterm.c (x_update_window_begin, x_update_window_end):
	Adjust to use per-window output cursor.

2013-08-27  Paul Eggert  <eggert@cs.ucla.edu>

	Simplify SELECT_TYPE-related code.
	Like EMACS_TIME, this portability layer is no longer needed, since
	Emacs has been using fd_set as a portability layer for some time.
	* sysselect.h (FD_SETSIZE): Rename from MAXDESC.  All uses changed.
	(SELECT_TYPE): Remove.  All uses changed to fd_set.
	(fd_set) [!FD_SET]: New typedef.

	Simplify EMACS_TIME-related code.
	This portability layer is no longer needed, since Emacs has been
	using struct timespec as a portability layer for some time.
	* atimer.h, buffer.h, dispextern.h, xgselect.h:
	Include <time.h> rather than "systime.h"; that's all that's needed now.
	* dispnew.c: Include <timespec.h> rather than "systime.h";
	that's all that's needed now.
	* systime.h (EMACS_TIME): Remove.  All uses changed to struct timespec.
	(EMACS_TIME_RESOLUTION): Remove.  All uses changed to
	TIMESPEC_RESOLUTION.
	(LOG10_EMACS_TIME_RESOLUTION): Remove.  All uses changed to
	LOG10_TIMESPEC_RESOLUTION.
	(EMACS_SECS, emacs_secs_addr): Remove.  All uses changed to tv_sec.
	(EMACS_NSECS): Remove.  All uses changed to tv_nsec.
	(make_emacs_time): Remove.  All used changed to make_timespec.
	(invalid_timespec): Rename from invalid_emacs_time.  All uses changed.
	(current_timespec): Rename from current_emacs_time.  All uses changed.
	(add_emacs_time): Remove.  All uses changed to timespec_add.
	(sub_emacs_time): Remove.  All uses change dot timespec_sub.
	(EMACS_TIME_SIGN): Remove.  All uses changed to timespec_sign.
	(timespec_valid_p): Rename from EMACS_TIME_VALID_P.  All uses changed.
	(EMACS_TIME_FROM_DOUBLE): Remove.  All uses changed to dtotimespec.
	(EMACS_TIME_TO_DOUBLE): Remove.  All uses changed to timespectod.
	(current_timespec): Rename from current_emacs_time.  All uses changed.
	(EMACS_TIME_EQ, EMACS_TIME_LT, EMACS_TIME_LE): Remove.  All uses
	changed to timespec_cmp.
	* xgselect.c: Include <timespec.h>, since our .h files don't.

2013-08-27  Dmitry Antipov  <dmantipov@yandex.ru>

	* xterm.h (FONT_TYPE_FOR_UNIBYTE, FONT_TYPE_FOR_MULTIBYTE:)
	* nsterm.h (FONT_TYPE_FOR_UNIBYTE, FONT_TYPE_FOR_MULTIBYTE):
	Remove the leftovers.
	* gtkutil.c (toplevel): Do not declare Qxft but include
	font.h to do so.
	* image.c (toplevel): Do not declare Vlibrary_cache because
	it's already done in lisp.h.

2013-08-27  Dmitry Antipov  <dmantipov@yandex.ru>

	* lisp.h (Mouse_HLInfo): Move from here...
	* dispextern.h (Mouse_HLInfo): ...to here and offload lisp.h.
	(reset_mouse_highlight): New function.
	* msdos.c (dos_set_window_size, IT_update_begin)
	(internal_terminal_init):
	* nsterm.m (ns_update_window_end, x_free_frame_resources)
	(ns_initialize_display_info):
	* w32console.c (initialize_w32_display):
	* w32term.c (x_update_window_end, x_free_frame_resources)
	(w32_initialize_display_info):
	* xterm.c (x_update_window_end, x_free_frame_resources, x_term_init):
	* window.c (Fdelete_other_windows_internal):
	* xdisp.c (clear_mouse_face, cancel_mouse_face): Use it.
	* termchar.h (toplevel):
	* xterm.h (toplevel): Include dispextern.h.

2013-08-26  Paul Eggert  <eggert@cs.ucla.edu>

	Fix minor problems found by static checking.
	* image.c (XGetPixel, XPutPixel) [HAVE_NS]: Now static.
	(expect): Avoid nested-if warning.
	(x_build_heuristic_mask) [HAVE_NS]: Avoid unused-var warning.
	* nsmenu.m (fillWithWidgetValue:): Avoid type warning.
	* nsterm.h, nsterm.m (ns_select):
	* xgselect.c, xgselect.h (xg_select):
	Adjust signature to better match pselect's.
	* nsterm.m (ns_select):
	Don't set *TIMEOUT, since pselect doesn't.
	* regex.c (whitespace_regexp): Now const_re_char *, to avoid
	diagnostic about assigning const char * to it.
	* xfaces.c (x_display_info) [HAVE_NS]: Remove; unused.

2013-08-26  Stefan Monnier  <monnier@iro.umontreal.ca>

	* lread.c (substitute_object_recurse): Handle hash-tables as well
	(bug#15190).

2013-08-26  Paul Eggert  <eggert@cs.ucla.edu>

	Fix unlikely core dump in init_tty, and simplify terminfo case.
	* term.c (init_tty) [TERMINFO]: Fix check for buffer overrun.
	The old version incorrectly dumped core if malloc returned a
	buffer containing only non-NUL bytes.
	(init_tty): Do not allocate or free termcap buffers; the
	struct does that for us now.
	* termchar.h (TERMCAP_BUFFER_SIZE) [!TERMINFO]: New constant.
	(struct tty_display_info): Define members termcap_term_buffer and
	termcap_strings_buffer only if !TERMINFO, since terminfo doesn't
	use them.  Allocate them directly in struct rather than indirectly
	via a pointer, to simplify init_tty.

	* frame.c (check_minibuf_window): Initialize 'window' properly,
	so that Emacs reliably aborts later if 'window' is not initialized.

2013-08-26  Jan Djärv  <jan.h.d@swipnet.se>

	* gtkutil.c (xg_initialize): Set gtk-menu-bar-accel to "" instead
	of VoidSymbol (Bug#15154).

2013-08-26  Dmitry Antipov  <dmantipov@yandex.ru>

	* lisp.h (Mouse_HLInfo): Drop set-but-unused members
	mouse_face_beg_y and mouse_face_end_y.
	* xdisp.c (note_tool_bar_highlight, mouse_face_from_buffer_pos)
	(mouse_face_from_string_pos, note_mode_line_or_margin_highlight):
	Adjust users and update comment where appropriate.

2013-08-26  Martin Rudalics  <rudalics@gmx.at>

	* frame.c (check_minibuf_window): New function.
	(delete_frame, Fmake_frame_invisible, Ficonify_frame):
	Call check_minibuf_window (Bug#15183).

2013-08-26  Dmitry Antipov  <dmantipov@yandex.ru>

	* window.h (struct window): Replace last_cursor with last_cursor_vpos
	because this is the only last cursor data we need to keep and consult.
	* window.c (replace_window, set_window_buffer, Fsplit_window_internal):
	* xdisp.c (mark_window_display_accurate_1, try_cursor_movement):
	Adjust users.

2013-08-26  Dmitry Antipov  <dmantipov@yandex.ru>

	Fix recovering from possible decompression error.
	Since insert_from_gap doesn't always move point, we can't use PT as
	the position where the partially decompressed data ends, and
	should count how many bytes was produced so far.
	* decompress.c (struct decompress_unwind_data): Add nbytes member.
	(unwind_decompress): Really delete partially uncompressed data.
	(Fzlib_decompress_region): Take decompressed data size into account.

2013-08-26  Dmitry Antipov  <dmantipov@yandex.ru>

	* syntax.c (init_syntax_once): Adjust comment and do an early
	initialization of Qchar_table_extra_slots just once...
	* casetab.c (init_casetab_once):
	* category.c (init_category_once):
	* character.c (syms_of_character):
	* coding.c (syms_of_coding):
	* xdisp.c (syms_of_xdisp): ...and omit it here.

2013-08-24  Eli Zaretskii  <eliz@gnu.org>

	* xdisp.c (get_next_display_element): Don't apply to characters
	from a display vector the logic of setting it->end_of_box_run_p
	suitable for characters from a buffer.  (Bug#15175)

	* w32.c (fdutimens): Call 'utime', which is implemented on w32.c
	to handle directories, rather than '_utime' which doesn't.
	(Bug#15176)

2013-08-24  Jan Djärv  <jan.h.d@swipnet.se>

	* gtkutil.c (x_wm_set_size_hint): Don't set hints when maximized
	or fullscreen (Bug#14627).

2013-08-24  Paul Eggert  <eggert@cs.ucla.edu>

	System-dependent integer overflow fixes.
	* process.c (Fset_process_window_size): Signal an error if
	the window size is outside the range supported by the lower level.
	* sysdep.c (set_window_size): Return negative on error,
	nonnegative on success, rather than -1, 0, 1 on not in system,
	failure, success.  This is simpler.  Caller changed.
	(serial_configure): Remove unnecessary initialization of local.
	(procfs_get_total_memory) [GNU_LINUX]: Don't assume system memory
	size fits in unsigned long; this isn't true on some 32-bit hosts.
	Avoid buffer overrun if some future version of /proc/meminfo has a
	variable name longer than 20 bytes.
	(system_process_attributes) [__FreeBSD__]:
	Don't assume hw.availpages fits in 'int'.

2013-08-23  Paul Eggert  <eggert@cs.ucla.edu>

	Don't let very long directory names overrun the stack.
	Fix some related minor problems involving "//", vfork.
	* callproc.c (encode_current_directory): New function.
	(call_process): Don't append "/"; not needed.
	* fileio.c (file_name_as_directory_slop): New constant.
	(file_name_as_directory): Allow SRC to be longer than SRCLEN;
	this can save the caller having to alloca.
	(Ffile_name_as_directory, Fdirectory_file_name, Fexpand_file_name):
	Use SAFE_ALLOCA, not alloca.
	(directory_file_name, Fexpand_file_name): Leave leading "//"
	alone, since it can be special even on POSIX platforms.
	* callproc.c (call_process):
	* process.c (Fformat_network_address):
	* sysdep.c (sys_subshell):
	Use encode_current_directory rather than rolling our own.
	(create_process): No need to encode directory; caller does that now.
	* process.h (encode_current_directory): New decl.
	* sysdep.c (sys_subshell): Work even if vfork trashes saved_handlers.
	Rework to avoid 'goto xyzzy;'.

2013-08-23  Eli Zaretskii  <eliz@gnu.org>

	* xdisp.c (handle_face_prop): If the default face was remapped use
	the remapped face for strings from prefix properties.  (Bug#15155)

2013-08-23  Dmitry Antipov  <dmantipov@yandex.ru>

	Minor cleanup for redisplay interface and few related functions.
	* frame.h (enum text_cursor_kinds): Move from here...
	* dispextern.h (enum text_cursor_kinds): ...to here.
	(toplevel): Drop unnecessary declarations.
	(struct redisplay_interface): Use bool and enum text_cursor_kinds
	in update_window_end_hook and draw_window_cursor functions.
	(display_and_set_cursor, x_update_cursor): Adjust prototypes.
	* nsterm.m (ns_update_window_end, ns_draw_window_cursor):
	* w32term.c (x_update_window_end, w32_draw_window_cursor):
	* xterm.c (x_update_window_end, x_draw_window_cursor):
	* xdisp.c (display_and_set_cursor, update_window_cursor)
	(update_cursor_in_window_tree, x_update_cursor): Use bool and
	enum text_cursor_kinds where appropriate.

2013-08-23  Dmitry Antipov  <dmantipov@yandex.ru>

	Redesign redisplay interface to drop updated_row and updated_area.
	* dispextern.h (updated_row, updated_area): Remove declaration.
	(struct redisplay_interface): Pass glyph row and row area parameters
	to write_glyphs, insert_glyphs and clear_end_of_line functions.
	(x_write_glyphs, x_insert_glyphs, x_clear_end_of_line):
	Adjust prototypes.
	* dispnew.c (updated_row, updated_area): Remove.
	(redraw_overlapped_rows, update_window_line): Adjust user.
	(update_marginal_area, update_text_area): Likewise.  Pass updated row
	as a parameter.  Prefer enum glyph_row_area to int where appropriate.
	* xdisp.c (x_write_glyphs, x_insert_glyphs, x_clear_end_of_line):
	Adjust users.

2013-08-22  Paul Eggert  <eggert@cs.ucla.edu>

	* process.c (flush_pending_output): Remove stub.
	All uses removed.

2013-08-21  Paul Eggert  <eggert@cs.ucla.edu>

	* callproc.c: Fix race that killed background processes (Bug#15144).
	(call_process): New arg TEMPFILE_INDEX.  Callers changed.
	Record deleted process-id in critical section, not afterwards.
	Don't mistakenly kill process created by a call-process invocation
	that discards output and does not wait.

2013-08-21  Dmitry Antipov  <dmantipov@yandex.ru>

	Fix compilation with GC_MARK_STACK == GC_USE_GCPROS_AS_BEFORE
	and GC_MARK_STACK == GC_USE_GCPROS_CHECK_ZOMBIES.
	* alloc.c (toplevel): Remove unnecessary nested #if...#endif.
	(mark_maybe_object) [!GC_MARK_STACK]: Define to emacs_abort
	to shut up compiler in mark_object.
	(dump_zombies): Convert to global and add EXTERNALLY_VISIBLE.

2013-08-21  Paul Eggert  <eggert@cs.ucla.edu>

	* process.c (allocate_pty) [PTY_OPEN]: Set fd's FD_CLOEXEC flag.
	We can't portably rely on PTY_OPEN doing that, even if
	it calls posix_openpt with O_CLOEXEC.

2013-08-20  Kenichi Handa  <handa@gnu.org>

	* character.c (string_char): Improve commentary.

2013-08-20  Paul Eggert  <eggert@cs.ucla.edu>

	* image.c (SIGNATURE_DIGESTSIZE): Remove.
	(struct animation_cache): Make signature a flexible array member.
	All uses changed.  This is a tad slower but may insulate us better
	from future changes to ImageMagick.

2013-08-19  Paul Eggert  <eggert@cs.ucla.edu>

	* image.c: Shrink memory needed for animation cache.
	(SIGNATURE_DIGESTSIZE): New constant.
	(struct animation_cache): Make 'signature' a fixed size array of bytes.
	(imagemagick_create_cache): Copy the signature.  This saves
	several KB of memory that ImageMagick wastes per signature.
	Don't bother updating the update_time, as the caller does that now.
	(imagemagick_prune_animation_cache): Don't destroy the signature, as
	it's a fixed size struct member now.
	(imagemagick_get_animation_cache): Always destroy the signature,
	as it's now imagemagick_create_cache's responsibility to copy it.
	Avoid duplicate calls to strcmp and to imagemagick_create_cache,
	and use memcmp rather than strcmp.
	eassert that ImageMagick returns a signature of the specified length.

2013-08-19  Lars Magne Ingebrigtsen  <larsi@gnus.org>

	* image.c (imagemagick_get_animation_cache): Don't segfault on
	each invocation.
	(imagemagick_get_animation_cache): Revert to previous definition
	so that it actually works.  But keep the memory leak fix.
	(imagemagick_get_animation_cache): Fix memory leak.

2013-08-19  Paul Eggert  <eggert@cs.ucla.edu>

	* image.c: Fix animation cache signature memory leak.
	Fix some other minor performance problems while we're at it.
	(imagemagick_create_cache): Clear just the members that
	need clearing.  Don't set update_time, as caller does that now.
	(imagemagick_prune_animation_cache, imagemagick_get_animation_cache):
	Simplify by using pointer-to-pointer instead of a prev pointer.
	(imagemagick_prune_animation_cache): Use make_emacs_time rather
	than EMACS_TIME_FROM_DOUBLE, and DestroyString rather than free.
	(imagemagick_get_animation_cache): Don't xstrdup the image signature;
	it's already a copy.  Free the signature probe unless it's cached.

	* process.c (handle_child_signal): Fix crash; deleted pid (Bug#15106).
	This was introduced by my 2013-08-12 fix for Bug#15035.

2013-08-19  Dmitry Antipov  <dmantipov@yandex.ru>

	* image.c (imagemagick_create_cache, imagemagick_get_animation_cache)
	(imagemagick_prune_animation_cache): Now static.

2013-08-18  Lars Magne Ingebrigtsen  <larsi@gnus.org>

	* image.c (imagemagick_get_animation_cache): Don't segfault when
	pruning all entries.

2013-08-18  Ken Brown  <kbrown@cornell.edu>

	* sheap.c (STATIC_HEAP_SIZE): Adjust to current needs; use bigger
	static heap if ENABLE_CHECKING is defined.
	(max_bss_sbrk_ptr): New variable.
	(bss_sbrk): Use it.
	(report_sheap_usage): Report maximum static heap usage instead of
	ending static heap usage.

2013-08-17  Eli Zaretskii  <eliz@gnu.org>

	* decompress.c (Fzlib_available_p) [WINDOWSNT]: Update the value
	of zlib_initialized according to the results of calling
	init_zlib_functions.

2013-08-16  Lars Magne Ingebrigtsen  <larsi@gnus.org>

	* image.c: Implement an ImageMagick per-image cache.
	(imagemagick_get_animation_cache): Fix a double-free error.
	(imagemagick_load_image): Remove the ping_wand code, which only
	apparently saved time on invalid animated images, and slowed down
	everything else.  Optimise for the common case.

2013-08-16  Xue Fuqiao  <xfq.free@gmail.com>

	* buffer.c (syms_of_buffer) <buffer-undo-list>: Doc fix.

	* editfns.c (insert_before_markers): Mention overlay in the doc string.

	* marker.c (set_marker): Remove documentation of undefined behavior.

2013-08-15  Lars Magne Ingebrigtsen  <larsi@gnus.org>

	* image.c (imagemagick_compute_animated_image): Animate correctly
	when sub-images are smaller than the main image.
	(imagemagick_compute_animated_image): Setting the iterator row to
	zero is apparently not allowed.
	(imagemagick_compute_animated_image): Allow images that say they
	have sub-images that are bigger than the main image, but just crop
	them.

2013-08-15  Jan Djärv  <jan.h.d@swipnet.se>

	* nsmenu.m (menuWillOpen:): Fix preprocessor test (Bug#15001).

2013-08-15  Lars Magne Ingebrigtsen  <larsi@gnus.org>

	* image.c (imagemagick_compute_animated_image): Respect the GIF
	disposal methods.

2013-08-15  Ken Brown  <kbrown@cornell.edu>

	* emacs.c (main): Update comment about G_SLICE_ALWAYS_MALLOC.
	* gmalloc.c (memalign) [CYGWIN]: Revert last change; it's not
	needed.

2013-08-15  Paul Eggert  <eggert@cs.ucla.edu>

	Fix minor problems found by static checking.
	* frame.c (delete_frame):
	* xdisp.c (next_element_from_display_vector):
	Avoid uninitialized local.
	* image.c (imagemagick_compute_animated_image): Port to C89.
	Prefer usual GNU indentation style for loops.
	Be more careful about bizarrely large sizes, by using ptrdiff_t
	instead of int.

2013-08-15  Dmitry Antipov  <dmantipov@yandex.ru>

	Fix infinite frame selection loop (Bug#15025).
	* frame.c (delete_frame): Prefer fast ad-hoc loop to next_frame.

2013-08-15  Eli Zaretskii  <eliz@gnu.org>

	* xdisp.c (compute_window_start_on_continuation_line):
	When WORD_WRAP is in effect, use move_it_to instead of move_it_by_lines
	to make sure we end up setting the window start at the leftmost
	visible character of the display line.  This avoids funky
	horizontal shifting because the window start is not kept on the
	same position.  (Bug#15090)
	(next_element_from_display_vector): Support 'box' face attribute
	in the face definitions of a display vector.  (Bug#15099)

2013-08-15  Lars Magne Ingebrigtsen  <larsi@gnus.org>

	* image.c (imagemagick_compute_animated_image): Implement animated
	images (bug#14700).
	(imagemagick_compute_animated_image): Fix some compilation
	warnings.  Implement a very simple cache to make the animation
	usable at all, but it should be replaced with a per-image cache.

2013-08-15  Dmitry Antipov  <dmantipov@yandex.ru>

	* lisp.h (FOR_EACH_ALIST_VALUE): New macro
	to do `for' loops over alist values.
	* buffer.h (FOR_EACH_BUFFER):
	* process.c (FOR_EACH_PROCESS): Use it.
	(handle_child_signal, status_notify, Fget_buffer_process)
	(kill_buffer_processes): Use FOR_EACH_PROCESS.

2013-08-15  Dmitry Antipov  <dmantipov@yandex.ru>

	* term.c (get_named_tty, create_tty_output, tty_free_frame_resources)
	(tty_free_frame_resources, delete_tty): Prefer eassert to emacs_abort.
	* image.c (make_image_cache): For struct image_cache, prefer xmalloc
	to xzalloc and so avoid redundant call to memset.
	* xterm.c (x_term_init): Avoid unnecessary initializations of dpyinfo
	members because it is allocated with xzalloc and so already zeroed.

2013-08-14  Ken Brown  <kbrown@cornell.edu>

	* gmalloc.c (memalign) [CYGWIN]: Rename to emacs_memalign
	(Bug#15094).

2013-08-14  Dmitry Antipov  <dmantipov@yandex.ru>

	Utility function and macro to copy Lisp string to C string.
	* lisp.h (xlispstrdupa): New macro.
	(xlispstrdup): New prototype.
	* alloc.c (xlispstrdup): New function.
	* callint.c (Fcall_interactively):
	* fileio.c (Ffile_name_directory, Fexpand_file_name)
	(Fsubstitute_in_file_name):
	* frame.c (Fmake_terminal_frame): Use xlispstrdupa.
	* image.c (x_create_bitmap_from_file):
	* w32term.c (w32_term_init):
	* xterm.c (x_term_init): Use xlispstrdup.

2013-08-14  Lars Magne Ingebrigtsen  <larsi@gnus.org>

	* image.c (imagemagick_load_image): Make animated pictures work.
	There's still some problems with background color settings, though
	(bug#14700).

	* decompress.c (unwind_decompress): Always restore point.

2013-08-14  Xue Fuqiao  <xfq.free@gmail.com>

	* marker.c (set_marker): Reformat documentation.

2013-08-14  Paul Eggert  <eggert@cs.ucla.edu>

	* xdisp.c (cursor_type_changed): Now static.

	* image.c (imagemagick_filename_hint): New arg HINT_BUFFER.
	Use changed.  This avoids the need to call xmalloc and for the
	caller to call xfree, and avoids memory leaks in some situations.

2013-08-14  Dmitry Antipov  <dmantipov@yandex.ru>

	* xdisp.c (adjust_window_ends): Move duplicated code to new function.
	(try_window, try_window_reusing_current_matrix, try_window_id): Use it.
	(redisplay_window): If window_end_valid is cleared due to non-zero
	windows_or_buffers_changed, clear current_matrix_up_to_date_p and
	so do not call to try_cursor_movement for that window.

2013-08-14  Dmitry Antipov  <dmantipov@yandex.ru>

	* window.h (struct window): Convert window_end_pos and
	window_end_vpos from Lisp_Object to ptrdiff_t and int, respectively.
	(wset_window_end_pos, wset_window_end_vpos): Remove.
	* dispnew.c (adjust_glyph_matrix):
	* window.c (Fwindow_end, replace_window, set_window_buffer)
	(make_window):
	* xdisp.c (check_window_end, move_it_to, redisplay_internal)
	(set_vertical_scroll_bar, redisplay_window, try_window)
	(try_window_reusing_current_matrix, find_first_unchanged_at_end_row)
	(try_window_id, decode_mode_spec, mouse_face_from_buffer_pos)
	(note_mouse_highlight): Adjust users.
	(try_cursor_movement): Likewise.  Convert old precondition to eassert.
	Add comment.

2013-08-14  Dmitry Antipov  <dmantipov@yandex.ru>

	Fix --enable-gcc-warnings errors introduced in 2013-08-13 commit.
	* image.c (imagemagick_filename_hint): Use `const char *' and
	prefer SSDATA to SDATA to avoid warnings.

2013-08-14  Dmitry Antipov  <dmantipov@yandex.ru>

	Cleanup window fringes, margins and scroll bars adjustments.
	* window.c (set_window_fringes, set_window_margins)
	(set_window_scroll_bars, apply_window_adjustment): New functions.
	(set_window_buffer, Fset_window_margins, Fset_window_fringes)
	(Fset_window_scroll_bars): Use them.

2013-08-14  Dmitry Antipov  <dmantipov@yandex.ru>

	* window.h (struct window): Convert scroll_bar_width
	from Lisp_Object to integer.  Adjust comment.
	(WINDOW_CONFIG_SCROLL_BAR_WIDTH, WINDOW_CONFIG_SCROLL_BAR_COLS):
	Adjust users.
	* window.c (wset_scroll_bar_width): Remove.
	(make_window): Initialize scroll_bar_width.
	(Fsplit_window_internal): Use direct assignment.
	(Fset_window_configuration, save_window_save):
	Convert Lisp_Object to integer and back where appropriate.
	(Fset_window_scroll_bars): Adjust user.  Return t if any scroll
	bar was actually changed, and mention this in docstring.

2013-08-13  Paul Eggert  <eggert@cs.ucla.edu>

	* decompress.c: Minor simplifications.
	(Fzlib_decompress_region): Don't bother verifying
	that avail_out <= UINT_MAX, as that was confusing.
	Mention the restriction in a comment instead.
	Prefer 'int' to 'ptrdiff_t' when 'int' is wide enough.

2013-08-13  Jan Djärv  <jan.h.d@swipnet.se>

	* nsmenu.m (x_activate_menubar): Check for OSX >= 10.5
	(trackingNotification:): Call ns_check_menu_open only for OSX >= 10.5.

2013-08-13  Lars Magne Ingebrigtsen  <larsi@gnus.org>

	* image.c (imagemagick_filename_hint): Check for errors in the
	alist structure.

2013-08-13  Eli Zaretskii  <eliz@gnu.org>

	* window.c (Fwindow_margins): Return nil when there's no marginal
	area, as per the documented API.

	* w32term.c (x_scroll_bar_create): Use ALLOCATE_PSEUDOVECTOR, not
	Fmake_vector, as scroll bar's struct members are not all Lisp
	objects now.  This avoids crashes in GC.

	* w32term.h (struct scroll_bar): Convert fringe_extended_p to a
	bool, so its address could be taken.

2013-08-13  Lars Magne Ingebrigtsen  <larsi@gnus.org>

	* image.c (imagemagick_filename_hint): New function to possibly
	apply `image-content-type-suffixes'.
	(imagemagick_load_image): Use it.

2013-08-13  Eli Zaretskii  <eliz@gnu.org>

	* decompress.c (Fzlib_decompress_region) [WINDOWSNT]: Return Qnil
	if loading zlib failed.

2013-08-13  Jan Djärv  <jan.h.d@swipnet.se>

	* nsterm.m (ns_set_vertical_scroll_bar): Fix breakage intruduced by
	2013-08-13 checkin below.  Change bool to BOOL, rule is:
	All Obj-C code uses BOOL, except for interfaces callable from C.

	* nsterm.h: Fix CGFloat for OSX 10.4 (Bug#15086).

2013-08-13  Dmitry Antipov  <dmantipov@yandex.ru>

	* window.h (WINDOW_FRINGE_EXTENDED_P): New macro.
	* nsterm.m (ns_set_vertical_scroll_bar): Use it.  Use convenient
	bool instead of BOOL.
	* w32term.h (struct scroll_bar): Convert fringe_extended_p
	from Lisp_Object to bitfield.  Adjust comment.
	* w32term.c (x_scroll_bar_create): Adjust user.
	Use WINDOW_FRINGE_EXTENDED_P and bool for boolean.
	* xterm.c (XTset_vertical_scroll_bar): Likewise.
	Use bool for boolean.
	* xterm.h (struct scroll_bar): Prefer commonly used `unsigned'
	to `unsigned int' when defining a bitfield.

2013-08-13  Paul Eggert  <eggert@cs.ucla.edu>

	* decompress.c (Fzlib_decompress_region): Try to clarify 'avail_out'.

2013-08-13  Dmitry Antipov  <dmantipov@yandex.ru>

	* window.h (struct window): Convert left_margin_cols and
	right_margin_cols from Lisp_Objects to integers.  Adjust comment.
	(WINDOW_LEFT_MARGIN_COLS, WINDOW_RIGHT_MARGIN_COLS)
	(WINDOW_LEFT_MARGIN_WIDTH, WINDOW_RIGHT_MARGIN_WIDTH):
	Adjust users.
	* dispnew.c (margin_glyphs_to_reserve): Convert 3rd arg to int.
	Adjust comment.
	(showing_window_margins_p, update_window_line, update_frame_1):
	* fringe.c (draw_fringe_bitmap_1):
	* xdisp.c (window_box_width): Adjust users.
	* window.c (wset_left_margin_cols, wset_right_margin_cols): Remove.
	(adjust_window_margins, set_window_buffer, Fsplit_window_internal):
	Use direct assignment.
	(Fset_window_configuration, save_window_save, Fwindow_margins):
	Convert Lisp_Object to integer and back where appropriate.
	(Fset_window_margins): Adjust user.  Return t if any margin
	was actually changed, and mention this in docstring.

2013-08-13  Xue Fuqiao  <xfq.free@gmail.com>

	* syntax.c (forward_word):
	* cmds.c (forward_char, backward_char): Mention the optional argument.

2013-08-13  Dmitry Antipov  <dmantipov@yandex.ru>

	* window.h (struct window): Convert left_fringe_width
	and right_fringe_width from Lisp_Objects to integers.
	Adjust comment.
	(WINDOW_FRINGE_COLS, WINDOW_LEFT_FRINGE_WIDTH)
	(WINDOW_RIGHT_FRINGE_WIDTH): Adjust users.
	* window.c (wset_left_fringe_width, wset_right_fringe_width):
	Remove.
	(make_window): Initialize new integer fields to -1.
	(Fsplit_window_internal): Use direct assignment.
	(Fset_window_configuration, save_window_save):
	Convert Lisp_Object to integer and back where appropriate.
	(Fset_window_fringes): Adjust user.  Return t if any fringe
	was actually changed, and mention this in docstring.

2013-08-13  Dmitry Antipov  <dmantipov@yandex.ru>

	* keyboard.c (Fdiscard_input): Do not increment update_mode_lines.
	* nsfns.m (x_set_cursor_type):
	* w32fns.c (x_set_cursor_type):
	* xfns.c (x_set_cursor_type): Do not set cursor_type_changed here...
	* xdisp.c (set_frame_cursor_types): ...but in common code.

2013-08-13  Dmitry Antipov  <dmantipov@yandex.ru>

	* font.c (clear_font_cache): New function, stripped from...
	(Fclear_font_cache): ...here, which now uses the function
	above.  Adjust comment.
	* font.h (clear_font_cache): Add prototype.
	* xfaces.c (clear_face_cache): Use clear_font_cache.

2013-08-13  Dmitry Antipov  <dmantipov@yandex.ru>

	* window.c (Fset_window_start): Compare `w', not `window' because
	`w' might not be equal to `window' after call to decode_live_window.

2013-08-12  Paul Eggert  <eggert@cs.ucla.edu>

	* process.c (deactivate_process): Reset fds to -1 (Bug#15035).
	This fixes a problem introduced by the Bug#15035 patch
	when using GPG.  Reported by Herbert J. Skuhra.

2013-08-12  Eli Zaretskii  <eliz@gnu.org>

	* decompress.c <zlib_initialized> [WINDOWSNT]: New static variable.
	(Fzlib_decompress_region) [WINDOWSNT]: Call init_zlib_functions if
	not yet initialized.

2013-08-12  Lars Magne Ingebrigtsen  <larsi@gnus.org>

	* decompress.c (Fzlib_decompress_region): Support zlib
	decompression, too, and rename.

2013-08-12  Paul Eggert  <eggert@cs.ucla.edu>

	Minor zlib configuration tweaks.
	* decompress.c (fn_inflateInit2) [!WINDOWSNT]:
	Don't assume presence of fn_inflateInit2_ zlib internal function.

2013-08-12  Lars Magne Ingebrigtsen  <larsi@gnus.org>

	* decompress.c (Fzlib_decompress_gzipped_region): Rename to
	include the zlib prefix.

2013-08-12  Eli Zaretskii  <eliz@gnu.org>

	* decompress.c [WINDOWSNT]: Include windows.h and w32.h.
	(DEF_ZLIB_FN, LOAD_ZLIB_FN) [WINDOWSNT]: New macros.  Use them to
	define static variables that are pointers to zlib functions to be
	dynamically loaded.
	(init_zlib_functions) [WINDOWSNT]: New function.
	(fn_inflateInit2_, fn_inflate, fn_inflateEnd, fn_inflateInit2):
	New macros.
	(Fdecompress_gzipped_region, unwind_decompress): Use the fn_*
	macros instead of invoking the zlib functions directly.
	(syms_of_decompress): DEFSYM Qzlib_dll.
	Staticpro Szlib_available_p.

2013-08-12  Dmitry Antipov  <dmantipov@yandex.ru>

	Avoid looping over all frame windows to freeze and unfreeze.
	* window.h (struct window): Drop frozen_window_start_p.
	(freeze_window_starts): Drop prototype.
	* frame.h (struct frame): New frozen_window_starts flag.
	(FRAME_WINDOWS_FROZEN): New macro.
	* window.c (freeze_window_start, freeze_window_starts):
	Remove.
	(select_window, replace_window): Adjust users.
	* xdisp.c (resize_mini_window): Use FRAME_WINDOWS_FROZEN.
	(window_frozen_p): New function.
	(redisplay_window): Use it.

2013-08-12  Paul Eggert  <eggert@cs.ucla.edu>

	Fix some fd issues when running subprocesses (Bug#15035).
	Fix bugs that can leak files or file descriptors on errors.
	Don't unlink open temp files, as that's hard for users to diagnose
	when things go awry (e.g., temp disk exhausted).
	Don't bother to lock temp files.  Check for invalid recursion.
	* callproc.c (synch_process_fd): Remove.  All uses removed.
	(synch_process_tempfile): New var or macro.
	(CALLPROC_STDOUT, CALLPROC_STDERR, CALLPROC_PIPEREAD, CALLPROC_FDS):
	New constants.
	(record_kill_process): New arg, the temp name.  All callers changed.
	(delete_temp_file): Now just a simple wrapper around unlink.
	(call_process_kill): New arg, the call_process_fd array.
	Close them all.  Clear synch_process_pid.  Remove the temp file,
	or arrange for it to be removed.
	(call_process_cleanup) [MSDOS]: Arg no longer contains file name;
	that's been moved to synch_process_tempfile.  Caller changed.
	Do not remove the tempfile; that's now call_process_kill's
	responsibility.
	(call_process_cleanup) [!MSDOS]: Do not record unwind-protect for
	call_process_kill; the caller now does that.
	(call_process_cleanup): Do not close the process fd; that's now
	call_process_kill's responsibility.
	(Fcall_process): Implement via new function call_process, which
	has most of the old body of Fcall_process, but with a different API.
	(call_process): New function that does not open or close filefd if
	it is nonnegative.  Record which fds need to be closed, and let
	call_process_kill close (and remove the tempfile, on MSDOS) on error.
	Signal an error if invoked recursively (could be done via a hook).
	Simplify creation of the tempfile in the MSDOS case.
	Don't create the output file until after checking for the executable.
	Report any failure to open /dev/null.
	Don't open /dev/null for writing twice; once is enough.
	Don't create pipe if all output is being discarded or sent to file.
	Don't worry about setting up the coding system or reading from the
	pipe if all output is being discarded.
	Hoist fd_error local into top level, to lessen block nesting.
	Don't record deleted pid here; now done by Fcall_process_region.
	(Fcall_process) [MSDOS]: Report mktemp failure immediately,
	and note its success in synch_process_tempfile.
	Do not leak resources when child_setup fails.
	(Fcall_process) [!MSDOS && !WINDOWSNT]: Remove duplicate assignment
	to child_errno.  Remove unnecessary close of fd0; it's close-on-exec.
	(create_temp_file): Now returns open fd, with an additional
	Lisp_Object * argument to return the name.  All callers changed.
	Do not close the file; rewind it instead, and leave it open for
	the caller.  Do not lock the temp file.  Unwind-protect the file
	and the file-descriptor.
	(Fcall_process_region): If the input is /dev/null, unwind-protect it.
	If an asynchrounous process, record it here, not in call_process.
	(syms_of_callproc) [MSDOS]: Initialize synch_process_tempfile.
	* eval.c (set_unwind_protect): New function.
	* fileio.c (write_region): New function, generalized from the
	old Fwrite_region.  Do not lock temp files.
	(Fwrite_region): Use it.
	* lisp.h (set_unwind_protect, write_region): New decls.
	* process.c: Include <verify.h>.
	(make_process): Mark fds as initially closed.
	(deleted_pid_list): Now a list of pid-filename pairs.
	All uses changed.
	(close_process_fd): New function.
	(SUBPROCESS_STDIN, WRITE_TO_SUBPROCESS, READ_FROM_SUBPROCESS)
	(SUBPROCESS_STDOUT, READ_FROM_EXEC_MONITOR, EXEC_MONITOR_OUTPUT):
	New constants.  Verify that their number matches PROCESS_OPEN_FDS.
	(create_process, create_pty, Fmake_serial_process)
	(server_accept_connection): Record which fds need to be closed,
	and let deactivate_process close them.
	(Fmake_network_process): Do not discard the unwind-protect
	until it's safe to do so.
	(deactivate_process): Close the fds opened by create_process etc.
	(Fprocess_send_eof): Adjust to new way of recording open fds.
	Report an error if /dev/null can't be opened, instead of aborting.
	* process.h (PROCESS_OPEN_FDS): New constant.
	(struct Lisp_Process): New member open_fds.
	(record_kill_process, record_deleted_pid): Adjust signatures.
	(record_deleted_pid): Move decl here ...
	* syswait.h (record_deleted_pid): ... from here.

2013-08-11  Paul Eggert  <eggert@cs.ucla.edu>

	* decompress.c: Fix bugs with large buffers and weird inputs.
	Tune a bit.  Reindent as per usual Emacs style.
	(BUFFER_SIZE): Remove.
	(Fdecompress_gzipped_region): Do not mishandle input buffers with
	more than UINT_MAX bytes.  Decompress into the gap instead of into
	an auto buffer, as this should avoid copying.  Return nil if
	'inflate' returns Z_NEED_DICT, as we have no dictionary.  Do not
	set immediate_quit; we shouldn't trust zlib code that much.

2013-08-11  Lars Magne Ingebrigtsen  <larsi@gnus.org>

	* decompress.c (Fdecompress_gzipped_region): Respect all zlib
	errors, and really move the gap to where we want it.

	* lisp.h: Include decompress.c support.

	* emacs.c (main): Include decompress.c support.

	* Makefile.in: Include -lz if present.

2013-08-11  Jan Djärv  <jan.h.d@swipnet.se>

	* nsmenu.m (ns_update_menubar): Call fillWithWidgetValue:frame:
	(initWithTitle:): Initialize frame to 0.
	(fillWithWidgetValue:): Call fillWithWidgetValue:frame.
	(fillWithWidgetValue:frame:): Rename from
	fillWithWidgetValue:setDelegate, call initWithTile:frame: if f.

	* nsterm.h (EmacsMenu): fillWithWidgetValue:setDelegate renamed to
	fillWithWidgetValue:frame:

	* nsfns.m (Fns_convert_utf8_nfd_to_nfc): Allocate and release pool to
	remove memory leak warnings.

	* nsterm.m (menu_pending_title, ns_get_pending_menu_title): Remove.
	(ns_check_menu_open): Handle menu == nil.  Remove assignment to
	menu_pending_title.

	* nsmenu.m (ns_update_menubar): Call fillWithWidgetValue:setDelegate.
	(x_activate_menubar): Update the whole menu.
	(trackingNotification:): Call ns_check_menu_open if tracking ends.
	(menuWillOpen:): Increment trackingMenu.  For OSX <= 10.6, exit if
	current event is not NSSystemDefined (Bug#15001).
	Call ns_check_menu_open only if trackingMenu is 2.
	(menuDidClose:): New method, decrease trackingMenu.
	(fillWithWidgetValue:setDelegate:): New method.
	(fillWithWidgetValue:): Call the above.

	* nsterm.h (EmacsMenu): Add fillWithWidgetValue:setDelegate:

2013-08-11  Paul Eggert  <eggert@cs.ucla.edu>

	Omit some unnecessary casts.
	Many of these go back to the old pre-C89 days, when they may have
	been needed, but we've been assuming C89 or later for a while now.
	* alloc.c (live_string_p, live_cons_p, live_symbol_p)
	(live_float_p, live_misc_p, live_vector_p):
	* buffer.c (compare_overlays, cmp_for_strings, mmap_find)
	(mmap_alloc, alloc_buffer_text, enlarge_buffer_text)
	(defvar_per_buffer):
	* callint.c (Fcall_interactively):
	* doc.c (Fsubstitute_command_keys):
	* filelock.c (get_boot_time):
	* frame.c (xrdb_get_resource):
	* gtkutil.c (hierarchy_ch_cb, qttip_cb, style_changed_cb)
	(delete_cb, xg_dialog_response_cb, xg_maybe_add_timer)
	(xg_get_file_name_from_selector, menuitem_destroy_callback)
	(menuitem_highlight_callback, menu_destroy_callback)
	(xg_update_menu_item, xg_modify_menubar_widgets, menubar_map_cb)
	(xg_tool_bar_callback, xg_get_tool_bar_widgets)
	(xg_tool_bar_detach_callback, xg_tool_bar_attach_callback)
	(xg_tool_bar_help_callback, tb_size_cb):
	* image.c (xpm_alloc_color, png_read_from_memory)
	(png_read_from_file, png_load_body, our_memory_skip_input_data)
	(jpeg_memory_src, jpeg_file_src, imagemagick_load_image)
	(syms_of_image):
	* keymap.c (describe_map):
	* nsfns.m (Fns_display_monitor_attributes_list):
	* nsmenu.m (process_dialog:):
	* nsterm.m (hold_event):
	* process.c (wait_reading_process_output):
	* regex.c (REGEX_REALLOCATE, re_set_registers, re_exec, regexec):
	* scroll.c (do_direct_scrolling, scrolling_1):
	* termcap.c (tgetent):
	* window.c (check_window_containing, add_window_to_list)
	(freeze_window_starts):
	* xdisp.c (compare_overlay_entries, vmessage):
	* xfns.c (x_window, x_get_monitor_attributes_xinerama)
	(x_get_monitor_attributes_xrandr)
	(Fx_display_monitor_attributes_list, x_display_info_for_name)
	(Fx_open_connection, file_dialog_cb, file_dialog_unmap_cb):
	* xfont.c (xfont_match, xfont_open):
	* xmenu.c (x_menu_wait_for_event, menu_highlight_callback)
	(menubar_selection_callback, menu_position_func)
	(popup_selection_callback, create_and_show_popup_menu)
	(dialog_selection_callback, create_and_show_dialog):
	* xrdb.c (x_get_string_resource)
	(main) [TESTRM]:
	* xsmfns.c (x_session_check_input):
	* xterm.c (x_draw_glyphless_glyph_string_foreground)
	(xm_scroll_callback, xg_scroll_callback, xg_end_scroll_callback)
	(xaw_jump_callback, xaw_scroll_callback):
	Omit unnecessary casts.

2013-08-10  Paul Eggert  <eggert@cs.ucla.edu>

	Minor string-length refactoring.
	* alloc.c (xstrdup): Use memcpy, not strcpy, since the length's known.
	* frame.c (make_monitor_attribute_list):
	Prefer build_string to strlen + make_string.

2013-08-10  Jan Djärv  <jan.h.d@swipnet.se>

	* xterm.c (x_error_handler): Also ignore BadWindow for X_SetInputFocus,
	don't check minor_code (Bug#14417).

2013-08-09  Eli Zaretskii  <eliz@gnu.org>

	* xdisp.c (draw_glyphs): Don't compare row pointers, compare row
	vertical positions instead.  This avoids calling MATRIX_ROW with
	row numbers that are possibly beyond valid limits.  (Bug#15064)

2013-08-09  Dmitry Antipov  <dmantipov@yandex.ru>

	Use xstrdup and build_unibyte_string where applicable.
	* alloc.c (xstrdup): Tiny cleanup.  Add eassert.
	* xfns.c (x_window):
	* xrdb.c (x_get_customization_string):
	* xterm.c (xim_initialize):
	* w32fns.c (w32_window): Use xstrdup.
	(w32_display_monitor_attributes_list):
	* emacs.c (init_cmdargs):
	* keyboard.c (PUSH_C_STR):
	* nsfont.m (nsfont_open):
	* sysdep.c (system_process_attributes):
	* w32.c (system_process_attributes):
	* xdisp.c (message1, message1_nolog): Use build_unibyte_string.

2013-08-09  Eli Zaretskii  <eliz@gnu.org>

	* w32.c (PEXCEPTION_POINTERS, PEXCEPTION_RECORD, PCONTEXT): Define
	variables of these types so that GDB would know about them, as aid
	for debugging fatal exceptions.  (Bug#15024)  See also
	http://sourceware.org/ml/gdb/2013-08/msg00010.html for related
	discussions.

2013-08-08  Jan Djärv  <jan.h.d@swipnet.se>

	* nsterm.m (ns_update_begin): Don't change clip path if it would be
	larger than the NSWindow (Bug#14934).

2013-08-08  Dmitry Antipov  <dmantipov@yandex.ru>

	Redesign redisplay interface to drop global variable updated_window.
	Always pass currently updated window as a parameter to update routines.
	* dispextern.h (updated_window): Remove declaration.
	(struct redisplay_interface): Pass window parameter to
	write_glyphs, insert_glyphs, clear_end_of_line, cursor_to
	and after_update_window_hook.
	(x_write_glyphs, x_insert_glyphs, x_clear_end_of_line, x_cursor_to):
	Adjust prototypes.
	* dispnew.c (updated_window): Remove.
	(redraw_overlapped_rows, update_marginal_area, update_text_area)
	(update_window_line): Adjust to match redisplay interface changes.
	* nsterm.m (ns_update_window_begin, ns_update_window_end)
	(ns_scroll_run, ns_after_update_window_line):
	* w32term.c (x_update_window_begin, x_update_window_end)
	(x_after_update_window_line, x_scroll_run):
	* xterm.c (x_update_window_begin, x_update_window_end)
	(x_after_update_window_line, x_scroll_run):
	* xdisp.c (x_write_glyphs, x_insert_glyphs, x_clear_end_of_line):
	Likewise.  Adjust comments where appropriate.
	(x_cursor_to): Simplify because this is always called during window
	update (but install debugging check anyway).
	(expose_window): Check must_be_updated_p flag to see whether this
	function is called during window update.

2013-08-08  Dmitry Antipov  <dmantipov@yandex.ru>

	Do not reset window modification event counters excessively.
	These leftovers and poor man's tricky methods to catch extra
	redisplay's attention are no longer needed.
	* frame.c (set_menu_bar_lines_1):
	* minibuf.c (read_minibuf_unwind):
	* window.c (Fset_window_start, set_window_buffer, window_resize_apply)
	(grow_mini_window, shrink_mini_window, window_scroll_pixel_based)
	(window_scroll_line_based, Fset_window_configuration):
	* xdisp.c (redisplay_window): Do not reset last_modified and
	last_overlay_modified counters.

2013-08-07  Jan Djärv  <jan.h.d@swipnet.se>

	* xselect.c (x_send_client_event): Set send_event and serial, memset
	data.l as it might be bigger than data.b.   Use 24 bit mask to
	XSendEvent (Bug#15034).

2013-08-07  Eli Zaretskii  <eliz@gnu.org>

	* xdisp.c (prepare_menu_bars): Don't call x_consider_frame_title
	for TTY frames that are not the top frame on their console.
	(Bug#14616)

2013-08-07  Martin Rudalics  <rudalics@gmx.at>

	* w32term.c (w32fullscreen_hook): Really maximize frame when
	asked for (Bug#14841).

2013-08-07  Dmitry Antipov  <dmantipov@yandex.ru>

	Prefer selected_window to Fselected_window, likewise for frames.
	* buffer.c (Fbuffer_swap_text):
	* data.c (Fvariable_binding_locus):
	* window.c (run_window_configuration_change_hook): Adjust users.
	* w16select.c (Fw16_set_clipboard_data, Fw16_get_clipboard_data):
	Use decode_live_frame.

2013-08-07  Dmitry Antipov  <dmantipov@yandex.ru>

	Be more careful if selected window shows the buffer other than current,
	use window_outdated only if this is not so.  This change should also
	address some weird issues discussed in Bug#13012.
	* window.h (window_outdated): New prototype.
	* window.c (window_outdated): Now here.  Convert from static and
	always assume window's buffer.
	(Fwindow_end, Fwindow_line_height): Use it.
	* xdisp.c (reconsider_clip_changes): Remove prototype, drop 2nd arg
	and always assume window's buffer.
	(redisplay_window): Adjust user.
	(redisplay_internal): Call to reconsider_clip_changes once and
	check whether mode line should be updated only if selected window
	shows current buffer.
	(run_window_scroll_functions): Use eassert for debugging check.
	(Fmove_point_visually, note_mouse_highlight): Use window_outdated.

2013-08-06  Dmitry Antipov  <dmantipov@yandex.ru>

	* window.c (window_scroll, window_scroll_pixel_based)
	(window_scroll_line_based): Use bool for booleans.

2013-08-06  Paul Eggert  <eggert@cs.ucla.edu>

	* process.c: Fix minor off-by-one issues in descriptor counts.
	This shouldn't fix any real bugs, but it cleans up the code a bit.
	(max_process_desc, max_input_desc): -1, not 0, means none.
	All uses changed.
	(delete_input_desc): New function.
	(delete_write_fd, delete_keyboard_wait_descriptor): Use it.
	(deactivate_process): Scan backwards when recomuting max_process_desc;
	that should be faster.
	(init_process_emacs): Initialize max_input_desc.

2013-08-06  Dmitry Antipov  <dmantipov@yandex.ru>

	Use region cache to speedup bidi_find_paragraph_start.
	* buffer.h (struct buffer): New member bidi_paragraph_cache.
	Rename cache_long_line_scans to cache_long_scans.
	* buffer.c (bset_cache_long_line_scans): Rename to
	bset_cache_long_scans.
	(Fget_buffer_create, Fmake_indirect_buffer, Fkill_buffer)
	(Fbuffer_swap_text, init_buffer_once): Take bidi_paragraph_cache
	into account.
	(syms_of_buffer): Rename cache-long-line-scans to
	cache-long-scans.  Adjust docstring.
	* search.c (newline_cache_on_off):
	* indent.c (width_run_cache_on_off): Adjust users.
	* bidi.c (bidi_paragraph_cache_on_off): New function.
	(bidi_find_paragraph_start): Use bidi_paragraph_cache if needed.
	* insdel.c (prepare_to_modify_buffer):
	Invalidate bidi_paragraph_cache if enabled.

2013-08-06  Dmitry Antipov  <dmantipov@yandex.ru>

	Invalidate region caches only if buffer text is going to be changed.
	* lisp.h (modify_region_1): Remove 3rd arg and rename to...
	(modify_text): ...new prototype.
	(prepare_to_modify_buffer_1): New prototype.
	* textprop.c (modify_region): Rename to...
	(modify_text_properties): ...new function.
	(add_text_properties_1, set_text_properties, Fremove_text_properties)
	(Fremove_list_of_text_properties): Adjust users.
	* insdel.c (modify_region_1): Remove 3rd arg and reimplement as...
	(modify_text): ...new function.
	(prepare_to_modify_buffer): Reimplement mostly as a wrapper for...
	(prepare_to_modify_buffer_1): ...new function.
	* casefiddle.c (casify_region):
	* editfns.c (Fsubst_char_in_region, Ftranslate_region_internal)
	(Ftranspose_regions): Use modify_text.

2013-08-05  Stefan Monnier  <monnier@iro.umontreal.ca>

	* lisp.mk (lisp): Add nadvice.elc.

2013-08-05  Dmitry Antipov  <dmantipov@yandex.ru>

	New macro to iterate over live buffers similar to frames.
	* buffer.h (FOR_EACH_LIVE_BUFFER): New macro.
	(Vbuffer_alist, Qpriority, Qbefore_string, Qafter_string):
	Declare buffer-related variables here to offload lisp.h.
	* buffer.c (Vbuffer_alist): Adjust comment.
	(Fget_file_buffer, get_truename_buffer, Fother_buffer)
	(other_buffer_safely):
	* data.c (store_symval_forwarding):
	* dispnew.c (Fframe_or_buffer_changed_p):
	* fileio.c (Fdo_auto_save):
	* filelock.c (unlock_all_files):
	* minibuf.c (read_minibuf): Use FOR_EACH_LIVE_BUFFER.

2013-08-04  Paul Eggert  <eggert@cs.ucla.edu>

	Fix some minor races in hosts lacking mkostemp (Bug#15015).
	* callproc.c (create_temp_file):
	* filelock.c (create_lock_file):
	Assume mkostemp, since it's now provided by Gnulib.

2013-08-04  Eli Zaretskii  <eliz@gnu.org>

	* w32.c (mkostemp): New function.
	(mktemp): Remove, no longer used.  Most of the code reused in
	mkostemp.  (Bug#15015)
	(mktemp): Don't undef.

2013-08-04  Dmitry Antipov  <dmantipov@yandex.ru>

	* dispnew.c (glyph_matrix_count, glyph_pool_count):
	Move under GLYPH_DEBUG and ENABLE_CHECKING.
	(new_glyph_matrix, free_glyph_matrix, new_glyph_pool)
	(free_glyph_pool, check_glyph_memory): Likewise for
	all users.  Adjust comments where appropriate.

2013-08-03  Paul Eggert  <eggert@cs.ucla.edu>

	* composite.h: Minor fixups.
	(composition_registered_p): Rename from COMPOSITION_REGISTERD_P
	to fix a misspelling, and change it to an inline function while
	we're at it (it need not be a macro).  All uses changed.
	(composition_method, composition_valid_p):
	Rewrite to avoid assignments in if-conditions.

2013-08-03  Dmitry Antipov  <dmantipov@yandex.ru>

	Do not use global Lisp_Object in composition macros.
	* composite.h (composition_temp): Remove declaration.
	(COMPOSITION_METHOD, COMPOSITION_VALID_P): Replace with...
	(composition_method, composition_valid_p): ...inline functions.
	(compose_region): Remove the leftover.
	* composite.c (composition_temp): Remove.
	(run_composition_function, update_compositions)
	(composition_compute_stop_pos, composition_adjust_point)
	(Ffind_composition_internal):
	* coding.c (handle_composition_annotation):
	* xdisp.c (handle_composition_prop, check_point_in_composition):
	Related users changed.

2013-08-03  Dmitry Antipov  <dmantipov@yandex.ru>

	Drop FRAME_PTR typedef.
	* composite.c, font.c, font.h, fontset.c, fontset.h, frame.c, frame.h:
	* ftfont.c, ftxfont.c, gtkutil.c, gtkutil.h, image.c, keyboard.c:
	* menu.c, menu.h, msdos.c, nsfns.m, nsfont.m, nsmenu.m, nsterm.h:
	* nsterm.m, scroll.c, term.c, w32fns.c, w32font.c, w32font.h:
	* w32inevt.c, w32inevt.h, w32menu.c, w32notify.c, w32term.c, w32term.h:
	* w32uniscribe.c, w32xfns.c, widget.c, window.c, xdisp.c, xfaces.c:
	* xfns.c, xfont.c, xftfont.c, xmenu.c, xselect.c, xterm.c:
	All related users changed.

2013-08-02  Stefan Monnier  <monnier@iro.umontreal.ca>

	* eval.c (default_toplevel_binding): New function.
	(Fdefvar): Use it.
	(unbind_to, backtrace_eval_unrewind): Do a bit of CSE simplification.
	(Fdefault_toplevel_value, Fset_default_toplevel_value): New subrs.
	(syms_of_eval): Export them.
	* data.c (Fdefault_value): Micro cleanup.
	* term.c (init_tty): Use "false".

2013-08-02  Dmitry Antipov  <dmantipov@yandex.ru>

	Fix X GC leak in GTK and raw (no toolkit) X ports.
	* xterm.c (x_free_frame_resources): If white and black relief
	GCs are allocated, always free them here.
	* xfns.c (x_make_gc): Omit redundant initialization.
	* widget.c (create_frame_gcs): Remove the leftover.
	(EmacsFrameDestroy): Do nothing because all GCs are now freed
	in x_free_frame_resources.

2013-08-02  Jan Djärv  <jan.h.d@swipnet.se>

	* nsterm.m (windowWillResize:toSize:): Only change title if
	! maximizing_resize && FULLSCREEN_NONE (Bug#15005).  strdup title before
	modifying it.
	(viewDidEndLiveResize): New method.

	* nsterm.h (EmacsView): Add maximizing_resize, put it and old_title
	inside NS_IMPL_COCOA.

2013-08-02  Dmitry Antipov  <dmantipov@yandex.ru>

	* insdel.c (adjust_after_replace, replace_range, del_range_2):
	Do not check whether undo is enabled because record_insert and
	record_delete does that themselves.

2013-08-02  Dmitry Antipov  <dmantipov@yandex.ru>

	* xterm.h (struct x_output) [HAVE_X_I18N]: Remove xic_base_fontname
	member which is not really used any more.
	(FRAME_XIC_BASE_FONTNAME): Remove.
	* xfns.c (xic_free_fontset): Adjust user.
	* xmenu.c (mouse_position_for_popup, x_activate_menubar)
	(update_frame_menubar, set_frame_menubar, free_frame_menubar)
	(create_and_show_popup_menu, xmenu_show, create_and_show_dialog)
	(xdialog_show): Use eassert for debugging check.
	* w32term.c (x_unfocus_frame): Remove unused dummy function.

2013-08-01  Paul Eggert  <eggert@cs.ucla.edu>

	* fileio.c, fns.c (merge): Move extern decl from here ...
	* lisp.h (merge): ... to here.

2013-08-01  Dmitry Antipov  <dmantipov@yandex.ru>

	Fix last font-related change.
	* w32font.h (w32font_list_internal, w32font_match_internal):
	Fix prototype.
	* w32uniscribe.c (uniscribe_list, uniscribe_match)
	(uniscribe_list_family): Adjust to match font API change.
	MS-Windows breakage reported by Juanma Barranquero <lekktu@gmail.com>
	at http://lists.gnu.org/archive/html/emacs-devel/2013-08/msg00006.html.

2013-08-01  Dmitry Antipov  <dmantipov@yandex.ru>

	* frame.h (FRAME_MOUSE_UPDATE):
	* nsterm.m (ns_frame_up_to_date): Omit redundant check
	whether hlinfo->mouse_face_mouse_frame is non-NULL.

2013-08-01  Dmitry Antipov  <dmantipov@yandex.ru>

	Avoid redundant Lisp_Object <-> struct frame conversions in font API.
	* font.h (struct font_driver): Change list, match, and list_family
	functions to accept struct frame * as first arg.
	* font.c (font_score, font_compare, font_sort_entities):
	Remove prototypes.
	(font_sort_entities, font_list_entities, font_select_entity)
	(font_find_for_lface, Flist_fonts, Ffont_family_list): Adjust to
	match font API change.
	* xfont.c (xfont_list, xfont_match, xfont_list_family):
	* ftfont.c (ftfont_list, ftfont_match, ftfont_list_family):
	* ftxfont.c (ftxfont_list, ftxfont_match):
	* xftfont.c (xftfont_list, xftfont_match):
	* nsfont.m (nsfont_list, nsfont_match, nsfont_list_family):
	* w32font.c (w32font_list, w32font_match, w32font_list)
	(w32font_list_internal, w32_font_match_internal): Likewise.
	* xfaces.c (Fx_family_fonts): Adjust user.

2013-08-01  Dmitry Antipov  <dmantipov@yandex.ru>

	Do not use pure Xism x_wm_set_icon_position in non-X ports.
	* frame.c (x_set_frame_parameters): Call to x_wm_set_icon_position
	only if HAVE_X_WINDOWS is in use.
	* frame.h (x_set_frame_parameters): Move under HAVE_X_WINDOWS.
	* nsterm.m (x_wm_set_icon_position): Remove no-op.
	* w32term.c (x_wm_set_icon_position): Likewise.
	* w32fns.c (x_icon): Adjust user.

2013-08-01  Dmitry Antipov  <dmantipov@yandex.ru>

	* xterm.c (last_mouse_press_frame): Remove the
	leftover which is not really used any more.
	(handle_one_xevent, syms_of_xterm): Adjust users.
	(x_flush): Call XFlush once per each X display, not frame.
	This is better because this code always unconditionally skips
	non-X frames in Vframe_list and issues the only XFlush if we
	have more than one X frame on the same X display.
	(any_help_event_p, x_draw_glyph_string_background, x_display_ok):
	Use bool for booleans.
	(x_draw_glyph_string_background, cvt_string_to_pixel)
	(cvt_pixel_dtor): Drop unnecessary prototypes.
	* xterm.h (x_display_ok): Adjust prototype.

2013-07-31  Dmitry Antipov  <dmantipov@yandex.ru>

	Drop unnecessary functions that deals with frame pixel size.
	* frame.h, msdos.h, w32term.h, xterm.h (x_pixel_width)
	(x_pixel_height): Drop prototypes.
	* msdos.c, nsfns.m, w32fns.c, xfns.c (x_pixel_width)
	(x_pixel_height): Drop implementations.
	* frame.c (Fframe_pixel_height): Use FRAME_PIXEL_HEIGHT
	which should be always valid for window frame.
	(Frame_pixel_width): Likewise with FRAME_PIXEL_WIDTH.
	* w32menu.c (Fx_popup_dialog):
	* xmenu.c (Fx_popup_dialog): Likewise for both.

2013-07-31  Dmitry Antipov  <dmantipov@yandex.ru>

	* frame.c (Fmake_terminal_frame): Use store_in_alist to setup
	frame parameters and call to Fmodify_frame_parameters just once.
	(Fset_frame_height, Fset_frame_width): Mention nil frame in docstring.
	(Fset_frame_size, Fset_frame_position): Use decode_live_frame
	and mention nil frame in docstring.

2013-07-31  Dmitry Antipov  <dmantipov@yandex.ru>

	* frame.c (make_frame, x_set_frame_parameters): Use bool for boolean.
	(x_figure_window_size): Likewise.  Adjust to return long.
	(syms_of_frame): Do not DEFSYM Qterminal_live_p.
	(toplevel): Move Qterminal_live_p to...
	* terminal.c (toplevel): ...here, make it static, and...
	(syms_of_terminal): ...DEFSYM here.
	* frame.h (Qterminal_live_p): Remove declaration.
	(make_frame, x_figure_window_size): Adjust prototype.
	* nsfns.m (Fx_create_frame): Use long for window flags.

2013-07-30  Paul Eggert  <eggert@cs.ucla.edu>

	Fix tempfile bug on platforms lacking mkostemp and mkstemp (Bug#14986).
	* callproc.c (create_temp_file) [! (HAVE_MKOSTEMP || HAVE_MKSTEMP)]:
	Do not assume that emacs_close (INT_MAX) is a no-op.

2013-07-30  Dmitry Antipov  <dmantipov@yandex.ru>

	* xfaces.c (make_face_cache): For struct face_cache, prefer
	xmalloc to xzalloc and so avoid redundant call to memset.
	(Finternal_set_lisp_face_attribute): Fix comment typo and style.

2013-07-30  Dmitry Antipov  <dmantipov@yandex.ru>

	* fringe.c (draw_window_fringes, update_window_fringes)
	(compute_fringe_widths):
	* w32term.c (x_draw_glyph_string):
	* window.c (candidate_window_p, Frecenter):
	* xfaces.c (realize_basic_faces, realize_default_face)
	(Fbitmap_space_p, Finternal_set_lisp_face_attribute)
	(x_update_menu_appearance, face_attr_equal_p, lface_equal_p):
	* xfns.c (x_set_cursor_color, xic_free_xfontset):
	* xmenu.c (Fx_menu_bar_open_internal):
	* xselect.c (x_reply_selection_request, Fx_get_atom_name):
	* xsettings.c (xft_settings_event):
	* xterm.c (x_draw_glyph_string, x_had_errors_p):
	Use bool for booleans.  Adjust style and comments where
	appropriate.
	* dispextern.h (draw_window_fringes, update_window_fringes)
	(compute_fringe_widths):
	* xterm.h (x_had_errors_p): Adjust prototype.

2013-07-30  Dmitry Antipov  <dmantipov@yandex.ru>

	* frame.c (Fmodify_frame_parameters): Always check 2nd arg with
	CHECK_LIST.  Rewrite the loop to avoid useless local variable.

2013-07-29  Dmitry Antipov  <dmantipov@yandex.ru>

	* fns.c (toplevel): Remove comment before Fsafe_length because
	it checks for QUIT.

2013-07-28  Paul Eggert  <eggert@cs.ucla.edu>

	* frame.c (delete_frame): Avoid unnecessary 'this_f' test (Bug#14970).

2013-07-28  Eli Zaretskii  <eliz@gnu.org>

	* w32fns.c (w32_wnd_proc) <WM_IME_STARTCOMPOSITION>: Make sure the
	frame which got the message is still alive, before dereferencing
	its pointer.  (Bug#14970)

	* frame.c (delete_frame): Test "this" frame's minibuffer window to
	be a live window, before using it as such.  (Bug#14970)

2013-07-27  Eli Zaretskii  <eliz@gnu.org>

	* w32term.c (w32_read_socket) <WM_KILLFOCUS>: Call
	w32_detect_focus_change instead of doing part of its job by hand.
	This fixes the problem whereby FOCUS_OUT events were not sent to
	the event queue.

2013-07-26  Eli Zaretskii  <eliz@gnu.org>

	* process.c (Fprocess_list): Doc fix.

	* w32term.c (w32_read_socket) <WM_EMACS_PAINT>: Warn about frame
	being re-exposed only if it didn't ask to become visible.
	<WM_SIZE>: Under SIZE_RESTORED, only set the frame visible if it
	was previously iconified.  (Bug#14841)
	(x_iconify_frame): Mark the frame iconified.

2013-07-26  Paul Eggert  <eggert@cs.ucla.edu>

	Fix minor problems found by static checking.
	* eval.c (get_backtrace_frame, backtrace_eval_unrewind): Now static.
	(backtrace_eval_unrewind): ';' -> '{}' to pacify GCC.

2013-07-26  Stefan Monnier  <monnier@iro.umontreal.ca>

	* eval.c (set_specpdl_old_value): New function.
	(unbind_to): Minor simplification.
	(get_backtrace_frame): New function.
	(Fbacktrace_frame): Use it.  Add `base' argument.
	(backtrace_eval_unrewind, Fbacktrace_eval): New functions.
	(syms_of_eval): Export backtrace-eval.
	* xterm.c (x_focus_changed): Simplify.

2013-07-25  Paul Eggert  <eggert@cs.ucla.edu>

	* fileio.c (Finsert_file_contents): Avoid double-close (Bug#14936).

2013-07-24  Eli Zaretskii  <eliz@gnu.org>

	* xdisp.c (redisplay_window): Instead of moving point out of
	scroll margin, reject the force_start method, and try scrolling
	instead.  (Bug#14780)

2013-07-24  Ken Brown  <kbrown@cornell.edu>

	* alloc.c (make_save_ptr): Define if HAVE_NTGUI is defined
	(Bug#14944).

2013-07-24  Paul Eggert  <eggert@cs.ucla.edu>

	* eval.c (Fprogn): Do not check that BODY is a proper list.
	This undoes the previous change.  The check slows down the
	interpreter, and is not needed to prevent a crash.  See
	<http://lists.gnu.org/archive/html/emacs-devel/2013-07/msg00693.html>.

2013-07-23  Glenn Morris  <rgm@gnu.org>

	* Makefile.in ($(etc)/DOC, temacs$(EXEEXT)): Ensure etc/ exists.

2013-07-23  Paul Eggert  <eggert@cs.ucla.edu>

	Port to GNU/Linux systems with tinfo but not ncurses.
	* dispnew.c (init_display): Depend on USE_NCURSES, not GNU_LINUX,
	to decide whether ncurses is being used.  Without this change,
	GCC complains about tgetent not being declared, on a system
	that has tinfo installed but ncurses not installed.

	* eval.c (Fprogn): Check that BODY is a proper list.

	Tune UNEVALLED functions by using XCAR instead of Fcar, etc.
	* data.c (Fsetq_default):
	* eval.c (Fif, Fcond, Fprog1, Fsetq, Fquote, Ffunction, Fdefvar)
	(Fdefconst, FletX, Flet, Fwhile, Fcatch, Funwind_protect)
	(Fcondition_case):
	Tune by taking advantage of the fact that ARGS is always a list
	when a function is declared to have UNEVALLED args.

	* emacsgtkfixed.c: Port to GCC 4.6.
	GCC 4.6 complains about -Wunused-local-typedefs, introduced in 4.7.

2013-07-23  Juanma Barranquero  <lekktu@gmail.com>

	* callproc.c (child_setup)[!WINDOWSNT]: Move exec_errno and pid
	here to silence compiler warnings.

2013-07-22  Paul Eggert  <eggert@cs.ucla.edu>

	* sysdep.c (frame) [__FreeBSD__]: #define to freebsd_frame
	when including <sys/user.h>, to prevent Sparc/ARM machine/frame.h
	from messing up Emacs's 'struct frame' (Bug#14923).

2013-07-21  Paul Eggert  <eggert@cs.ucla.edu>

	* alloc.c (make_save_ptr_ptr): Define this function.
	It was inadvertently omitted.  It's needed only if
	HAVE_MENUS && ! (USE_X_TOOLKIT || USE_GTK).

2013-07-21  Jan Djärv  <jan.h.d@swipnet.se>

	* nsterm.m (sendEvent:): Skip mouse moved if no dialog and no Emacs
	frame have focus (Bug#14895).

2013-07-21  Paul Eggert  <eggert@cs.ucla.edu>

	Avoid vfork-related deadlock more cleanly.
	* callproc.c (child_setup): When the child's exec fails, output
	the program name, as that's more useful.  Use O_NONBLOCK to avoid
	deadlock.
	* process.c (create_process_1): Remove; no longer needed.
	(create_process): Remove timer hack; no longer needed, now that
	the child avoids deadlock.

2013-07-20  Glenn Morris  <rgm@gnu.org>

	* image.c (Fimage_flush): Fix doc typo.

2013-07-20  Paul Eggert  <eggert@cs.ucla.edu>

	Fix array bounds violation when pty allocation fails.
	* process.c (PTY_NAME_SIZE): New constant.
	(pty_name): Remove static variable; it's now auto.
	(allocate_pty): Define even if !HAVE_PTYS; that's simpler.
	Take pty_name as an arg rather than using a static variable.
	All callers changed.
	(create_process): Recover pty_flag from process, not from volatile local.
	(create_pty): Stay inside array even when pty allocation fails.
	(Fmake_serial_process): Omit unnecessary initializaiton of pty_flag.

	* lread.c (Fload): Avoid initialization only when lint checking.
	Mention that it's needed only for older GCCs.

2013-07-20  Kenichi Handa  <handa@gnu.org>

	* coding.c (CODING_ISO_FLAG_LEVEL_4): New macro.
	(decode_coding_iso_2022): Check the single-shift area.  (Bug#8522)

2013-07-20  Andreas Schwab  <schwab@linux-m68k.org>

	* lread.c (Fload): Avoid uninitialized warning.

2013-07-19  Paul Eggert  <eggert@cs.ucla.edu>

	Fix some minor file descriptor leaks and related glitches.
	* filelock.c (create_lock_file) [!O_CLOEXEC]: Use fcntl with FD_CLOEXEC.
	(create_lock_file): Use write, not emacs_write.
	* image.c (slurp_file, png_load_body):
	* process.c (Fnetwork_interface_list, Fnetwork_interface_info)
	(server_accept_connection):
	Don't leak an fd on memory allocation failure.
	* image.c (slurp_file): Add a cheap heuristic for growing files.
	* xfaces.c (Fx_load_color_file): Block input around the fopen too,
	as that's what the other routines do.  Maybe input need not be
	blocked at all, but it's better to be consistent.
	Avoid undefined behavior when strlen is zero.

	* alloc.c (staticpro): Avoid buffer overrun on repeated calls.
	(NSTATICS): Now a constant; doesn't need to be a macro.

2013-07-19  Richard Stallman  <rms@gnu.org>

	* coding.c (decode_coding_utf_8): Add simple loop for fast
	processing of ASCII characters.

2013-07-19  Paul Eggert  <eggert@cs.ucla.edu>

	* conf_post.h (RE_TRANSLATE_P) [emacs]: Remove obsolete optimization.

2013-07-19  Eli Zaretskii  <eliz@gnu.org>

	* keyboard.c (kbd_buffer_get_event): Use Display_Info instead of
	unportable 'struct x_display_info'.
	(DISPLAY_LIST_INFO): Delete macro: not needed, since Display_Info
	is a portable type.

2013-07-19  Paul Eggert  <eggert@cs.ucla.edu>

	* sysdep.c [GNU_LINUX]: Fix fd and memory leaks and similar issues.
	(procfs_ttyname): Don't use uninitialized storage if emacs_fopen
	or fscanf fails.
	(system_process_attributes): Prefer plain char to unsigned char
	when either will do.  Clean up properly if interrupted or if
	memory allocations fail.  Don't assume sscanf succeeds.
	Remove no-longer-needed workaround to stop GCC from whining.
	Read command-line once, instead of multiple times.  Check read status a
	bit more carefully.

	Fix obscure porting bug with varargs functions.
	The code assumed that int is treated like ptrdiff_t in a vararg
	function, which is not a portable assumption.  There was a similar
	-- though these days less likely -- porting problem with various
	assumptions that pointers of different types all smell the same as
	far as vararg functions is conserved.  To make this problem less
	likely in the future, redo the API to use varargs functions.
	* alloc.c (make_save_value): Remove this vararg function.
	All uses changed to ...
	(make_save_int_int_int, make_save_obj_obj_obj_obj)
	(make_save_ptr_int, make_save_funcptr_ptr_obj, make_save_memory):
	New functions.
	(make_save_ptr): Rename from make_save_pointer, for consistency with
	the above.  Define only on platforms that need it.  All uses changed.

2013-07-18  Paul Eggert  <eggert@cs.ucla.edu>

	* keyboard.c: Try to fix typos in previous change.
	(DISPLAY_LIST_INFO): New macro.
	(kbd_buffer_get_event): Do not access members that are not present
	in X11.  Revert inadvertent change of "!=" to "=".

2013-07-18  Juanma Barranquero  <lekktu@gmail.com>

	* keyboard.c (kbd_buffer_get_event):
	* w32term.c (x_focus_changed): Port FOCUS_(IN|OUT)_EVENT changes to W32.
	Followup to 2013-07-16T11:41:06Z!jan.h.d@swipnet.se.

2013-07-18  Paul Eggert  <eggert@cs.ucla.edu>

	* filelock.c: Fix unlikely file descriptor leaks.
	(get_boot_time_1): Rework to avoid using emacs_open.
	This doesn't actually fix a leak, but is better anyway.
	(read_lock_data): Use read, not emacs_read.

	* doc.c: Fix minor memory and file descriptor leaks.
	* doc.c (get_doc_string): Fix memory leak when doc file absent.
	(get_doc_string, Fsnarf_documentation):
	Fix file descriptor leak on error.

	* term.c: Fix minor fdopen-related file descriptor leaks.
	* term.c (Fresume_tty) [!MSDOS]: Close fd if fdopen (fd) fails.
	(init_tty) [!DOS_NT]: Likewise.  Also close fd if isatty (fd) fails.

	* charset.c: Fix file descriptor leaks and errno issues.
	Include <errno.h>.
	(load_charset_map_from_file): Don't leak file descriptor on error.
	Use plain record_xmalloc since the allocation is larger than
	MAX_ALLOCA; that's simpler here.  Simplify test for exhaustion
	of entries.
	* eval.c (record_unwind_protect_nothing):
	* fileio.c (fclose_unwind):
	New functions.
	* lread.c (load_unwind): Remove.  All uses replaced by fclose_unwind.
	The replacement doesn't block input, but that no longer seems
	necessary.

2013-07-17  Paul Eggert  <eggert@cs.ucla.edu>

	* lread.c: Fix file descriptor leaks and errno issues.
	(Fload): Close some races that leaked fds or streams when 'load'
	was interrupted.
	(Fload, openp): Report error number of last nontrivial failure to open.
	ENOENT counts as trivial.
	* eval.c (do_nothing, clear_unwind_protect, set_unwind_protect_ptr):
	New functions.
	* fileio.c (close_file_unwind): No need to test whether FD is nonnegative,
	now that the function is always called with a nonnegative arg.
	* lisp.h (set_unwind_protect_ptr, set_unwind_protect_int): Remove.
	All uses replaced with ...
	(clear_unwind_protect, set_unwind_protect_ptr): New decls.

	A few more minor file errno-reporting bugs.
	* callproc.c (Fcall_process):
	* doc.c (Fsnarf_documentation):
	* fileio.c (Frename_file, Fadd_name_to_file, Fmake_symbolic_link):
	* process.c (set_socket_option):
	Don't let a constructor trash errno.
	* doc.c: Include <errno.h>.

2013-07-16  Juanma Barranquero  <lekktu@gmail.com>

	* w32fns.c (unwind_create_tip_frame): Fix declaration.

2013-07-16  Paul Eggert  <eggert@cs.ucla.edu>

	Fix w32 bug with call-process-region (Bug#14885).
	* callproc.c (Fcall_process_region): Pass nil, not "/dev/null",
	to Fcall_process when the input is empty.  This simplifies the
	code a bit.  It makes no difference on POSIXish platforms but
	apparently it fixes a bug on w32.

	Fix bug where insert-file-contents closes a file twice (Bug#14839).
	* fileio.c (close_file_unwind): Don't close if FD is negative;
	this can happen when unwinding a zapped file descriptor.
	(Finsert_file_contents): Unwind-protect the fd before the point marker,
	in case Emacs runs out of memory between the two unwind-protects.
	Don't trash errno when closing FD.
	Zap the FD in the specpdl when closing it, instead of deferring
	the removal of the unwind-protect; this fixes a bug where a child
	function unwinds the stack past us.

	New unwind-protect flavors to better type-check C callbacks.
	This also lessens the need to write wrappers for callbacks,
	and the need for make_save_pointer.
	* alloc.c (free_save_value):
	* atimer.c (run_all_atimers):
	Now extern.
	* alloc.c (safe_alloca_unwind):
	* atimer.c (unwind_stop_other_atimers):
	* keyboard.c (cancel_hourglass_unwind) [HAVE_WINDOW_SYSTEM]:
	* menu.c (cleanup_popup_menu) [HAVE_NS]:
	* minibuf.c (choose_minibuf_frame_1):
	* process.c (make_serial_process_unwind):
	* xdisp.c (pop_message_unwind):
	* xselect.c (queue_selection_requests_unwind):
	Remove no-longer-needed wrapper.  All uses replaced by the wrappee.
	* alloc.c (record_xmalloc):
	Prefer record_unwind_protect_ptr to record_unwind_protect with
	make_save_pointer.
	* alloc.c (Fgarbage_collect):
	Prefer record_unwind_protect_void to passing a dummy.
	* buffer.c (restore_buffer):
	* window.c (restore_window_configuration):
	* xfns.c, w32fns.c (do_unwind_create_frame)
	New wrapper.  All record-unwind uses of wrappee changed.
	* buffer.c (set_buffer_if_live):
	* callproc.c (call_process_cleanup, delete_temp_file):
	* coding.c (code_conversion_restore):
	* dired.c (directory_files_internal_w32_unwind) [WINDOWSNT]:
	* editfns.c (save_excursion_restore)
	(subst_char_in_region_unwind, subst_char_in_region_unwind_1)
	(save_restriction_restore):
	* eval.c (restore_stack_limits, un_autoload):
	* fns.c (require_unwind):
	* keyboard.c (recursive_edit_unwind, tracking_off):
	* lread.c (record_load_unwind, load_warn_old_style_backquotes):
	* macros.c (pop_kbd_macro, restore_menu_items):
	* nsfns.m (unwind_create_frame):
	* print.c (print_unwind):
	* process.c (start_process_unwind):
	* search.c (unwind_set_match_data):
	* window.c (select_window_norecord, select_frame_norecord):
	* xdisp.c (unwind_with_echo_area_buffer, unwind_format_mode_line)
	(fast_set_selected_frame):
	* xfns.c, w32fns.c (unwind_create_tip_frame):
	Return void, not a dummy Lisp_Object.  All uses changed.
	* buffer.h (set_buffer_if_live): Move decl here from lisp.h.
	* callproc.c (call_process_kill):
	* fileio.c (restore_point_unwind, decide_coding_unwind)
	(build_annotations_unwind):
	* insdel.c (Fcombine_after_change_execute_1):
	* keyboard.c (read_char_help_form_unwind):
	* menu.c (unuse_menu_items):
	* minibuf.c (run_exit_minibuf_hook, read_minibuf_unwind):
	* sound.c (sound_cleanup):
	* xdisp.c (unwind_redisplay):
	* xfns.c (clean_up_dialog):
	* xselect.c (x_selection_request_lisp_error, x_catch_errors_unwind):
	Accept no args and return void, instead of accepting and returning
	a dummy Lisp_Object.  All uses changed.
	* cygw32.c (fchdir_unwind):
	* fileio.c (close_file_unwind):
	* keyboard.c (restore_kboard_configuration):
	* lread.c (readevalllop_1):
	* process.c (wait_reading_process_output_unwind):
	Accept int and return void, rather than accepting an Emacs integer
	and returning a dummy object.  In some cases this fixes an
	unlikely bug when the corresponding int is outside Emacs integer
	range.  All uses changed.
	* dired.c (directory_files_internal_unwind):
	* fileio.c (do_auto_save_unwind):
	* gtkutil.c (pop_down_dialog):
	* insdel.c (reset_var_on_error):
	* lread.c (load_unwind):
	* xfns.c (clean_up_file_dialog):
	* xmenu.c, nsmenu.m (pop_down_menu):
	* xmenu.c (cleanup_widget_value_tree):
	* xselect.c (wait_for_property_change_unwind):
	Accept pointer and return void, rather than accepting an Emacs
	save value encapsulating the pointer and returning a dummy object.
	All uses changed.
	* editfns.c (Fformat): Update the saved pointer directly via
	set_unwind_protect_ptr rather than indirectly via make_save_pointer.
	* eval.c (specpdl_func): Remove.  All uses replaced by definiens.
	(unwind_body): New function.
	(record_unwind_protect): First arg is now a function returning void,
	not a dummy Lisp_Object.
	(record_unwind_protect_ptr, record_unwind_protect_int)
	(record_unwind_protect_void): New functions.
	(unbind_to): Support SPECPDL_UNWIND_PTR etc.
	* fileio.c (struct auto_save_unwind): New type.
	(do_auto_save_unwind): Use it.
	(do_auto_save_unwind_1): Remove; subsumed by new do_auto_save_unwind.
	* insdel.c (struct rvoe_arg): New type.
	(reset_var_on_error): Use it.
	* lisp.h (SPECPDL_UNWIND_PTR, SPECPDL_UNWIND_INT, SPECPDL_UNWIND_VOID):
	New constants.
	(specbinding_func): Remove; there are now several such functions.
	(union specbinding): New members unwind_ptr, unwind_int, unwind_void.
	(set_unwind_protect_ptr): New function.
	* xselect.c: Remove unnecessary forward decls, to simplify maintenance.

	Be simpler and more consistent about reporting I/O errors.
	* fileio.c (Fcopy_file, Finsert_file_contents, Fwrite_region):
	Say "Read error" and "Write error", rather than "I/O error", or
	"IO error reading", or "IO error writing", when a read or write
	error occurs.
	* process.c (Fmake_network_process, wait_reading_process_output)
	(send_process, Fprocess_send_eof, wait_reading_process_output):
	Capitalize diagnostics consistently.  Put "failed foo" at the
	start of the diagnostic, so that we don't capitalize the
	function name "foo".  Consistently say "failed" for such
	diagnostics.
	* sysdep.c, w32.c (serial_open): Now accepts Lisp string, not C string.
	All callers changed.  This is so it can use report_file_error.
	* sysdep.c (serial_open, serial_configure): Capitalize I/O
	diagnostics consistently as above.

	* fileio.c (report_file_errno): Fix errno reporting bug.
	If the file name is neither null nor a pair, package it up as a
	singleton list.  All callers changed, both to this function and to
	report_file_error.  This fixes a bug where the memory allocator
	invoked by list1 set errno so that the immediately following
	report_file_error reported the wrong errno value.

	Fix minor problems found by --enable-gcc-warnings.
	* frame.c (Fhandle_focus_in, Fhandle_focus_out): Return a value.
	* keyboard.c (kbd_buffer_get_event): Remove unused local.

2013-07-16  Jan Djärv  <jan.h.d@swipnet.se>

	* xterm.c (x_focus_changed): Always generate FOCUS_IN_EVENT.
	Set event->arg to Qt if switch-event shall be generated.
	Generate FOCUS_OUT_EVENT for FocusOut if this is the focused frame.

	* termhooks.h (enum event_kind): Add FOCUS_OUT_EVENT.

	* nsterm.m (windowDidResignKey): If this is the focused frame, generate
	FOCUS_OUT_EVENT.

	* keyboard.c (Qfocus_in, Qfocus_out): New static objects.
	(make_lispy_focus_in, make_lispy_focus_out): Declare and define.
	(kbd_buffer_get_event): For FOCUS_IN, make a focus_in event if no
	switch frame event is made.  Check ! NILP (event->arg) if X11 (moved
	from xterm.c).  Make focus_out event for FOCUS_OUT_EVENT if NS or X11
	and there is a focused frame.
	(head_table): Add focus-in and focus-out.
	(keys_of_keyboard): Add focus-in and focus-out to Vspecial_event_map,
	bind to handle-focus-in/out.

	* frame.c (Fhandle_focus_in, Fhandle_focus_out): New functions.
	(Fhandle_switch_frame): Call Fhandle_focus_in.
	(syms_of_frame): defsubr handle-focus-in/out.

2013-07-16  Paul Eggert  <eggert@cs.ucla.edu>

	Fix porting bug to older POSIXish platforms (Bug#14862).
	* sysdep.c (emacs_pipe): New function, that implements
	pipe2 (fd, O_CLOEXEC) even on hosts that lack O_CLOEXEC.
	This should port better to CentOS 5 and to Mac OS X 10.6.
	All calls to pipe2 changed.

	Prefer list1 (X) to Fcons (X, Qnil) when building lists.
	This makes the code easier to read and the executable a bit smaller.
	Do not replace all calls to Fcons that happen to create lists,
	just calls that are intended to create lists.  For example, when
	creating an alist that maps FOO to nil, use list1 (Fcons (FOO, Qnil))
	rather than list1 (list1 (FOO)) or Fcons (Fcons (FOO, Qnil), Qnil).
	Similarly for list2 through list5.
	* buffer.c (Fget_buffer_create, Fmake_indirect_buffer):
	* bytecode.c (exec_byte_code):
	* callint.c (quotify_arg, Fcall_interactively):
	* callproc.c (Fcall_process, create_temp_file):
	* charset.c (load_charset_map_from_file)
	(Fdefine_charset_internal, init_charset):
	* coding.c (get_translation_table, detect_coding_system)
	(Fcheck_coding_systems_region)
	(Fset_terminal_coding_system_internal)
	(Fdefine_coding_system_internal, Fdefine_coding_system_alias):
	* composite.c (update_compositions, Ffind_composition_internal):
	* dired.c (directory_files_internal, file_name_completion)
	(Fsystem_users):
	* dispnew.c (Fopen_termscript, bitch_at_user, init_display):
	* doc.c (Fsnarf_documentation):
	* editfns.c (Fmessage_box):
	* emacs.c (main):
	* eval.c (do_debug_on_call, signal_error, maybe_call_debugger)
	(Feval, eval_sub, Ffuncall, apply_lambda):
	* fileio.c (make_temp_name, Fcopy_file, Faccess_file)
	(Fset_file_selinux_context, Fset_file_acl, Fset_file_modes)
	(Fset_file_times, Finsert_file_contents)
	(Fchoose_write_coding_system, Fwrite_region):
	* fns.c (Flax_plist_put, Fyes_or_no_p, syms_of_fns):
	* font.c (font_registry_charsets, font_parse_fcname)
	(font_prepare_cache, font_update_drivers, Flist_fonts):
	* fontset.c (Fset_fontset_font, Ffontset_info, syms_of_fontset):
	* frame.c (make_frame, Fmake_terminal_frame)
	(x_set_frame_parameters, x_report_frame_params)
	(x_default_parameter, Fx_parse_geometry):
	* ftfont.c (syms_of_ftfont):
	* image.c (gif_load):
	* keyboard.c (command_loop_1):
	* keymap.c (Fmake_keymap, Fmake_sparse_keymap, access_keymap_1)
	(Fcopy_keymap, append_key, Fcurrent_active_maps)
	(Fminor_mode_key_binding, accessible_keymaps_1)
	(Faccessible_keymaps, Fwhere_is_internal):
	* lread.c (read_emacs_mule_char):
	* menu.c (find_and_return_menu_selection):
	* minibuf.c (get_minibuffer):
	* nsfns.m (Fns_perform_service):
	* nsfont.m (ns_script_to_charset):
	* nsmenu.m (ns_popup_dialog):
	* nsselect.m (ns_get_local_selection, ns_string_from_pasteboard)
	(Fx_own_selection_internal):
	* nsterm.m (append2):
	* print.c (Fredirect_debugging_output)
	(print_prune_string_charset):
	* process.c (Fdelete_process, Fprocess_contact)
	(Fformat_network_address, set_socket_option)
	(read_and_dispose_of_process_output, write_queue_push)
	(send_process, exec_sentinel):
	* sound.c (Fplay_sound_internal):
	* textprop.c (validate_plist, add_properties)
	(Fput_text_property, Fadd_face_text_property)
	(copy_text_properties, text_property_list, syms_of_textprop):
	* unexaix.c (report_error):
	* unexcoff.c (report_error):
	* unexsol.c (unexec):
	* xdisp.c (redisplay_tool_bar, store_mode_line_string)
	(Fformat_mode_line, syms_of_xdisp):
	* xfaces.c (set_font_frame_param)
	(Finternal_lisp_face_attribute_values)
	(Finternal_merge_in_global_face, syms_of_xfaces):
	* xfns.c (x_default_scroll_bar_color_parameter)
	(x_default_font_parameter, x_create_tip_frame):
	* xfont.c (xfont_supported_scripts):
	* xmenu.c (Fx_popup_dialog, xmenu_show, xdialog_show)
	(menu_help_callback, xmenu_show):
	* xml.c (make_dom):
	* xterm.c (set_wm_state):
	Prefer list1 (FOO) to Fcons (FOO, Qnil) when creating a list,
	and similarly for list2 through list5.

2013-07-15  Paul Eggert  <eggert@cs.ucla.edu>

	* callproc.c (Fcall_process_region): Fix minor race and tune.
	(create_temp_file): New function, with the temp-file-creation part
	of the old Fcall_process_region.  Use Fcopy_sequence to create the
	temp file name, rather than alloca + build_string, for simplicity.
	Don't bother to block input around the temp file creation;
	shouldn't be needed.  Simplify use of mktemp.
	Use record_unwind_protect immediately after creating the temp file;
	this closes an unlikely race where the temp file was not removed.
	Use memcpy rather than an open-coded loop.
	(Fcall_process_region): Use the new function.  If the input is
	empty, redirect from /dev/null rather than from a newly created
	empty temp file; this avoids unnecessary file system traffic.

2013-07-14  Paul Eggert  <eggert@cs.ucla.edu>

	* filelock.c (create_lock_file) [!HAVE_MKOSTEMP && !HAVE_MKSTEMP]:
	Simplify by making this case like the other two.  This is a bit
	slower on obsolete hosts, but the extra complexity isn't worth it.

	* callproc.c (child_setup, relocate_fd) [!DOS_NT]:
	* process.c (create_process) [!DOS_NT]:
	Remove now-unnecessary calls to emacs_close.

2013-07-13  Eli Zaretskii  <eliz@gnu.org>

	* w32term.c (x_draw_hollow_cursor): Delete the brush object when
	returning early.  (Bug#14850)

	* coding.c (syms_of_coding): Set up inhibit-null-byte-detection
	and inhibit-iso-escape-detection attributes of 'undecided'.
	(Bug#14822)

2013-07-13  Paul Eggert  <eggert@cs.ucla.edu>

	* deps.mk (sysdep.o): Remove dependency on ../lib/ignore-value.h.
	Reported by Herbert J. Skuhra in
	<http://lists.gnu.org/archive/html/emacs-devel/2013-07/msg00455.html>.

	Don't lose top specpdl entry when memory is exhausted.
	* eval.c (grow_specpdl): Increment specpdl top by 1 and check for
	specpdl overflow here, to simplify callers; all callers changed.
	Always reserve an unused entry at the stack top; this avoids
	losing the top entry's information when memory is exhausted.

2013-07-12  Paul Eggert  <eggert@cs.ucla.edu>

	Clean up errno reporting and fix some errno-reporting bugs.
	* callproc.c (Fcall_process):
	* fileio.c (Fcopy_file, Finsert_file_contents, Fwrite_region):
	* process.c (create_process, Fmake_network_process):
	* unexaix.c (report_error):
	* unexcoff.c (report_error):
	Be more careful about reporting the errno of failed operations.
	The code previously reported the wrong errno sometimes.
	Also, prefer report_file_errno to setting errno + report_file_error.
	(Fcall_process): Look at openp return value rather than at path,
	as that's a bit faster and clearer when there's a numeric predicate.
	* fileio.c (report_file_errno): New function, with most of the
	old contents of report_file_error.
	(report_file_error): Use it.
	(Ffile_exists_p, Ffile_accessible_directory_p):
	Set errno to 0 when it is junk.
	* fileio.c (Faccess_file):
	* image.c (x_create_bitmap_from_file):
	Use faccessat rather than opening the file, to avoid the hassle of
	having a file descriptor open.
	* lisp.h (report_file_errno): New decl.
	* lread.c (Flocate_file_internal): File descriptor 0 is valid, too.

	Minor EBADF fixes.
	* process.c (create_process, wait_reading_process_output) [AIX]:
	Remove obsolete SIGHUP-related  code, as Emacs no longer disables
	SIGHUP, so EBADF is no longer acceptable here (it wouldn't work in
	a multithreaded environment anyway).
	* sysdep.c (emacs_close): It's not dangerous to invoke emacs_close (-1).

2013-07-12  Andreas Schwab  <schwab@linux-m68k.org>

	* image.c (x_find_image_file): Don't close a remote file handle.

2013-07-12  Paul Eggert  <eggert@cs.ucla.edu>

	Fix races with threads and file descriptors.
	* callproc.c (Fcall_process_region):
	* dired.c (open_directory):
	* emacs.c (main, Fdaemon_initialized):
	* image.c (x_find_image_file):
	* inotify.c (Finotify_rm_watch):
	* lread.c (Flocate_file_internal):
	* process.c (Fnetwork_interface_list, Fnetwork_interface_info):
	* term.c (term_mouse_moveto, init_tty):
	* termcap.c (tgetent):
	* unexaix.c, unexcoff.c (report_error, report_error_1, adjust_lnnoptrs)
	* unexaix.c, unexcoff.c, unexcw.c, unexelf.c (unexec):
	* unexhp9k800.c, unexmacosx.c (unexec):
	* callproc.c (Fcall_process_region):
	Use emacs_close, not close.
	* sysdep.c (POSIX_CLOSE_RESTART, posix_close) [!POSIX_CLOSE_RESTART]:
	New macro and function, which emulates the POSIX_CLOSE_RESTART macro
	and posix_close function on current platforms (which all lack them).
	(emacs_close): Use it.  This should fix the races on GNU/Linux and
	on AIX and on future platforms that support POSIX_CLOSE_RESTART,
	and it should avoid closing random victim file descriptors on
	other platforms.

2013-07-11  Paul Eggert  <eggert@cs.ucla.edu>

	* inotify.c (uninitialized): Remove.  All uses replaced by -1.
	(Finotify_add_watch): Simplify, since -1 means uninitialized now.
	Touch up doc a bit.

	* eval.c (backtrace_function, backtrace_args): Now EXTERNALLY_VISIBLE.
	This is for .gdbinit xbacktrace.

	* sysdep.c, term.c, termcap.c, terminal.c: Integer-related minor fixes.
	* sysdep.c (emacs_get_tty): Return void, since nobody uses the value.
	(emacs_set_tty): Now static.
	* sysdep.c (emacs_set_tty, tabs_safe_p, emacs_close):
	* term.c (tty_capable_p, tty_default_color_capabilities)
	(get_tty_terminal, term_mouse_movement)
	(handle_one_term_event, init_tty, maybe_fatal):
	* termcap.c (tgetst1, struct termcap_buffer, valid_filename_p)
	(tgetent, scan_file, name_match, compare_contin):
	* terminal.c (get_terminal):
	Use bool for boolean.
	* sysdep.c (init_system_name): Don't overflow stack on huge hostname.
	Prefer char to unsigned char if either will do.
	* term.c (OUTPUT, turn_on_face): Omit unnecessary casts to int.
	(tty_write_glyphs): Prefer int to unsigned.
	(produce_glyphless_glyph): Remove 2nd (unused) int arg.
	All callers changed.
	* termcap.c (tprint, main) [TEST]: Remove non-working test.

2013-07-10  Paul Eggert  <eggert@cs.ucla.edu>

	Port to C89.
	* bytecode.c (BYTE_CODE_THREADED): Do not define if __STRICT_ANSI__.
	(B__dummy__): New dummy symbol, to pacify C89.
	* dbusbind.c (XD_DEBUG_MESSAGE): Omit debugging on C89 hosts, since
	they can't grok varargs macros.
	* dispnew.c (add_window_display_history)
	(add_frame_display_history):
	* print.c (print_object):
	* xdisp.c (debug_method_add):
	Use %p printf format only for void pointers.
	* emacs.c (usage_message): New constant, replacing ...
	(USAGE1, USAGE2, USAGE3): Remove; they were too long for C89.
	(main): Adjust to usage reorg.
	* fns.c (syms_of_fns):
	* profiler.c (syms_of_profiler):
	Don't use non-constant struct initializers.
	* gnutls.h (gnutls_initstage_t):
	* lisp.h (enum Lisp_Fwd_Type):
	* lread.c (lisp_file_lexically_bound_p):
	* xsettings.c (anonymous enum):
	Remove trailing comma.
	* xsettings.c (apply_xft_settings): Use %f, not %lf; %lf is a C99ism.
	* lisp.h (ENUM_BF): Use unsigned if pedantic.
	(DEFUN_FUNCTION_INIT): New macro, that falls back on a cast if pre-C99.
	(DEFUN): Use it.
	* regex.c (const_re_char): New type, to pacify strict C89.
	All uses of 'const re_char' replaced to use it.
	* regex.h (_Restrict_): Rename from __restrict, to avoid clash
	with glibc when strict C89.  This change is imported from gnulib.
	All uses changed.
	(_Restrict_arr_): Rename from __restrict_arr, similarly.
	* sysdep.c (time_from_jiffies) [!HAVE_LONG_LONG_INT]:
	Omit GNU_LINUX implementation, since it requires long long.
	* xterm.c (x_draw_underwave):
	Do not assume the traditional order of struct's members.
	(x_term_init): Rewrite to avoid the need for non-constant structure
	initializers.

	Syntax cleanup, mostly replacing macros with functions.
	This removes the need for the syntax_temp hack.
	* search.c: Include syntax.h after buffer.h, since syntax.h uses BVAR.
	* syntax.c (SYNTAX_INLINE): New macro.
	(SYNTAX_FLAGS_COMSTART_FIRST, SYNTAX_FLAGS_COMSTART_SECOND)
	(SYNTAX_FLAGS_COMEND_FIRST, SYNTAX_FLAGS_COMEND_SECOND)
	(SYNTAX_FLAGS_PREFIX, SYNTAX_FLAGS_COMMENT_STYLEB)
	(SYNTAX_FLAGS_COMMENT_STYLEC, SYNTAX_FLAGS_COMMENT_STYLEC2)
	(SYNTAX_FLAGS_COMMENT_NESTED, SYNTAX_FLAGS_COMMENT_STYLE)
	(SYNTAX_COMEND_FIRST): Now functions, not macros.
	(ST_COMMENT_STYLE, ST_STRING_STYLE, INTERVALS_AT_ONCE):
	Now constants, not macros.
	(syntax_temp) [!__GNUC__]: Remove.
	(SYNTAX_PREFIX): Remove; all uses replaced by syntax_prefix_flag_p.
	(syntax_prefix_flag_p): Move implementation of SYNTAX_PREFIX here.
	(SET_RAW_SYNTAX_ENTRY, SET_RAW_SYNTAX_ENTRY_RANGE, SYNTAX_MATCH)
	(SETUP_SYNTAX_TABLE, SETUP_SYNTAX_TABLE_FOR_OBJECT):
	Move here from syntax.h; now functions, not macros.  Except for the
	last function, these are static since only syntax.c uses them.
	(syntax_multibyte): Rename from SYNTAX_WITH_MULTIBYTE_CHECK.
	All uses changed.  Now a function, not a macro; use this fact
	to simplify the code.
	(scan_lists, scan_sexps_forward): Remove workarounds for ancient
	compiler bugs; no longer relevant.
	* syntax.h: Use INLINE_HEADER_BEGIN, INLINE_HEADER_END.
	(SYNTAX_INLINE): New macro.
	(struct gl_state_s, gl_state): Move earlier, so that it's in scope
	for the new functions.  Use bool for boolean member.
	(SYNTAX_ENTRY, SYNTAX, SYNTAX_WITH_FLAGS, SYNTAX_MATCH)
	(SYNTAX_TABLE_BYTE_TO_CHAR, UPDATE_SYNTAX_TABLE_FORWARD)
	(UPDATE_SYNTAX_TABLE_BACKWARD, UPDATE_SYNTAX_TABLE)
	(SETUP_BUFFER_SYNTAX_TABLE):
	Now extern inline functions, not macros.
	(CURRENT_SYNTAX_TABLE, SYNTAX_ENTRY_INT):
	Remove; all uses replaced by implementation.
	(syntax_temp) [!__GNUC__]: Remove decl.
	(SETUP_SYNTAX_TABLE_FOR_OBJECT): New decl.

2013-07-10  Jan Djärv  <jan.h.d@swipnet.se>

	* emacs.c (main): Fix syntax error.

2013-07-10  Paul Eggert  <eggert@cs.ucla.edu>

	Timestamp fixes for undo (Bug#14824).
	* atimer.c (schedule_atimer):
	* fileio.c (Ffile_newer_than_file_p):
	Minor cleanup: use EMACS_TIME_LT so that we can remove EMACS_TIME_GT.
	* buffer.c (buffer-undo-list): Document (t . 0) and (t . -1).
	* fileio.c (Fclear_visited_file_modtime): Move to lisp/files.el.
	(syms_of_fileio): Remove Sclear_visited_file_name.
	(Fvisited_file_modtime): Return -1, not (-1 ...), when the visited
	file doesn't exist; this avoids an ambiguity with negative timestamps.
	(Fset_visited_file_modtime): Accept -1 and 0 as time-list arg.
	* systime.h (make_emacs_time, invalid_emacs_time):
	Don't assume struct timespec layout; POSIX doesn't guarantee it.
	(EMACS_TIME_NE, EMACS_TIME_GT, EMACS_TIME_GE): Remove.
	* undo.c (record_first_change): Push (visited-file-modtime) onto
	undo list rather than reimplementing it by hand, incorrectly.

2013-07-09  Ken Brown  <kbrown@cornell.edu>

	* sheap.c (STATIC_HEAP_SIZE) [__x86_64__]: Increase to 18MB.

2013-07-09  Juanma Barranquero  <lekktu@gmail.com>

	* makefile.w32-in ($(BLD)/emacs.$(O), $(BLD)/sysdep.$(O)): Update.

2013-07-09  Paul Eggert  <eggert@cs.ucla.edu>

	Handle errno and exit status a bit more carefully.
	* callproc.c (child_setup) [!DOS_NT]: Don't try to stuff an error
	number into an exit status.  Instead, use EXIT_CANCELED.
	(child_setup) [!MSDOS]: Avoid possible deadlock with vfork.
	* callproc.c (relocate_fd):
	* emacs.c (close_output_streams, main):
	* process.c (create_process):
	* sysdep.c (sys_subshell) [!DOS_NT || !WINDOWSNT]:
	Use emacs_perror for simplicity.
	* callproc.c (relocate_fd, main):
	* sysdep.c (sys_subshell):
	Exit with EXIT_CANCELED etc., not 1, when exec setup fails.
	(shut_down_emacs): Use emacs_write, not write.
	* emacs.c, sysdep.c: Don't include <ignore-value.h>.
	* fileio.c (Fcopy_file, e_write):
	* nsterm.m (ns_select):
	* process.c (send_process):
	* sound.c (vox_write):
	Use emacs_write_sig, not emacs_write.
	* lisp.h (emacs_write_sig, emacs_perror): New decls.
	* process.h (EXIT_CANCELED), EXIT_CANNOT_INVOKE, EXIT_ENOENT):
	New constants.
	* sysdep.c (emacs_backtrace): Use emacs_write, not ignore_value
	of write.
	(emacs_full_write): New function.
	(emacs_write): Rewrite to use it.
	(emacswrite_sig, emacs_perror): New functions.
	* xrdb.c (fatal): Don't invoke perror, since errno might be garbage.

2013-07-08  Magnus Henoch  <magnus.henoch@gmail.com>  (tiny change)

	* image.c (imagemagick_load_image): Do not use MagickExportImagePixels
	on NS even if it is present.  Pixmap on NS is a void*.

2013-07-07  Paul Eggert  <eggert@cs.ucla.edu>

	Port to Ubuntu 10 (Bug#14803).
	Problem reported by T.V. Raman.
	* process.c (close_on_exec, accept4, process_socket):
	Define these if !HAVE_ACCEPT4, not if !SOCK_CLOEXEC.

2013-07-07  Eli Zaretskii  <eliz@gnu.org>

	* w32.c (sys_dup): Declare prototype.

	* filelock.c:
	* emacs.c:
	* callproc.c [WINDOWSNT]: Include sys/socket.h.

2013-07-07  Paul Eggert  <eggert@cs.ucla.edu>

	Make file descriptors close-on-exec when possible (Bug#14803).
	This simplifies Emacs a bit, since it no longer needs to worry
	about closing file descriptors by hand in some cases.
	It also fixes some unlikely races.  Not all such races, as
	libraries often open files internally without setting
	close-on-exec, but it's an improvement.
	* alloc.c (valid_pointer_p) [!WINDOWSNT]:
	* callproc.c (Fcall_process) [!MSDOS]:
	* emacs.c (main) [!DOS_NT]:
	* nsterm.m (ns_term_init):
	* process.c (create_process):
	Use 'pipe2' with O_CLOEXEC instead of 'pipe'.
	* emacs.c (Fcall_process_region) [HAVE_MKOSTEMP]:
	* filelock.c (create_lock_file) [HAVE_MKOSTEMP]:
	Prefer mkostemp with O_CLOEXEC to mkstemp.
	* callproc.c (relocate_fd) [!WINDOWSNT]:
	* emacs.c (main): Use F_DUPFD_CLOEXEC, not plain F_DUPFD.
	No need to use fcntl (..., F_SETFD, FD_CLOEXEC), since we're
	now using pipe2.
	* filelock.c (create_lock_file) [! HAVE_MKOSTEMP]:
	Make the resulting file descriptor close-on-exec.
	* lisp.h, lread.c, process.c (close_load_descs, close_process_descs):
	* lread.c (load_descriptor_list, load_descriptor_unwind):
	Remove; no longer needed.  All uses removed.
	* process.c (SOCK_CLOEXEC): Define to 0 if not supplied by system.
	(close_on_exec, accept4, process_socket) [!SOCK_CLOEXEC]:
	New functions.
	(socket) [!SOCK_CLOEXEC]: Supply a substitute.
	(Fmake_network_process, Fnetwork_interface_list)
	(Fnetwork_interface_info, server_accept_connection):
	Make newly-created socket close-on-exec.
	* sysdep.c (emacs_open, emacs_fopen):
	Make new-created descriptor close-on-exec.
	* w32.c (fcntl): Support F_DUPFD_CLOEXEC well enough for Emacs.
	* w32.c, w32.h (pipe2): Rename from 'pipe', with new flags arg.

2013-07-07  Jan Djärv  <jan.h.d@swipnet.se>

	* nsterm.m (sendEvent:): Propagate keyboard events to modal windows
	for NS_IMPL_GNUSTEP.

2013-07-07  Paul Eggert  <eggert@cs.ucla.edu>

	Fix openp errno handling.
	* callproc.c (Fcall_process): Preserve openp errno around close.
	* lread.c (openp): Set errno when returning -1, as some callers
	expect this.

2013-07-06  Jan Djärv  <jan.h.d@swipnet.se>

	* nsterm.m (sendEvent:): Handle NSAPP_DATA2_RUNFILEDIALOG.

	* nsterm.h (NSSavePanel): Update comment.
	(NSAPP_DATA2_RUNFILEDIALOG): Define.
	(ns_run_file_dialog): Declare.

	* nsfns.m: Remove panelOK.
	(ns_fd_data): New.
	(ns_run_file_dialog): New function.
	(Fns_read_file_name): Fill in ns_fd_data, post an event and start the
	event loop, so file dialog is popped up by ns_run_file_dialog, called
	by sendEvent (Bug#14578).
	(EmacsSavePanel, EmacsOpenPanel): Remove ok and cancel methods.

2013-07-06  Eli Zaretskii  <eliz@gnu.org>

	* xdisp.c (default_line_pixel_height): New function.
	(pos_visible_p, move_it_vertically_backward, try_scrolling)
	(try_cursor_movement, redisplay_window, try_window)
	(try_window_id): Use it instead of FRAME_LINE_HEIGHT.  (Bug#14771)

	* window.c (window_scroll_pixel_based):
	use default_line_pixel_height.

	* dispextern.h (default_line_pixel_height): Add prototype.

	* frame.c (x_set_line_spacing): Accept a float value for
	line-spacing parameter, per the documentation.

	* data.c (Fmultibyte_string_p): Doc fix.

2013-07-05  Paul Eggert  <eggert@cs.ucla.edu>

	Use emacs_open more consistently when opening files.
	This handles EINTR more consistently now, and makes it easier
	to introduce other uniform changes to file descriptor handling.
	* sysstdio.h: New file.
	* buffer.c (mmap_init):
	* cygw32.c (chdir_to_default_directory):
	* dispnew.c (Fopen_termscript):
	* emacs.c (Fdaemon_initialized):
	* fileio.c (Fdo_auto_save):
	* image.c (slurp_file, png_load_body, jpeg_load_body):
	* keyboard.c (Fopen_dribble_file):
	* lread.c (Fload):
	* print.c (Fredirect_debugging_output):
	* sysdep.c (get_up_time, procfs_ttyname, procfs_get_total_memory):
	* termcap.c (tgetent):
	* unexaix.c, unexcoff.c (unexec, adjust_lnnoptrs):
	* unexcw.c, unexelf.c, unexhp9k800.c, unexmacosx.c (unexec):
	* w32term.c (w32_initialize) [CYGWIN]:
	* xfaces.c (Fx_load_color_file):
	Use emacs_open instead of plain open, and emacs_fopen instead of
	plain fopen.
	* dispnew.c, fileio.c, image.c, keyboard.c, lread.c, print.c, sysdep.c:
	* xfaces.c: Include sysstdio.h rather than stdio.h, for emacs_fopen.
	* callproc.c (default_output_mode): New constant.
	(Fcall_process): Use it to call emacs_open instead of plain creat.
	* dispnew.c (Fopen_termscript): Fix minor race in opening termscript.
	* sysdep.c (emacs_open): Add commentary and don't call file name "path".
	(emacs_fopen): New function.
	* unexaix.c, unexcoff.c, unexelf.c, unexhp9k800.c, unexmacosx.c:
	Include <lisp.h>, for emacs_open.
	* unexelf.c (fatal): Remove decl; not needed with <lisp.h> included.

	Remove duplicate #include directives.
	* alloc.c [GC_MARK_STACK == GC_USE_GCPROS_CHECK_ZOMBIES]:
	* xfaces.c:
	Don't include stdio.h twice.
	* buffer.c [USE_MMAP_FOR_BUFFERS]:
	Don't include sys/types.h or stdio.h twice.
	* fileio.c [WINDOWSNT | MSDOS]: Don't include fcntl.h twice.
	* lread.c: Don't include coding.h twice.
	* nsfont.m: Don't include frame.h twice.
	* process.c [HAVE_RES_INIT]: Don't include <netinet/in.h> twice.
	* ralloc.c: Don't include <unistd.h> twice.
	* xdisp.c: Don't include font.h twice.
	* xterm.c: Don't include fontset.h twice.
	* xterm.h [USE_X_TOOLKIT]: Don't include X11/StringDefs.h twice.

2013-07-04  Paul Eggert  <eggert@cs.ucla.edu>

	Scale ImageMagick images more carefully.
	* image.c (scale_image_size) [HAVE_IMAGEMAGICK]: New function.
	(compute_image_size): Use it.  Define only if HAVE_IMAGEMAGICK.
	Be more careful about avoiding undefined behavior after
	integer overflow and division by zero.

2013-07-04  YAMAMOTO Mitsuharu  <mituharu@math.s.chiba-u.ac.jp>

	* w32fns.c (Qgeometry, Qworkarea, Qmm_size, Qframes): New variables.
	(syms_of_w32fns): DEFSYM them.
	(MONITORINFOF_PRIMARY, SM_XVIRTUALSCREEN, SM_YVIRTUALSCREEN)
	(CCHDEVICENAME): Define macros if not defined.
	(struct MONITOR_INFO_EX): New struct.
	(MonitorEnum_Proc, EnumDisplayMonitors_Proc): New prototypes.
	(enum_display_monitors_fn): New variable.
	(globals_of_w32fns): Initialize it.
	(Fx_display_pixel_width, Fx_display_pixel_height)
	(Fx_display_mm_height, Fx_display_mm_width): Mention behavior on
	multi-monitor setups in docstrings.
	(Fx_display_mm_height, Fx_display_mm_width): Approximate whole
	screen size by primary monitor's millimeter per pixel.
	(w32_monitor_enum, w32_display_monitor_attributes_list)
	(w32_display_monitor_attributes_list_fallback)
	(Fw32_display_monitor_attributes_list): New functions.
	(syms_of_w32fns): Defsubr Sw32_display_monitor_attributes_list.

	* w32term.c (SM_CXVIRTUALSCREEN, SM_CYVIRTUALSCREEN): Define macros
	if not defined.
	(x_display_pixel_height, x_display_pixel_width): Use GetSystemMetrics.

2013-07-04  Michael Albinus  <michael.albinus@gmx.de>

	* fileio.c (Qfile_notify_error): New error symbol.

	* gfilenotify.c (Fgfile_add_watch, Fgfile_rm_watch):
	* inotify.c (inotify_callback, symbol_to_inotifymask)
	(Finotify_add_watch, Finotify_rm_watch): Use it.
	(inotifyevent_to_event): Exchange order of cookie and file name.
	(Finotify_add_watch): Adapt docstring.

	* lisp.h (Qfile_notify_error): Declare.

2013-07-04  Paul Eggert  <eggert@cs.ucla.edu>

	Try again to fix FreeBSD bug re multithreaded memory alloc (Bug#14569).
	* emacs.c (main) [HAVE_PTHREAD && !SYSTEM_MALLOC && !DOUG_LEA_MALLOC]:
	Do not clear _malloc_thread_enabled_p, undoing the previous change,
	which did not work (see <http://bugs.gnu.org/14569#307>).
	(main): Do not invoke malloc_enable_thread if (! CANNOT_DUMP
	&& (!noninteractive || initialized)).  This attempts to thread
	the needle between the Scylla of FreeBSD and the Charybdis of Cygwin.

2013-07-04  Juanma Barranquero  <lekktu@gmail.com>

	* image.c (x_to_xcolors) [HAVE_NTGUI]: Remove unused var `hdc'.
	(x_build_heuristic_mask) [HAVE_NTGUI]: Remove unused var `frame_dc'.

2013-07-04  Paul Eggert  <eggert@cs.ucla.edu>

	Try to fix FreeBSD bug re multithreaded memory allocation (Bug#14569).
	* emacs.c (main) [HAVE_PTHREAD && !SYSTEM_MALLOC && !DOUG_LEA_MALLOC]:
	Clear _malloc_thread_enabled_p at startup.  Reported by Ashish SHUKLA in
	<http://lists.gnu.org/archive/html/emacs-devel/2013-07/msg00088.html>.

2013-07-02  Paul Eggert  <eggert@cs.ucla.edu>

	* sysdep.c (sys_siglist) [HAVE_DECL___SYS_SIGLIST]:
	Define to __sys_siglist.

2013-07-02  Eli Zaretskii  <eliz@gnu.org>

	* xdisp.c (IT_OVERFLOW_NEWLINE_INTO_FRINGE): Don't disallow
	word-wrap, so that overflow-newline-into-fringe would work in
	visual-line-mode.  (Bug#2749)
	(move_it_in_display_line_to): When the last scanned display
	element fits exactly on the display line, and
	overflow-newline-into-fringe is non-nil, but wrap_it is valid,
	don't return MOVE_NEWLINE_OR_CR, but instead back up to the last
	wrap point and return MOVE_LINE_CONTINUED.  Fixes problems with
	finding buffer position that corresponds to pixel coordinates,
	e.g. in buffer_posn_from_coords.

2013-07-02  Jan Djärv  <jan.h.d@swipnet.se>

	* process.c (handle_child_signal): Call catch_child_signal if
	NS_IMPL_GNUSTEP.

2013-07-02  Paul Eggert  <eggert@cs.ucla.edu>

	Don't convert function pointers to void * and back.
	It isn't portable C, and it's easy enough to avoid.
	* alloc.c: Verify SAVE_FUNCPOINTER bits, too.
	(make_save_value): Add support for SAVE_FUNCPOINTER.
	* keymap.c (map_keymap_char_table_item, map_keymap_internal):
	* print.c (print_object):
	Distinguish function from object pointers.
	* lisp.h (SAVE_FUNCPOINTER): New constant.
	(SAVE_SLOT_BITS): Adjust to it.
	(SAVE_TYPE_FUNCPTR_PTR_OBJ): New constant, replacing
	SAVE_TYPE_PTR_PTR_OBJ.  Change the only use.
	(voidfuncptr): New typedef.
	(struct Lisp_Save_Value): New member data[0].funcpointer.
	(XSAVE_FUNCPOINTER): New function.

	Simplify buildobj processing.
	* Makefile.in (buildobj.h): Make it a sequence of strings each
	followed by comma, rather than a single string.  Put it into a
	.tmp file in case there's an error while generating it.
	(gl-stamp): Use .tmp for temp files.
	(mostlyclean): Clean .tmp files.
	* doc.c (buildobj): Move to just the routine that needs it.
	It's now an array of strings, so processing is simpler.

2013-07-01  Paul Eggert  <eggert@cs.ucla.edu>

	Fix bug re noninteractive multithreaded memory allocation (Bug#14569).
	* emacs.c (malloc_enable_thread): Hoist extern decl to top level.
	(main) [HAVE_PTHREAD && !SYSTEM_MALLOC && !DOUG_LEA_MALLOC]:
	Invoke malloc_enable_thread even when not interactive.
	Problem reported by Ken Brown in <http://bugs.gnu.org/14569#275>.
	* process.c (init_process_emacs) [CYGWIN]: Tickle glib even
	in this case, since the underlying bug has now been fixed.

2013-07-01  Juanma Barranquero  <lekktu@gmail.com>

	* emacs.c (Fkill_emacs): Expand Vauto_save_list_file_name before
	unlinking it (bug#14691).

2013-06-30  Michal Nazarewicz  <mina86@mina86.com>

	* buffer.c (FKill_buffer): Run `kill-buffer-query-functions'
	before checking whether buffer is modified.  This lets
	`kill-buffer-query-functions' cancel killing of the buffer or save
	its content before `kill-buffer' asks user the "Buffer %s
	modified; kill anyway?" question.

2013-06-30  Jan Djärv  <jan.h.d@swipnet.se>

	* nsfns.m (handlePanelKeys): Don't process Command+Function keys.
	Let the super performKeyEquivalent deal with them (Bug#14747).

2013-06-30  Paul Eggert  <eggert@cs.ucla.edu>

	* widget.c (resize_cb): Remove unused local.

	Do not use GTK 3 if it exists but cannot be compiled.
	* xmenu.c (x_menu_wait_for_event) [!USE_GTK]:
	* xterm.c (x_error_handler) [!USE_GTK]:
	Do not use GTK 3.

	* intervals.c (get_local_map): Actually clip POSITION (Bug#14753).

2013-06-30  Eli Zaretskii  <eliz@gnu.org>

	* intervals.c (get_local_map): Instead of aborting, clip POSITION
	to the valid range of values.  (Bug#14753)

	* xdisp.c (Fmove_point_visually): Invalidate the cursor position
	when moving point by using the current glyph matrix.  This avoids
	the need to force redisplay when this function is called in a
	loop.

2013-06-29  Paul Eggert  <eggert@cs.ucla.edu>

	Fix minor problems found by static checking.
	* coding.c (encode_inhibit_flag, inhibit_flag): New functions.
	Redo the latter's body to sidestep GCC parenthesization warnings.
	(setup_coding_system, detect_coding, detect_coding_system): Use them.
	* coding.c (detect_coding, detect_coding_system):
	* coding.h (struct undecided_spec):
	Use bool for boolean.
	* image.c (QCmax_width, QCmax_height): Now static.
	* xdisp.c (Fmove_point_visually): Remove unused local.

2013-06-29  Eli Zaretskii  <eliz@gnu.org>

	* xdisp.c (Fmove_point_visually): New function.

2013-06-28  Kenichi Handa  <handa@gnu.org>

	* coding.h (define_coding_undecided_arg_index): New enum.
	(coding_attr_index): New members
	coding_attr_undecided_inhibit_null_byte_detection,
	coding_attr_undecided_inhibit_iso_escape_detection,
	coding_attr_undecided_prefer_utf_8.
	(undecided_spec): New struct.
	(struct coding_system): New member `undecided' of the member
	`spec'.

	* coding.c (setup_coding_system): Handle CODING->spec.undecided.
	(detect_coding): Likewise.
	(detect_coding_system): Likewise.
	(Fdefine_coding_system_internal): New coding system properties
	:inhibit-null-byte-detection, :inhibit-iso-escape-detection, and
	:prefer-utf-8.
	(syms_of_coding): Adjust for coding_arg_undecided_max.

2013-06-28  Paul Eggert  <eggert@cs.ucla.edu>

	* image.c (x_from_xcolors): Remove unused local.

2013-06-28  YAMAMOTO Mitsuharu  <mituharu@math.s.chiba-u.ac.jp>

	Defer image data transfer between X client and server until actual
	display happens.

	* dispextern.h (struct image) [HAVE_X_WINDOWS]: New members `ximg'
	and `mask_img'.

	* image.c (Destroy_Image): Remove.
	(x_clear_image_1): New arg `flags' instead of 3 bools `pixmap_p',
	`mask_p', and `colors_p'.  All uses changed.
	(x_clear_image_1) [HAVE_X_WINDOWS]: Destroy `ximg' and `mask_img'.
	(CLEAR_IMAGE_PIXMAP, CLEAR_IMAGE_MASK, CLEAR_IMAGE_COLORS):
	New macros for `flags' arg to x_clear_image_1.
	(postprocess_image, xpm_load_image, x_build_heuristic_mask)
	(png_load_body): Use x_clear_image_1 instead of Free_Pixmap.
	(ZPixmap, XGetImage) [HAVE_NS]: Remove.
	(image_get_x_image_or_dc, image_unget_x_image_or_dc)
	(image_get_x_image, image_unget_x_image): New functions or macros.
	(image_background, image_background_transparent, x_to_xcolors)
	(x_build_heuristic_mask): Use image_get_x_image_or_dc instead of
	XGetImage or CreateCompatibleDC.  Use image_unget_x_image_or_dc
	instead of Destroy_Image.
	(image_create_x_image_and_pixmap, image_put_x_image): New functions.
	(xpm_load_image, x_from_xcolors, x_build_heuristic_mask, pbm_load)
	(png_load_body, jpeg_load_body, tiff_load, gif_load)
	(imagemagick_load_image, svg_load_image): Use them instead of
	x_create_x_image_and_pixmap, and x_put_x_image followed by
	x_destroy_x_image, respectively.
	(xpm_load) [HAVE_XPM && !HAVE_NTGUI]: Use XpmReadFileToImage and
	XpmCreateImageFromBuffer instead of XpmReadFileToPixmap and
	XpmCreatePixmapFromBuffer.  Create pixmaps.  Fill background and
	background_transparent fields.
	(image_sync_to_pixmaps) [HAVE_X_WINDOWS]: New function.
	(prepare_image_for_display, x_disable_image) [HAVE_X_WINDOWS]: Use it.

2013-06-27  Paul Eggert  <eggert@cs.ucla.edu>

	Do not tickle glib SIGCHLD handling if Cygwin (Bug#14569).
	This mostly consists of undoing recent changes.
	* callproc.c (Fcall_process):
	* process.c (create_process):
	Do not worry about catching SIGCHLD here, undoing previous change.
	* nsterm.m (ns_term_init): Re-catch SIGCHLD, undoing previous change.
	* process.c, process.h (catch_child_signal):
	No longer extern if !NS_IMPL_GNUSTEP, undoing 06-22 change.
	* process.c (catch_child_handler): Don't worry about being called
	lazily and do not assume caller has blocked SIGCHLD, undoing
	previous change.  Move first-time stuff back to
	init_process_emacs, undoing 06-22 change.  If CYGWIN, do not
	tickle glib, as that causes Cygwin bootstrap to fail.  Do not
	set lib_child_handler if it's already initialized, which may
	help avoid problems on GNUstep.

2013-06-23  Paul Eggert  <eggert@cs.ucla.edu>

	A more-conservative workaround for Cygwin SIGCHLD issues (Bug#14569).
	* callproc.c (Fcall_process):
	* process.c (create_process):
	Make sure SIGCHLD is caught before we fork,
	since Emacs startup no arranges to catch SIGCHLD.
	* process.c (lib_child_handler): Initialize to null, not to
	dummy_handler.
	(catch_child_signal): Allow self to be called lazily.
	Do nothing if it's already been called.
	Assume caller has blocked SIGCHLD (all callers do now).
	* emacs.c (main): Do not catch SIGCHLD here; defer it until
	just before it's really needed.
	* nsterm.m (ns_term_init): No need to re-catch SIGCHLD here,
	since it hasn't been caught yet.

2013-06-23  Lars Magne Ingebrigtsen  <larsi@gnus.org>

	* image.c (compute_image_size): New function to implement
	:max-width and :max-height.
	(imagemagick_load_image): Use it.

2013-06-23  Paul Eggert  <eggert@cs.ucla.edu>

	Try to avoid malloc SEGVs on Cygwin (Bug#14569).
	* callproc.c, process.h (block_child_signal, unblock_child_signal):
	Now extern.
	* emacs.c (main): Catch SIGCHLD just before initializing gfilenotify.
	* process.c (catch_child_signal): Block SIGCHLD while futzing with
	the SIGCHLD handler, since the code is not atomic and (due to glib)
	signals may be arriving now.
	* sysdep.c (init_signals): Do not catch child signals here;
	'main' now does that later, at a safer time.

2013-06-22  Paul Eggert  <eggert@cs.ucla.edu>

	Clean up SIGCHLD handling a bit (Bug#14569).
	* process.c, process.h (catch_child_signal):
	Now always extern, even if !NS_IMPL_GNUSTEP.
	* process.c (catch_child_signal): Move glib tickler here from
	init_process_emacs, so that it's done earlier in Emacs
	initialization.  Also move the noninteractive && !initialized
	check here from init_process_emacs.  This is all a bit cleaner for
	GNUish platforms, and I hope it works around the Cygwin bug.
	* sysdep.c (init_signals): Invoke catch_child_signal here, so
	that glib signal handling is tickled before glib creates threads.

	* process.c (wait_reading_process_output): Avoid int overflow
	when reading more than 2 GiB total from a process.

2013-06-21  Paul Eggert  <eggert@cs.ucla.edu>

	* process.c (create_process): Handle a couple more cases,
	i.e., work even if new_argv and wait_child_setup[i] are cached.
	Use Fcall_process's style for volatile vars.

2013-06-21  Andreas Schwab  <schwab@linux-m68k.org>

	* process.c (create_process): Mark PROCESS volatile.

2013-06-21  Paul Eggert  <eggert@cs.ucla.edu>

	Use C99-style flexible array members if available.
	This avoids some subtle aliasing issues, which typically
	aren't a problem with GCC but may be a problem elsewhere.
	* alloc.c (sdata): New typedef, replacing the old struct sdata.
	It is a struct if GC_CHECK_STRING_BYTES, a union otherwise.
	In either case, it uses a flexible array member rather than
	the old struct hack.  All uses changed.
	(SDATA_NBYTES, sweep_strings) [!GC_CHECK_STRING_BYTES]:
	Adjust to sdata reorganization.
	* alloc.c (VBLOCK_BYTES_MIN, allocate_vectorlike, Fgarbage_collect):
	Use offsetof (struct, flex_array_member), not sizeof (struct), as
	that ports better to pre-C99 non-GCC.
	* chartab.c (Fmake_char_table, make_sub_char_table, copy_char_table):
	Use CHAR_TABLE_STANDARD_SLOTS rather than its definition,
	as the latter has changed.
	* conf_post.h (FLEXIBLE_ARRAY_MEMBER): Move here from w32.c,
	and port better to pre-C99 GCC.
	* image.c (struct xpm_cached_color):
	* lisp.h (struct Lisp_Vector, struct Lisp_Bool_Vector)
	(struct Lisp_Char_Table, struct Lisp_Sub_Char_Table):
	Use FLEXIBLE_ARRAY_MEMBER.
	* lisp.h (string_bytes) [GC_CHECK_STRING_BYTES]:
	Move decl to top level so it gets checked against implementation.
	(CHAR_TABLE_STANDARD_SLOTS): Adjust to struct Lisp_Char_Table change.
	* w32.c (FLEXIBLE_ARRAY_MEMBER): Move to conf_post.h.

2013-06-20  Paul Eggert  <eggert@cs.ucla.edu>

	* syntax.c: Integer cleanups.
	(SYNTAX_FLAGS_COMMENT_STYLEC): Return a boolean, not 0-or-2.
	All uses that need 0-or-2 changed to:
	(SYNTAX_FLAGS_COMMENT_STYLEC2): New macro, with the same semantics
	as the old SYNTAX_FLAGS_COMMENT_STYLEC.
	(struct lisp_parse_state, syntax_prefix_flag_p, update_syntax_table)
	(char_quoted, prev_char_comend_first, back_comment)
	(Finternal_describe_syntax_value, skip_chars, skip_syntaxes)
	(in_classes, forw_comment, scan_lists, scan_sexps_forward):
	Use bool for boolean.
	(update_syntax_table, skip_chars, skip_syntaxes):
	Prefer int to unsigned when either will do.
	(back_comment): Return boolean success flag, like forw_comment,
	instead of positive-or-minus-1 (which might have overflowed int anyway).
	Don't stuff ptrdiff_t into int.
	(syntax_spec_code, syntax_code_spec): Now const.
	(Fmatching_paren, scan_lists, scan_sexps_forward):
	Use enum syntaxcode for syntax code.
	(Fmatching_paren): Check that arg is a character, not just an integer.
	(Fstring_to_syntax): Don't assume 0377 fits in enum syntaxcode.
	(Finternal_describe_syntax_value): Omit no-longer-needed
	comparison to 0.
	(skip_chars): Use char, not unsigned char, when the distinction
	doesn't matter.
	(forw_comment, scan_lists): Prefer A |= B to A = A || B when B's cheap.
	* bytecode.c (exec_byte_code):
	* syntax.c (syntax_spec_code, Fchar_syntax)
	(Finternal_describe_syntax_value, skip_chars, skip_syntaxes)
	(init_syntax_once):
	* syntax.h (SYNTAX_WITH_FLAGS):
	Omit unnecessary casts.

2013-06-20  Eli Zaretskii  <eliz@gnu.org>

	* w32fns.c (w32_wnd_proc): Don't compute the header line and mode
	line dimensions here, to avoid race conditions with the main
	thread.  (Bug#14062, bug#14630, bug#14669)

	* w32term.c (w32_draw_window_cursor): Compute the header line and
	mode line dimensions here.
	<w32_system_caret_window, w32_system_caret_hdr_height>:
	<w32_system_caret_mode_height>: New variables.

	* w32term.h: Declare them.

2013-06-20  Paul Eggert  <eggert@cs.ucla.edu>

	* alloc.c (die): Move "assertion failed" string here ...
	* lisp.h (eassert): ... from here.  Also, suppress evaluation of
	COND when SUPPRESS_CHECKING.  This shrinks the executable text
	size by 0.8% to 2.2% when configured with --enable-checking,
	depending on optimization flags (GCC 4.8.1 x86-64).

	* floatfns.c (Flog10): Move to Lisp (marked obsolete there).

2013-06-20  Rüdiger Sonderfeld  <ruediger@c-plusplus.de>

	* floatfns.c (Flog) [HAVE_LOG2]: Use log2 if available and if the
	base is 2; this is more accurate.

2013-06-19  Juanma Barranquero  <lekktu@gmail.com>

	* sound.c (string_default): Move to !WINDOWSNT section.
	(Fplay_sound_internal) [WINDOWSNT]: Remove i_result to avoid warning.

2013-06-19  Paul Eggert  <eggert@cs.ucla.edu>

	* sound.c: Integer cleanups.
	Remove unnecessary forward decls.
	(struct sound_device): The 'file' member is now a Lisp_Object, not
	a char *, so that we needn't invoke alloca on a huge size.
	(Fplay_sound_internal): Adjust to this.
	(string_default): New function.
	(vox_open, vox_init, alsa_open, alsa_configure, alsa_init):
	Use it to adjust to the struct sound_device change.
	(parse_sound, wav_init, au_init, alsa_init): Use bool for booleans.
	(be2hs) [0]: Remove.

	* syntax.c (skip_chars): Don't use uninitialized storage
	when searching a multibyte buffer for characters that are not in a
	unibyte string that contains non-ASCII characters.

2013-06-18  Jan Djärv  <jan.h.d@swipnet.se>

	* process.c: Include xgselect.h if HAVE_GLIB.  Include glib.h
	if HAVE_GLIB && ! WINDOWSNT (Bug#14654).

2013-06-18  Paul Eggert  <eggert@cs.ucla.edu>

	* conf_post.h: Add comments for INLINE, EXTERN_INLINE, etc.

2013-06-18  Kenichi Handa  <handa@gnu.org>

	* font.c (Ffont_spec): Signal an error for an invalid font name
	(Bug#14648).

2013-06-18  Paul Eggert  <eggert@cs.ucla.edu>

	Porting fixes for merged specpdl and backtrace stacks (Bug#14643).
	In particular this ports to 32-bit sparc Sun cc.
	* eval.c (init_eval_once, grow_specpdl): Allocate a specbinding
	array with a dummy element at specpdl[-1], so that its address can
	be taken portably.
	(unbind_to): Do not copy the binding; not needed, now that we
	copy old_value in the one place where the copy is needed.
	* fileio.c (Fwrite_region): Use ptrdiff_t, not int, for specpdl count.
	* lisp.h (BITS_PER_PTRDIFF_T): Remove; no longer needed.
	(union specbinding): Rename from struct specbinding.  Redo layout
	to avoid the need for 'ptrdiff_t nargs : BITS_PER_PTRDIFF_T - 1;',
	which is not portable.  With Sun C 5.12 32-bit sparc, the
	declaration causes nargs to be an unsigned bitfield, a behavior
	that the C standard allows; but Emacs wants nargs to be signed.
	The overall type is now a union of structures rather than a
	structure of union of structures, and the 'kind' member is now a
	bitfield, so that the overall type doesn't grow.  All uses changed.
	* process.c (Fmake_serial_process): Remove unnecessary initialization.

2013-06-17  Paul Eggert  <eggert@cs.ucla.edu>

	* frame.c (x_report_frame_params): Cast parent_desc to uintptr_t.
	Needed if HAVE_NTGUI.  Reported by Juanma Barranquero.

	* nsfont.m (ns_registry_to_script): Parenthesize while expression.

2013-06-17  Eli Zaretskii  <eliz@gnu.org>

	* w32fns.c (w32_wnd_proc): Don't call WINDOW_HEADER_LINE_HEIGHT
	unless we know that the window w's frame is a frame object.
	Another attempt at solving bug#14062 and bug#14630.

2013-06-17  Lars Magne Ingebrigtsen  <larsi@gnus.org>

	* textprop.c (property_set_type): New enum.
	(add_properties): Allow appending/prepending text properties.
	(add_text_properties_1): Factored out of Fadd_text_properties.
	(Fadd_text_properties): Move all the code into
	add_text_properties_1.
	(Fadd_face_text_property): New function that calls
	add_text_properties_1.

2013-06-17  Paul Eggert  <eggert@cs.ucla.edu>

	Move functions from lisp.h to individual modules when possible.
	From a suggestion by Andreas Schwab in <http://bugs.gnu.org/11935#68>.
	* alloc.c (XFLOAT_INIT, set_symbol_name):
	* buffer.c (CHECK_OVERLAY):
	* chartab.c (CHECK_CHAR_TABLE, set_char_table_ascii)
	(set_char_table_parent):
	* coding.c (CHECK_NATNUM_CAR, CHECK_NATNUM_CDR):
	* data.c (BOOLFWDP, INTFWDP, KBOARD_OBJFWDP, OBJFWDP, XBOOLFWD)
	(XKBOARD_OBJFWD, XINTFWD, XOBJFWD, CHECK_SUBR, set_blv_found)
	(blv_value, set_blv_value, set_blv_where, set_blv_defcell)
	(set_blv_valcell):
	* emacs.c (setlocale) [!HAVE_SETLOCALE]:
	* eval.c (specpdl_symbol, specpdl_old_value, specpdl_where)
	(specpdl_arg, specpdl_func, backtrace_function, backtrace_nargs)
	(backtrace_args, backtrace_debug_on_exit):
	* floatfns.c (CHECK_FLOAT):
	* fns.c (CHECK_HASH_TABLE, CHECK_LIST_END)
	(set_hash_key_and_value, set_hash_next, set_hash_next_slot)
	(set_hash_hash, set_hash_hash_slot, set_hash_index)
	(set_hash_index_slot):
	* keymap.c (CHECK_VECTOR_OR_CHAR_TABLE):
	* marker.c (CHECK_MARKER):
	* textprop.c (CHECK_STRING_OR_BUFFER):
	* window.c (CHECK_WINDOW_CONFIGURATION):
	Move here from lisp.h, and make these functions static rather than
	extern inline.
	* buffer.c (Qoverlayp):
	* data.c (Qsubrp):
	* fns.c (Qhash_table_p):
	* window.c (Qwindow_configuration_p):
	Now static.
	* lisp.h: Remove the abovementioned defns and decls.

	Use functions, not macros, for XINT etc (Bug#11935).
	In lisp.h, prefer functions to function-like macros, and
	constants to object-like macros, when either will do.  This:
	 . simplifies use, as there's no more need to worry about
	   arguments' side effects being evaluated multiple times.
	 . makes the code easier to debug on some platforms.
	However, when using gcc -O0, keep using function-like macros
	for a few critical operations, for performance reasons.
	This sort of thing isn't needed with gcc -Og, but -Og
	is a GCC 4.8 feature and isn't widely-enough available yet.
	* alloc.c (gdb_make_enums_visible) [USE_LSB_TAG]:
	Remove enum lsb_bits; no longer needed.
	(allocate_misc, free_misc): Don't use XMISCTYPE as an lvalue.
	* buffer.c (Qoverlap):
	* data.c (Qsubrp):
	* fns.c (Qhash_table_p):
	Now extern, so lisp.h can use these symbols.
	* dispextern.h: Include character.h, for MAX_CHAR etc.
	(GLYPH, GLYPH_CHAR, GLYPH_FACE, SET_GLYPH_CHAR, SET_GLYPH_FACE)
	(SET_GLYPH, GLYPH_CODE_CHAR, GLYPH_CODE_FACE)
	(SET_GLYPH_FROM_GLYPH_CODE, GLYPH_MODE_LINE_FACE, GLYPH_CHAR_VALID_P)
	(GLYPH_CODE_P): Move here from lisp.h.
	(GLYPH_CHAR, GLYPH_FACE, GLYPH_CODE_CHAR, GLYPH_CODE_FACE)
	(GLYPH_CHAR_VALID_P, GLYPH_CODE_P): Now functions, not macros.
	(GLYPH_MODE_LINE_FACE): Now enums, not macros.
	* eval.c (Fautoload): Cast XUNTAG output to intptr_t, since
	XUNTAG now returns void *.
	* lisp.h (lisp_h_XLI, lisp_h_XIL, lisp_h_CHECK_LIST_CONS)
	(lisp_h_CHECK_NUMBER CHECK_SYMBOL, lisp_h_CHECK_TYPE)
	(lisp_h_CONSP, lisp_h_EQ, lisp_h_FLOATP, lisp_h_INTEGERP)
	(lisp_h_MARKERP, lisp_h_MISCP, lisp_h_NILP)
	(lisp_h_SET_SYMBOL_VAL, lisp_h_SYMBOL_CONSTANT_P)
	(lisp_h_SYMBOL_VAL, lisp_h_SYMBOLP, lisp_h_VECTORLIKEP)
	(lisp_h_XCAR, lisp_h_XCDR, lisp_h_XCONS, lisp_h_XHASH)
	(lisp_h_XPNTR, lisp_h_XSYMBOL):
	New macros, renamed from their sans-lisp_h_ counterparts.
	(XLI, XIL, CHECK_LIST_CONS, CHECK_NUMBER CHECK_SYMBOL)
	(CHECK_TYPE, CONSP, EQ, FLOATP, INTEGERP, MARKERP)
	(MISCP, NILP, SET_SYMBOL_VAL, SYMBOL_CONSTANT_P, SYMBOL_VAL, SYMBOLP)
	(VECTORLIKEP, XCAR, XCDR, XCONS, XHASH, XPNTR, XSYMBOL):
	If compiling via GCC without optimization, define these as macros
	in addition to inline functions.
	To disable this, compile with -DINLINING=0.
	(LISP_MACRO_DEFUN, LISP_MACRO_DEFUN_VOID): New macros.
	(check_cons_list) [!GC_CHECK_CONS_LIST]: Likewise.
	(make_number, XFASTINT, XINT, XTYPE, XUNTAG): Likewise, but
	hand-optimize only in the USE_LSB_TAG case, as GNUish hosts do that.
	(INTMASK, VALMASK): Now macros, since static values cannot be
	accessed from extern inline functions.
	(VALMASK): Also a constant, for benefit of old GDB.
	(LISP_INT_TAG_P): Remove; no longer needed as the only caller
	is INTEGERP, which can fold it in.
	(XLI, XIL, XHASH, XTYPE, XINT, XFASTINT, XUINT)
	(make_number, XPNTR, XUNTAG, EQ, XCONS, XVECTOR, XSTRING, XSYMBOL)
	(XFLOAT, XPROCESS, XWINDOW, XTERMINAL, XSUBR, XBUFFER, XCHAR_TABLE)
	(XSUB_CHAR_TABLE, XBOOL_VECTOR, make_lisp_ptr, CHECK_TYPE)
	(CHECK_STRING_OR_BUFFER, XCAR, XCDR, XSETCAR, XSETCDR, CAR, CDR)
	(CAR_SAFE, CDR_SAFE, STRING_MULTIBYTE, SDATA, SSDATA, SREF, SSET)
	(SCHARS, STRING_BYTES, SBYTES, STRING_SET_CHARS, STRING_COPYIN, AREF)
	(ASIZE, ASET, CHAR_TABLE_REF_ASCII, CHAR_TABLE_REF)
	(CHAR_TABLE_SET, CHAR_TABLE_EXTRA_SLOTS, SYMBOL_VAL, SYMBOL_ALIAS)
	(SYMBOL_BLV, SYMBOL_FWD, SET_SYMBOL_VAL, SET_SYMBOL_ALIAS)
	(SET_SYMBOL_BLV, SET_SYMBOL_FWD, SYMBOL_NAME, SYMBOL_INTERNED_P)
	(SYMBOL_INTERNED_IN_INITIAL_OBARRAY_P, SYMBOL_CONSTANT_P)
	(XHASH_TABLE, HASH_TABLE_P, CHECK_HASH_TABLE, HASH_KEY, HASH_VALUE)
	(HASH_NEXT, HASH_HASH, HASH_INDEX, HASH_TABLE_SIZE)
	(XMISC, XMISCANY, XMARKER, XOVERLAY, XSAVE_VALUE, XFWDTYPE)
	(XINTFWD, XBOOLFWD, XOBJFWD, XBUFFER_OBJFWD, XKBOARD_OBJFWD)
	(XFLOAT_DATA, XFLOAT_INIT, NILP, NUMBERP, NATNUMP)
	(RANGED_INTEGERP, CONSP, FLOATP, MISCP, STRINGP, SYMBOLP)
	(INTEGERP, VECTORLIKEP, VECTORP, OVERLAYP)
	(MARKERP, SAVE_VALUEP, AUTOLOADP, INTFWDP, BOOLFWDP, OBJFWDP)
	(BUFFER_OBJFWDP, KBOARD_OBJFWDP, PSEUDOVECTOR_TYPEP)
	(PSEUDOVECTORP, WINDOW_CONFIGURATIONP, PROCESSP, WINDOWP)
	(TERMINALP, SUBRP, COMPILEDP, BUFFERP, CHAR_TABLE_P)
	(SUB_CHAR_TABLE_P, BOOL_VECTOR_P, FRAMEP, IMAGEP, ARRAYP)
	(CHECK_LIST, CHECK_LIST_CONS, CHECK_LIST_END, CHECK_STRING)
	(CHECK_STRING_CAR, CHECK_CONS, CHECK_SYMBOL, CHECK_CHAR_TABLE)
	(CHECK_VECTOR, CHECK_VECTOR_OR_STRING, CHECK_ARRAY)
	(CHECK_VECTOR_OR_CHAR_TABLE, CHECK_BUFFER, CHECK_WINDOW)
	(CHECK_WINDOW_CONFIGURATION, CHECK_PROCESS, CHECK_SUBR)
	(CHECK_NUMBER, CHECK_NATNUM, CHECK_MARKER, XFLOATINT)
	(CHECK_FLOAT, CHECK_NUMBER_OR_FLOAT, CHECK_OVERLAY)
	(CHECK_NUMBER_CAR, CHECK_NUMBER_CDR, CHECK_NATNUM_CAR)
	(CHECK_NATNUM_CDR, FUNCTIONP, SPECPDL_INDEX, LOADHIST_ATTACH)
	Now functions.
	(check_cons_list) [!GC_CHECK_CONS_LIST]: New empty function.
	(LISP_MAKE_RVALUE, TYPEMASK): Remove; no longer needed.
	(VALMASK): Define in one place rather than in two, merging the
	USE_LSB_TAG parts; this is simpler.
	(aref_addr, gc_aset, MOST_POSITIVE_FIXNUM, MOST_NEGATIVE_FIXNUM)
	(max, min, struct Lisp_String, UNSIGNED_CMP, ASCII_CHAR_P):
	Move up, to avoid use before definition.
	Also include "globals.h" earlier, for the same reason.
	(make_natnum): New function.
	(XUNTAG): Now returns void *, not intptr_t, as this means fewer casts.
	(union Lisp_Fwd, BOOLFWDP, BOOL_VECTOR_P, BUFFER_OBJFWDP, BUFFERP)
	(CHAR_TABLE_P, CHAR_TABLE_REF_ASCII, CONSP, FLOATP, INTEGERP, INTFWDP)
	(KBOARD_OBJFWDP, MARKERP, MISCP, NILP, OBJFWDP, OVERLAYP, PROCESSP)
	(PSEUDOVECTORP, SAVE_VALUEP, STRINGP, SUB_CHAR_TABLE_P, SUBRP, SYMBOLP)
	(VECTORLIKEP, WINDOWP, Qoverlayp, char_table_ref, char_table_set)
	(char_table_translate, Qarrayp, Qbufferp, Qbuffer_or_string_p)
	(Qchar_table_p, Qconsp, Qfloatp, Qintegerp, Qlambda, Qlistp, Qmarkerp)
	(Qnil, Qnumberp, Qsubrp, Qstringp, Qsymbolp, Qvectorp)
	(Qvector_or_char_table_p, Qwholenump, Ffboundp, wrong_type_argument)
	(initialized, Qhash_table_p, extract_float, Qprocessp, Qwindowp)
	(Qwindow_configuration_p, Qimage): New forward declarations.
	(XSETFASTINT): Simplify by rewriting in terms of make_natnum.
	(STRING_COPYIN): Remove; unused.
	(XCAR_AS_LVALUE, XCDR_AS_LVALUE): Remove these macros, replacing with ...
	(xcar_addr, xcdr_addr): New functions.  All uses changed.
	(IEEE_FLOATING_POINT): Now a constant, not a macro.
	(GLYPH, GLYPH_CHAR, GLYPH_FACE, SET_GLYPH_CHAR, SET_GLYPH_FACE)
	(SET_GLYPH, GLYPH_CODE_CHAR, GLYPH_CODE_FACE)
	(SET_GLYPH_FROM_GLYPH_CODE, GLYPH_MODE_LINE_FACE, GLYPH_CHAR_VALID_P)
	(GLYPH_CODE_P): Move to dispextern.h, to avoid define-before-use.
	(TYPE_RANGED_INTEGERP): Simplify.
	(Qsubrp, Qhash_table_p, Qoverlayp): New extern decls.
	(setlocale, fixup_locale, synchronize_system_messages_locale)
	(synchronize_system_time_locale) [!HAVE_SETLOCALE]:
	Now empty functions, not macros.
	(functionp): Return bool, not int.
	* window.c (Qwindow_configuration_p): Now extern,
	so window.h can use it.
	* window.h (Qwindowp): Move decl back to lisp.h.

2013-06-15  Eli Zaretskii  <eliz@gnu.org>

	* xdisp.c (Fline_pixel_height): New function, required for solving
	bug #14567.

2013-06-15  Paul Eggert  <eggert@cs.ucla.edu>

	* fns.c (Fcopy_sequence): Simplify XTYPE calculation.

2013-06-13  Stefan Monnier  <monnier@iro.umontreal.ca>

	* lread.c (syms_of_lread):
	* fns.c (Fprovide): Adjust to new format of after-load-alist.

2013-06-13  Kelly Dean  <kellydeanch@yahoo.com>  (tiny change)

	* fileio.c (Fdo_auto_save): Trap errors in auto-save-hook.  (Bug#14479)

2013-06-12  Xue Fuqiao  <xfq.free@gmail.com>

	* fileio.c (expand_file_name): Doc fix.

2013-06-11  Paul Eggert  <eggert@cs.ucla.edu>

	Tickle glib by waiting for Emacs itself, not for process 0 (Bug#14569).
	* process.c (init_process_emacs) [HAVE_GLIB && !WINDOWSNT]:
	Wait for self, not for 0.  This can't hurt on GNU or similar
	system, and may help with Cygwin.

	* keyboard.c: Don't use PROP (...) as an lvalue.
	(parse_tool_bar_item) [!USE_GTK && !HAVE_NS]:
	Use set_prop (A, B), not PROP (A) = B.

2013-06-10  Eli Zaretskii  <eliz@gnu.org>

	* xdisp.c (get_it_property): Use it->window instead of generating
	a Lisp object from it->w.

2013-06-09  Eli Zaretskii  <eliz@gnu.org>

	* xdisp.c (get_it_property): If it->object is a buffer, pass to
	get-char-property the window that is being rendered, instead of
	the buffer, to support window-specific overlays.  (Bug#14575)
	(compute_display_string_pos): When W is NULL, use the current
	buffer as the object to pass to get-char-property.
	(Fcurrent_bidi_paragraph_direction): Assign NULL to the window
	pointer member of the bidi iterator, since no window is pertinent
	to this function.

2013-06-08  Eli Zaretskii  <eliz@gnu.org>

	* bidi.c (bidi_fetch_char): Accept additional argument, the window
	being displayed, and pass it to compute_display_string_pos.
	(bidi_level_of_next_char, bidi_resolve_explicit_1)
	(bidi_paragraph_init): All callers changed.

	* xdisp.c (init_from_display_pos, init_iterator)
	(handle_single_display_spec, next_overlay_string)
	(get_overlay_strings_1, reseat_1, reseat_to_string)
	(push_prefix_prop, Fcurrent_bidi_paragraph_direction):
	Set bidi_it.w member from it->w.
	(compute_display_string_pos): Accept additional argument, the
	window being displayed, and pass it to Fget_char_property.
	(Bug#14575)

	* dispextern.h (struct bidi_it): New member w, the window being
	displayed.
	(compute_display_string_pos): Adjust prototype.

2013-06-08  Jan Djärv  <jan.h.d@swipnet.se>

	* xgselect.c: Remove unneeded include xterm.h.

	* process.c (wait_reading_process_output): Check for NS before GLIB.
	GLIB may be linked in due to rsvg, but ns_select must be called.

	* xgselect.c (xg_select): Remove call to window_system_available
	and g_main_context_pending at the top, so Gdk events (i.e. file
	notify) are processed when Emacs is started with -nw.

2013-06-07  Eli Zaretskii  <eliz@gnu.org>

	* Makefile.in (ctagsfiles1, ctagsfiles2): Don't include *.m files.
	(ctagsfiles3): New variable, includes only *.m files.
	(TAGS): Use an explicit language name in the regular expressions,
	to avoid transformation of '/SOMETHING' by MSYS to
	'c:\MSYS\SOMETHING'.

2013-06-07  Richard Copley  <rcopley@gmail.com>  (tiny change)

	* epaths.in: Fix commentary to PATH_SITELOADSEARCH.

2013-06-06  Eli Zaretskii  <eliz@gnu.org>

	* xdisp.c (note_mouse_highlight): When mouse-highlight is off,
	still need to set the mouse pointer shape and activate help-echo.
	(Bug#14558)

2013-06-06  Paul Eggert  <eggert@cs.ucla.edu>

	A few porting etc. fixes for the new file monitor code.
	See the thread containing
	<http://lists.gnu.org/archive/html/emacs-devel/2013-06/msg00109.html>.
	* gfilenotify.c (dir_monitor_callback, Fgfile_add_watch)
	(Fgfile_rm_watch): Don't assume EMACS_INT is the same width as a pointer.
	(dir_monitor_callback, Fgfile_rm_watch):
	Use assq_no_quit instead of Fassoc, for speed.
	(dir_monitor_callback, Fgfile_rm_watch):
	eassert that the monitor is a fixnum.
	(dir_monitor_callback): No need for CDR_SAFE.
	Simplify building of lisp with alternative tails.
	(Fgfile_add_watch, Fgfile_rm_watch):
	Do not assume glib functions set errno reliably on failure.
	(Fgfile_add_watch): Check that the monitor survives the XIL trick,
	and signal an error otherwise.
	(Fgfile_rm_watch): Prefer CONSP to !NILP.
	Use Fdelq instead of Fdelete, for speed.

2013-06-05  Eli Zaretskii  <eliz@gnu.org>

	* xdisp.c (handle_tool_bar_click): When mouse-highlight is off,
	don't insist on being invoked on a highlighted tool-bar button.
	Avoids losing tool-bar functionality when mouse-highlight is nil.
	(note_tool_bar_highlight, note_mode_line_or_margin_highlight):
	Don't highlight when mouse-highlight is nil.
	(note_mouse_highlight): When mouse-highlight is nil, don't return
	right away; instead, run tool-bar and mode-line highlight
	subroutine, clear any existing highlight, and revert the mouse
	pointer to its default shape.  (Bug#14558)

2013-06-05  Stefan Monnier  <monnier@iro.umontreal.ca>

	* lisp.mk (lisp): Add prog-mode.el.

2013-06-05  Paul Eggert  <eggert@cs.ucla.edu>

	Chain glib's SIGCHLD handler from Emacs's (Bug#14474).
	* process.c (dummy_handler): New function.
	(lib_child_handler): New static var.
	(handle_child_signal): Invoke it.
	(catch_child_signal): If a library has set up a signal handler,
	save it into lib_child_handler.
	(init_process_emacs): If using glib and not on Windows, tickle glib's
	child-handling code so that it initializes its private SIGCHLD handler.
	* syssignal.h (SA_SIGINFO): Default to 0.
	* xterm.c (x_term_init): Remove D-bus hack that I installed on May
	31; it should no longer be needed now.

2013-06-05  Michael Albinus  <michael.albinus@gmx.de>

	* emacs.c (main) [HAVE_GFILENOTIFY]: Call globals_of_gfilenotify.

	* gfilenotify.c (globals_of_gfilenotify): New function.
	(syms_of_gfilenotify): Move global initialization there.

	* lisp.h (globals_of_gfilenotify) [HAVE_GFILENOTIFY]: Add prototype.

2013-06-05  Stefan Monnier  <monnier@iro.umontreal.ca>

	* keymap.c (Fcurrent_active_maps, Fdescribe_buffer_bindings):
	* keyboard.c (menu_bar_items, tool_bar_items):
	* doc.c (Fsubstitute_command_keys): Voverriding_terminal_local_map does
	not override local keymaps any more.

2013-06-04  Eli Zaretskii  <eliz@gnu.org>

	* window.c (Fpos_visible_in_window_p): Doc fix.  (Bug#14540)

2013-06-03  Eli Zaretskii  <eliz@gnu.org>

	* w32console.c (initialize_w32_display): Return the dimensions of
	the console window via 2 additional arguments, not via the current
	frame.  This avoids crashes due to overrunning the bounds of
	frame's decode_mode_spec_buffer, which is not resized following
	the change of the frame dimensions from the initial 10x10.

	* w32term.h (w32_initialize_display_info): Adjust prototype.

	* term.c (init_tty): Take dimensions of the frame from the values
	returned by initialize_w32_display.

	* Makefile.in (GFILENOTIFY_CFLAGS, GFILENOTIFY_LIBS): New variables.
	(ALL_CFLAGS): Add $(GFILENOTIFY_CFLAGS).
	(LIBES): Add $(GFILENOTIFY_LIBS).

	* w32inevt.c (handle_file_notifications): Add dummy implementation
	for !HAVE_W32NOTIFY.

	* w32term.c: Wrap code with HAVE_W32NOTIFY.

2013-06-03  Jan Djärv  <jan.h.d@swipnet.se>

	* xgselect.c: Replace #if defined ... with #ifdef HAVE_GLIB.

	* process.c (wait_reading_process_output): Call xg_select if HAVE_GLIB.

	* Makefile.in (XGSELOBJ): New, xgselect.o if GLib is used, or empty.

2013-06-03  Paul Eggert  <eggert@cs.ucla.edu>

	Fix minor problems found by static checking.
	* data.c (pure_write_error):
	Use xsignal2, not Fsignal, as Fsignal might return.
	* eval.c (set_backtrace_debug_on_exit): Now static.
	(backtrace_p, backtrace_top, backtrace_next, record_in_backtrace):
	No longer inline.  EXTERN_INLINE is needed only for functions
	defined in .h files.  Reindent function header as per GNU style.
	(backtrace_p, backtrace_top, backtrace_next):
	Mark EXTERNALLY_VISIBLE so they don't get optimized away by the
	compiler or linker.  Add extern decls to pacify gcc -Wall.
	* frame.c, frame.h (Qgeometry, Qworkarea, Qmm_size, Qframes, Qsource):
	Now static.
	* frame.c (free_monitors): Define only on platforms that need it.
	* nsterm.m (ns_term_init):
	* process.c (catch_child_signal):
	Don't worry about whether SIGCHLD is defined, as SIGCHLD is
	defined on all porting targets these days.
	* process.c, process.h (catch_child_signal):
	Make it extern only if NS_IMPL_GNUSTEP is defined.

2013-06-03  Eli Zaretskii  <eliz@gnu.org>

	* w32.c (gettimeofday): Make the signature identical to prototype
	in nt/inc/sys/time.h.

2013-06-03  Stefan Monnier  <monnier@iro.umontreal.ca>

	* eval.c (backtrace_p, backtrace_top, backtrace_next): Export them to
	.gdbinit.

	* keyboard.c (safe_run_hooks_error): Improve error message.

	* data.c (pure_write_error): Add `object' argument.
	* puresize.h (CHECK_IMPURE): Use it.

2013-06-03  Michael Albinus  <michael.albinus@gmx.de>

	* Makefile.in (NOTIFY_OBJ): New variable.
	(base_obj): Replace inotify.o by $(NOTIFY_OBJ).

	* emacs.c (main): Use HAVE_W32NOTIFY to wrap respective code.
	Call syms_of_gfilenotify.

	* gfilenotify.c: New file.

	* keyboard.c (Qfile_notify): New variable.  Replaces Qfile_inotify
	and Qfile_w32notify.
	(top): Wrap respective code by HAVE_GFILENOTIFY, HAVE_INOTIFY,
	HAVE_W32NOTIFY and USE_FILE_NOTIFY.

	* lisp.h: Declare syms_of_gfilenotify.

	* termhooks.h (e): Wrap enum by USE_FILE_NOTIFY.

2013-06-03  Stefan Monnier  <monnier@iro.umontreal.ca>

	Merge the specpdl and backtrace stacks.  Make the structure of the
	specpdl entries more obvious via a tagged union of structs.
	* lisp.h (BITS_PER_PTRDIFF_T): New constant.
	(enum specbind_tag): New enum.
	(struct specbinding): Make it a tagged union of structs.
	Add a case for backtrace records.
	(specpdl_symbol, specpdl_old_value, specpdl_where, specpdl_arg)
	(specpdl_func, backtrace_function, backtrace_nargs, backtrace_args)
	(backtrace_debug_on_exit): New accessors.
	(struct backtrace): Remove.
	(struct catchtag): Remove backlist field.
	* data.c (let_shadows_buffer_binding_p, let_shadows_global_binding_p):
	Move to eval.c.
	(Flocal_variable_p): Speed up the common case where the binding is
	already loaded.
	* eval.c (backtrace_list): Remove.
	(set_specpdl_symbol, set_specpdl_old_value): Remove.
	(set_backtrace_args, set_backtrace_nargs)
	(set_backtrace_debug_on_exit, backtrace_p, backtrace_top)
	(backtrace_next): New functions.
	(Fdefvaralias, Fdefvar): Adjust to new specpdl format.
	(unwind_to_catch, internal_lisp_condition_case)
	(internal_condition_case, internal_condition_case_1)
	(internal_condition_case_2, internal_condition_case_n): Don't bother
	with backtrace_list any more.
	(Fsignal): Adjust to new backtrace format.
	(grow_specpdl): Move up.
	(record_in_backtrace): New function.
	(eval_sub, Ffuncall): Use it.
	(apply_lambda): Adjust to new backtrace format.
	(let_shadows_buffer_binding_p, let_shadows_global_binding_p): Move from
	data.c.
	(specbind): Adjust to new specpdl format.  Simplify.
	(record_unwind_protect, unbind_to): Adjust to new specpdl format.
	(Fbacktrace_debug, Fbacktrace, Fbacktrace_frame): Adjust to new
	backtrace format.
	(mark_backtrace): Remove.
	(mark_specpdl, get_backtrace, backtrace_top_function): New functions.
	* xdisp.c (redisplay_internal): Use record_in_backtrace.
	* alloc.c (Fgarbage_collect): Use record_in_backtrace.
	Use mark_specpdl.
	* profiler.c (record_backtrace): Use get_backtrace.
	(handle_profiler_signal): Use backtrace_top_function.
	* .gdbinit (xbacktrace, hookpost-backtrace): Use new backtrace
	accessor functions.

2013-06-02  Jan Djärv  <jan.h.d@swipnet.se>

	* process.h (catch_child_signal): Declare.

	* process.c (catch_child_signal): New function.
	(init_process_emacs): Call it.

	* nsterm.m: Include process.h if NS_IMPL_GNUSTEP.
	(ns_menu_bar_is_hidden, menu_will_open_state): Define only if
	NS_IMPL_COCOA.
	(x_set_cursor_type): Remove declaration.
	(ns_update_begin): Only use r and bp if NS_IMPL_COCOA.
	(ns_update_end, ns_focus, ns_unfocus): Remove GNUstep specific code.
	(x_set_window_size): Remove 3 pixels from toolbar if NS_IMPL_GNUSTEP.
	(ns_get_color): Use F suffix on float.
	(ns_color_to_lisp, ns_query_color): Use EmacsCGFloat.
	(ns_get_rgb_color): Remove.
	(x_set_frame_alpha): Move view inside NS_IMPL_COCOA.
	(note_mouse_movement): x and y are CGFloat.
	(ns_draw_fringe_bitmap): Remove unused rowY.
	Change #if to COCOA && >= 10_6.
	(ns_draw_window_cursor): Remove unused overspill.
	(ns_draw_underwave): width and x are EamcsCGFloat.
	(ns_draw_box): thickness is CGFloat.
	(ns_dumpglyphs_image): Change #if to COCOA && >= 10_6.
	(ns_send_appdefined): When NS_IMPL_GNUSTEP, redirect to main thread
	if not in main thread.
	(ns_get_pending_menu_title, ns_check_menu_open)
	(ns_check_pending_open_menu): Put inside #if COCOA && >= 10_5.
	(ns_term_init): Call catch_child_signal if NS_IMPL_GNUSTEP && SIGCHLD.
	(sendFromMainThread:): New method.
	(changeFont:): size is CGFloat.
	(keyDown:): Check for Delete when NS_IMPL_GNUSTEP.
	Disable warning about permanent text.
	(characterIndexForPoint:): Adjust return type depending on GNUstep
	version.
	(mouseDown:): delta is CGFloat.
	(updateFrameSize): Remove unised variable f.
	(initFrameFromEmacs): Move toggleButton inside NS_IMPL_COCOA.
	Cast float to EmacsCGFloat.
	(windowWillUseStandardFrame:defaultFrame:): Set maximized_height
	also to -1 when restoring.
	(windowDidExitFullScreen:): Put call to updateCollectionBehaviour
	inside NS_IMPL_COCOA.
	(toggleFullScreen:): Put call to toggleFullScreen inside
	NS_IMPL_COCOA.  Cast float to EmacsCGFloat.
	(setPosition:portion:whole:): por is CGFloat.
	(getMouseMotionPart:window:x:y:): Add F suffix to float.
	(mouseDown:): Use CGFloat.
	(mouseDragged:): Remove unised variable edge.
	(EmacsDocument): Implement for NS_IMPL_GNUSTEP.

	* nsterm.h (EmacsCGFloat): Typedef for OSX and GNUstep when the size
	of CGFloat differs.
	(EmacsApp): New variable nextappdefined.  Declare sendFromMainThread
	when NS_IMPL_GNUSTEP.
	(EmacsDocument): Declare when NS_IMPL_GNUSTEP.
	(EmacsView): Remove unlockFocusNeedsFlush, add windowDidMove.
	(EmacsToolbar): Add clearAll.  Add tag argument to
	addDisplayItemWithImage.
	(EmacsSavePanel, EmacsOpenPanel): Remove getFilename and getDirectory.

	* nsselect.m (ns_get_local_selection): Remove unused variable type.

	* nsmenu.m (ns_update_menubar): Make static.
	(x_activate_menubar): Surround with ifdef NS_IMPL_COCOA
	(fillWithWidgetValue:): Add cast to SEL for setAction.
	(addSubmenuWithTitle:forFrame:): Add cast to SEL for action.
	(update_frame_tool_bar): Update code for GNUstep.
	(clearAll): New method.
	(addDisplayItemWithImage:idx:tag:helpText:enabled:): Handle new tag
	argument.  Call insertItemWithItemIdentifier when NS_IMPL_GNUSTEP.
	Move identifierToItem setObject and activeIdentifiers addObject before
	call to insertItemWithItemIdentifier.
	(validateVisibleItems): Fix indentation.
	(toolbarAllowedItemIdentifiers:): Return activeIdentifiers.
	(initWithContentRect:styleMask:backing:defer:): Add ClosableWindow and
	UtilityWindow to aStyle, remove call to setStyleMask.

	* nsimage.m (setXBMColor:, getPixelAtX:Y:): Use EmacsCGFloat.

	* nsfont.m (ns_attribute_fvalue, ns_spec_to_descriptor)
	(ns_charset_covers, ns_get_covering_families, nsfont_open):
	Use F suffix on floats.
	(ns_char_width): Returns CGFloat.
	(ns_ascii_average_width): w is CGFloat instead of float.
	(nsfont_draw): cbuf and c are unsigned.  Cast to char* in call to
	DPSxshow.
	(ns_glyph_metrics): CGFloat instead of float.

	* nsfns.m (x_set_foreground_color, x_set_background_color):
	Use EmacsCGFloat.
	(ns_implicitly_set_icon_type, Fx_create_frame): Make static,
	remove unused variables.
	(Fns_read_file_name): Keep track if panel is for save.
	Use ns_filename_from_panel/ns_directory_from_panel.
	(Fns_list_services): delegate only used for COCOA.
	(Fns_convert_utf8_nfd_to_nfc): Remove warning for GNUstep.
	Just return the input if GNUstep.
	(x_screen_planes): Remove.
	(Fxw_color_values): Use EmacsCGFloat
	(Fns_display_monitor_attributes_list): Only get screen number for
	Cocoa.
	(getDirectory, getFilename): Remove from EmacsOpenPanel and
	EmacsSavePanel.
	(EmacsOpenPanel:ok:): Use ns_filename_from_panel and
	ns_directory_from_panel.

2013-06-01  Paul Eggert  <eggert@cs.ucla.edu>

	* process.c (handle_child_signal): Also use WCONTINUED.
	This is so that list-processes doesn't mistakenly list the process
	as stopped, when the process has actually been continued and is
	now running.

2013-05-31  Paul Eggert  <eggert@cs.ucla.edu>

	Don't let D-bus autolaunch mess up SIGCHLD handling (Bug#14474).
	* xterm.c (x_term_init): Inhibit D-Bus autolaunch if D-Bus is
	not already configured.

	* fileio.c (Finsert_file_contents): Remove unused local (Bug#8447).

2013-05-29  Eli Zaretskii  <eliz@gnu.org>

	* Makefile.in (mostlyclean): Remove *.res files.

2013-05-29  Stefan Monnier  <monnier@iro.umontreal.ca>

	* fileio.c (Finsert_file_contents): Preserve undo info when reverting
	a buffer (bug#8447).

2013-05-27  Eli Zaretskii  <eliz@gnu.org>

	* xdisp.c (pos_visible_p): When CHARPOS is displayed frrom a
	display vector, and we backtrack, handle the case that the
	previous character position is also displayed from a display
	vector or covered by a display string or image.  (Bug#14476)

2013-05-25  Jan Djärv  <jan.h.d@swipnet.se>

	* xfns.c (Qgeometry, Qworkarea, Qmm_size, Qframes, Qsource): Remove.
	(struct MonitorInfo, free_monitors): Remove.
	(x_make_monitor_attribute_list): Call make_monitor_attribute_list.
	(Fx_display_monitor_attributes_list): Call make_monitor_attribute_list.
	(syms_of_xfns): Remove DEFSYM for Qgeometry, Qworkarea, Qmm_size,
	Qframes, Qsource.

	* nsfns.m (Qgeometry, Qworkarea, Qmm_size, Qframes, Qsource): Remove.
	(struct MonitorInfo, free_monitors): Remove.
	(ns_screen_name): Make static.
	(ns_make_monitor_attribute_list): Call make_monitor_attribute_list.
	(syms_of_nsfns): Remove DEFSYM for Qgeometry, Qworkarea, Qmm_size,
	Qframes, Qsource.

	* frame.h (Qgeometry, Qworkarea, Qmm_size, Qframes, Qsource): Declare.
	(struct MonitorInfo): New struct.
	(free_monitors, make_monitor_attribute_list): Declare.

	* frame.c (Qgeometry, Qworkarea, Qmm_size, Qframes, Qsource):
	New Lisp_Object:s.
	(free_monitors, make_monitor_attribute_list): New functions.
	(syms_of_frame): DEFSYM Qgeometry, Qworkarea, Qmm_size, Qframes,
	Qsource.

2013-05-25  Xue Fuqiao  <xfq.free@gmail.com>

	* callproc.c (call_process): Refine the doc string.  (Bug#14045)

2013-05-23  Stefan Monnier  <monnier@iro.umontreal.ca>

	* keyboard.c: Apply keyboard decoding only to events that come directly
	from the tty, not from unread-command-events (bug#14368).
	(read_event_from_main_queue): New function, extracted from read_char.
	(read_decoded_char): Remove.
	(read_decoded_event_from_main_queue): New function to replace it.
	(read_char): Use it.
	(read_key_sequence): Use read_char rather than read_decoded_char.

	* keyboard.c (read_decoded_char): Don't decode under w32 (bug#14403).

2013-05-22  Barry O'Reilly  <gundaetiapo@gmail.com>

	* casetab.c (init_casetab_once): Fix last change (bug#14424).

2013-05-22  Kenichi Handa  <handa@gnu.org>

	The following changes are to fix the setting of
	buffer-file-coding-system on, for instance, C-x RET c unix RET
	_FILE_OF_DOS_EOL_TYPE_ RET.

	* coding.h (struct coding_system): New member detected_utf8_chars.

	* coding.c (detect_coding_utf_8): Count characters and check EOL
	format.  Include CATEGORY_MASK_UTF_8_AUTO in detect_info->found if
	BOM is there.
	(setup_coding_system): Do not initialize coding->head_ascii.
	(check_ascii): Do not set coding->eol_seen but update it.  Do not
	call adjust_coding_eol_type here.
	(detect_coding): Fix detection of BOM for utf-8 and utf-16.
	If the eol-type of CODING is already specified, adjust the eol type
	of the found coding-system.
	(decode_coding_gap): Cancel previous change.  Utilize the
	character numbers counted by detect_coding_utf_8.  Fix detection
	of BOM for utf-8.

2013-05-21  Barry O'Reilly  <gundaetiapo@gmail.com>

	* search.c (looking_at_1): Only set last_thing_searched if the match
	changed the match-data (bug#14281).

2013-05-21  Dmitry Antipov  <dmantipov@yandex.ru>

	* xdisp.c (reseat_at_previous_visible_line_start):
	Already declared in dispextern.h, so remove it here.
	(move_it_vertically_backward): Likewise.

2013-05-20  YAMAMOTO Mitsuharu  <mituharu@math.s.chiba-u.ac.jp>

	* xfns.c (check_x_display_info): Don't use XINT for terminal object.
	(Fx_display_pixel_width, Fx_display_pixel_height)
	(Fx_display_mm_width, Fx_display_mm_height):
	Mention `display-monitor-attributes-list' in docstrings.

	* nsfns.m (ns_get_screen): Remove function.  All uses removed.
	(check_ns_display_info): Sync with check_x_display_info in xfns.c.
	(Fx_server_max_request_size, Fx_server_vendor, Fx_server_version)
	(Fx_display_screens, Fx_display_mm_width, Fx_display_mm_height)
	(Fx_display_backing_store, Fx_display_visual_class)
	(Fx_display_save_under, Fx_close_connection, Fxw_display_color_p)
	(Fx_display_grayscale_p, Fx_display_pixel_width)
	(Fx_display_pixel_height, Fx_display_planes)
	(Fx_display_color_cells): Sync args and docstrings with xfns.c.
	(Fx_display_screens): Don't confuse X11 screens with NS screens.
	(Fx_display_mm_width, Fx_display_mm_height)
	(Fx_display_pixel_width, Fx_display_pixel_width): Return width or
	height for all physical monitors as in X11.

	* nsterm.m (x_display_pixel_width, x_display_pixel_height):
	Return pixel width or height for all physical monitors as in X11.

2013-05-18  Paul Eggert  <eggert@cs.ucla.edu>

	Port --enable-gcc-warnings to clang.
	* bytecode.c (exec_byte_code):
	* regex.c:
	Redo diagnostic pragmas to pacify clang, too.
	* dbusbind.c (xd_retrieve_arg): Do not use uninitialized variable.
	* editfns.c (Fencode_time):
	* fileio.c (file_accessible_directory_p):
	* font.c (font_unparse_xlfd):
	Use '&"string"[index]' instead of '"string" + (index)'.
	* undo.c (user_error): Remove; unused.

2013-05-16  Eli Zaretskii  <eliz@gnu.org>

	* insdel.c (insert_1_both): Document the arguments, instead of
	referring to insert_1, which no longer exists.

	* xdisp.c (message_dolog): If the *Messages* buffer is shown in
	some window, increment windows_or_buffers_changed, so that
	*Messages* display in that window is updated.  (Bug#14408)

	* w32.c: Include epaths.h.
	(init_environment): Use cmdproxy.exe without leading directories.
	Support emacs.exe in src; point SHELL to cmdproxy in ../nt in that
	case.
	(gettimeofday): Adjust signature and return value to Posix
	expectations.

	* unexw32.c (open_output_file): Delete the existing emacs.exe
	before creating it, to break the hard link to the versioned
	executable.

	* Makefile.in (EMACS_MANIFEST, CM_OBJ, TEMACS_POST_LINK)
	(ADDSECTION, EMACS_HEAPSIZE, MINGW_TEMACS_POST_LINK)
	(FIRSTFILE_OBJ): New variables.
	(W32_RES): Rename to EMACSRES.  All users changed.
	(base_obj): Use $(CM_OBJ).
	(ALLOBJS): Use $(FIRSTFILE_OBJ).
	(emacs$(EXEEXT)): Depend on $(ADDSECTION).
	(temacs$(EXEEXT)): Use $(TEMACS_POST_LINK), and move
	$(W32_RES_LINK) before $(LIBES).
	(emacs.res): Depend on $(EMACS_MANIFEST).  Put emacs.rc in nt.

2013-05-15  Stefan Monnier  <monnier@iro.umontreal.ca>

	* makefile.w32-in (DOC): Use just "DOC".

	* Makefile.in (bootstrap-clean): DOC-* doesn't exist any more.

	* process.c: Export default filters and sentinels to Elisp.
	(Qinternal_default_process_sentinel, Qinternal_default_process_filter):
	New constants.
	(pset_filter, pset_sentinel, make_process, Fset_process_filter)
	(Fset_process_sentinel, Fformat_network_address):
	Default to them instead of nil.
	(server_accept_connection): Sentinels can't be nil any more.
	(read_and_dispose_of_process_output): New function, extracted from
	read_process_output.
	(read_process_output): Use it; filters can't be nil.
	(Finternal_default_process_filter): New function, extracted from
	read_process_output.
	(exec_sentinel_unwind): Remove function.
	(exec_sentinel): Don't zilch sentinel while running.
	(status_notify): Sentinels can't be nil.
	(Finternal_default_process_sentinel): New function extracted from
	status_notify.
	(setup_process_coding_systems): Default filter is not nil any more.
	(syms_of_process): Export new Elisp functions and initialize
	new constants.
	* lisp.h (make_lisp_proc): New function.

2013-05-15  Stefan Monnier  <monnier@iro.umontreal.ca>

	* regex.c (regex_compile) [\=, \>, \<]: Don't forget to set laststart.

2013-05-14  Eli Zaretskii  <eliz@gnu.org>

	* w32fns.c (w32_wnd_proc): Don't call WINDOW_HEADER_LINE_HEIGHT
	unless we know that the window w is a leaf window.
	Another attempt at solving bug#14062.

2013-05-14  Jan Djärv  <jan.h.d@swipnet.se>

	* nsfont.m (ns_spec_to_descriptor): Retain and autorelease
	fdesc (Bug#14375).

2013-05-12  Paul Eggert  <eggert@cs.ucla.edu>

	* image.c (gif_load): Check that subimages fit (Bug#14345).

2013-05-09  Stefan Monnier  <monnier@iro.umontreal.ca>

	* lread.c (skip_dyn_eof): New function.
	(read1): Use it to skip the end of a file in response to #@00.

	* doc.c (get_doc_string): Slightly relax the sanity checking.

2013-05-09  Jan Djärv  <jan.h.d@swipnet.se>

	* nsfns.m: Include IOGraphicsLib.h if Cocoa.
	(Qgeometry, Qworkarea, Qmm_size, Qframes, Qsource): Declare.
	(MonitorInfo): New struct.
	(free_monitors, ns_screen_name, ns_make_monitor_attribute_list)
	(Fns_display_monitor_attributes_list): New functions.
	(display-usable-bounds): Remove.
	(syms_of_nsfns): DEFSYM Qgeometry, Qworkarea, Qmm_size, Qframes and
	Qsource.

2013-05-09  Paul Eggert  <eggert@cs.ucla.edu>

	* xterm.h (GTK_PREREQ): Remove, replacing with GTK_CHECK_VERSION.
	(GTK_CHECK_VERSION): New macro, if not already defined.
	All uses of GTK_PREREQ, GTK_MAJOR_VERSION, etc.
	replaced by GTK_CHECK_VERSION.

2013-05-08  Paul Eggert  <eggert@cs.ucla.edu>

	* xterm.h (GTK_PREREQ): New macro.
	All simple uses of GTK_MAJOR_VERSION and GTK_MINOR_VERSION changed
	to use this macro instead, for consistency and clarity.

2013-05-08  Eli Zaretskii  <eliz@gnu.org>

	* xdisp.c (row_for_charpos_p): New function, with code of
	cursor_row_p, but accepts an additional argument CHARPOS instead
	of using a hardcoded PT.
	(cursor_row_p): Call row_for_charpos_p with 2nd argument PT.
	(row_containing_pos): Call row_for_charpos_p instead of partially
	doing the same.  Fixes cursor positioning under longlines-mode
	when longlines-show-effect includes more than one newline, when
	moving the cursor vertically up.

2013-05-08  Juanma Barranquero  <lekktu@gmail.com>

	* makefile.w32-in (ACL_H): New macro.
	($(BLD)/fileio.$(O)): Update dependencies.

2013-05-07  Paul Eggert  <eggert@cs.ucla.edu>

	Use Gnulib ACL implementation, for benefit of Solaris etc.  (Bug#14295)
	* Makefile.in (LIB_ACL): New macro.
	(LIBACL_LIBS): Remove.
	(LIBES): Use LIB_ACL, not LIBACL_LIBS.
	* fileio.c: Include <acl.h>.
	Use HAVE_ACL_SET_FILE rather than HAVE_POSIX_ACL.
	(ACL_NOT_WELL_SUPPORTED): Remove.  All uses replaced by
	!acl_errno_valid.
	(Fcopy_file) [!WINDOWSNT]: Use qcopy_acl instead of rolling
	it ourselves.

	* unexelf.c: Don't assume ElfW (Half) fits in int.
	(entry_address, find_section, unexec): Use ptrdiff_t, not int,
	when dealing with ElfW (Half) values, since they can exceed 2**31
	on 64-bit OpenBSD hosts.  Problem reported privately by Han Boetes.
	(entry_address): Omit unused NUM arg.  All uses changed.

2013-05-07  Juri Linkov  <juri@jurta.org>

	* callint.c (Fcall_interactively): Set `visargs[i]' for code 'n'
	to the string converted from number with `Fnumber_to_string'.
	(Bug#14254)

2013-05-07  Paul Eggert  <eggert@cs.ucla.edu>

	* xfns.c (x_get_net_workarea): Define only if !GTK || GTK<3.4.
	This fixes a problem introduced by my previous change.

2013-05-07  Glenn Morris  <rgm@gnu.org>

	* lread.c (readchar): Don't read from a dead buffer.  (Bug#14280)

2013-05-07  Jan Djärv  <jan.h.d@swipnet.se>

	* xfns.c: Move misplaced ifndef USE_GTK from previous checkin.

2013-05-07  Paul Eggert  <eggert@cs.ucla.edu>

	Static checking by GCC 4.8.0.
	* xfns.c (x_get_net_workarea, struct MonitorInfo, free_monitors)
	(x_get_monitor_for_frame, x_make_monitor_attribute_list)
	(x_get_monitor_attributes_fallback)
	(x_get_monitor_attributes_xinerama)
	(x_get_monitor_attributes_xrandr, x_get_monitor_attributes):
	Define only if USE_GTK.
	(free_monitors): Define only if HAVE_XINERAMA || HAVE_XRANDR.
	(x_get_monitor_attributes_fallback): Omit unused locals.
	(x_get_monitor_attributes_xinerama, Fx_display_monitor_attributes_list):
	Use double, not float, to avoid mixed-mode floating point arithmetic.

2013-05-07  YAMAMOTO Mitsuharu  <mituharu@math.s.chiba-u.ac.jp>
	    Jan Djärv  <jan.h.d@swipnet.se>

	* Makefile.in (XRANDR_LIBS, XRANDR_CFLAGS, XINERAMA_LIBS)
	(XINERAMA_CFLAGS): New macros.
	(ALL_CFLAGS, LIBES): Use them.

	* xfns.c: Include <X11/extensions/Xrandr.h> if HAVE_XRANDR, and
	include <X11/extensions/Xinerama.h> if HAVE_XINERAMA.
	(Qgeometry, Qworkarea, Qmm_size, Qframes, Qsource): New variables.
	(syms_of_xfns): DEFSYM them.
	(struct MonitorInfo): New struct.
	(x_get_net_workarea, free_monitors, x_get_monitor_for_frame)
	(x_make_monitor_attribute_list, x_get_monitor_attributes_fallback)
	(x_get_monitor_attributes_xrandr, x_get_monitor_attributes)
	(x_get_monitor_attributes_xinerama): New functions.
	(Fx_display_monitor_attributes_list): New primitive.
	(syms_of_xfns): Defsubr it.

	* xterm.h (x_display_info): Add Xatom_net_workarea and
	Xatom_net_current_desktop.

	* xterm.c (x_term_init): Initialize dpyinfo->Xatom_net_workarea
	and dpyinfo->Xatom_net_current_desktop.

2013-05-06  Eli Zaretskii  <eliz@gnu.org>

	* xdisp.c (pos_visible_p): Use the special code for finding the
	beginning of a display property or overlay for any "replacing"
	display property, not just for display strings.  This solves
	incorrect reporting of position by posn-at-point.  (Bug#14241)

2013-05-06  Paul Eggert  <eggert@cs.ucla.edu>

	* unexelf.c: Fix some 32-bit integer problems, notably when debugging.
	Include <limits.h>, <stdbool.h>, <intprops.h>, <verify.h>.
	Verify that ElfW (Half) fits in int.
	(fatal): Use same signature as lisp.h.
	(UNEXELF_DEBUG): New macro, replacing DEBUG, so that people can
	configure and build with -DUNEXELF_DEBUG without worrying about
	other modules that use DEBUG.
	(DEBUG_LOG) [UNEXELF_DEBUG]: New macro.  All debug code that prints
	possibly-wide integers now uses it instead of plain fprintf.
	(entry_address): New function, which avoids problems with 32-bit
	overflow on 64-bit hosts.
	(OLD_SECTION_H, NEW_SECTION_H, NEW_PROGRAM_H): Use it.
	(round_up): Don't assume the remainder fits in int.
	(find_section): Use bool for boolean.  Simplify debug code.
	(unexec): Don't assume file sizes fit in int or size_t.
	Omit unnecessary trailing newline in 'fatal' format.
	Use strerror rather than outputting decimal error number.
	Remove unused code when emacs is not defined;
	this file relies on Emacs now.
	Don't assume e_phnum and e_shnum are positive.

	* regex.c: Fix problems when DEBUG is defined.
	(extract_number, extract_number_and_incr): Define regardless of
	whether DEBUG is defined; that's simpler and makes the code less
	likely to go stale in the normal case when DEBUG is not defined.
	Return int rather than taking an int * arg.  All callers changed.
	(DEBUG_PRINT1, DEBUG_PRINT2, DEBUG_PRINT3, DEBUG_PRINT4):
	Remove, replacing with ...
	(DEBUG_PRINT): New macro.  All callers changed.
	(DEBUG_COMPILES_ARGUMENTS): New macro.
	(print_fastmap, print_partial_compiled_pattern) [DEBUG]:
	(print_compiled_pattern, print_double_string) [DEBUG]:
	Use prototype rather than old-style definition.
	(print_partial_compiled_pattern, print_compiled_pattern) [DEBUG]:
	(ENSURE_FAIL_STACK, PUSH_FAILURE_REG) [DEBUG]:
	(POP_FAILURE_REG_OR_COUNT, PUSH_FAILURE_POINT) [DEBUG]:
	(POP_FAILURE_POINT, re_match_2_internal) [DEBUG]:
	Don't assume ptrdiff_t, size_t, and long are the same width as int.
	(POINTER_TO_OFFSET): Return ptrdiff_t, not regoff_t.
	This matters only when DEBUG is defined.

2013-05-05  Eli Zaretskii  <eliz@gnu.org>

	* xdisp.c (set_iterator_to_next): Set the
	ignore_overlay_strings_at_pos_p flag only if we are _really_
	iterating over an overlay string, as indicated by the
	current.overlay_string_index member.  (Bug#14306)

2013-05-05  Jan Djärv  <jan.h.d@swipnet.se>

	* nsmenu.m (ns_update_menubar): Move initialization of submenuTitle
	to where it is used, to avoid autorelease issues (Bug#14050).

2013-05-05  Paul Eggert  <eggert@cs.ucla.edu>

	`write-region-inhibit-fsync' defaults to noninteractive (Bug#14273).
	* fileio.c (syms_of_fileio): Implement this.
	* filelock.c (create_lock_file): If symbolic links don't work, so
	we use a regular file as a lock file, do not fsync the lock file;
	it's not needed.

2013-05-04  Stefan Monnier  <monnier@iro.umontreal.ca>

	* minibuf.c (Fread_minibuffer, Feval_minibuffer): Move to Elisp.
	(syms_of_minibuf): Adjust accodingly.
	* lread.c (Fread):
	* callint.c (Fcall_interactively): Adjust calls accordingly.

2013-05-04  Eli Zaretskii  <eliz@gnu.org>

	* dispextern.h (WINDOW_WANTS_HEADER_LINE_P): Verify that
	w->contents is a buffer before computing everything else.
	Use parentheses to disambiguate last part of the condition.

	* w32fns.c (w32_wnd_proc): Remove temporary code used to trap
	assertion violations.  (Bug#14062)

2013-05-01  David Reitter  <david.reitter@gmail.com>

	* nsfns.m (ns_tooltip): Initialize.

2013-04-28  Eli Zaretskii  <eliz@gnu.org>

	* coding.c (decode_coding_gap): Don't remove the character before
	a newline unless it's a CR character.  (Bug#14287)

2013-04-28  Dan Nicolaescu  <dann@gnu.org>

	* dispextern.h (struct face): Move enum face_underline_type
	earlier so that bitfields can be in the same word.

2013-04-28  Jan Djärv  <jan.h.d@swipnet.se>

	* nsfns.m (handlePanelKeys): New function.
	(EmacsOpenPanel:performKeyEquivalent:)
	(EmacsSavePanel:performKeyEquivalent:): Call handlePanelKeys to handle
	arrows/function/control and copy/paste keys (Bug#14296).

2013-04-27  Juri Linkov  <juri@jurta.org>

	* callint.c (Fcall_interactively): Call `Qread_number' for
	interactive code letter `n' instead of using duplicate code.
	(Bug#14254)

2013-04-27  Paul Eggert  <eggert@cs.ucla.edu>

	* systime.h (make_timeval): Declare as 'const'.

2013-04-27  Kenichi Handa  <handa@gnu.org>

	* font.c (font_open_entity): Always open a font of manageable
	size.

2013-04-26  Paul Eggert  <eggert@cs.ucla.edu>

	Port better to AIX (Bug#14258).
	* lisp.h (ENUM_BF) [__IBMC__]: Make it 'unsigned int' here, too,
	to pacify AIX xlc.

2013-04-24  Kenichi Handa  <handa@gnu.org>

	* coding.c (decode_coding_iso_2022): When an invalid escape
	sequence is encountered, reset the invocation and designation
	status to the safest one.

2013-04-22  Paul Eggert  <eggert@cs.ucla.edu>

	* Makefile.in (bootstrap-clean): Remove stamp-h1 too.
	Without this fix, "make distclean" leaves stamp-h1 behind.

2013-04-20  Erik Charlebois  <erikcharlebois@gmail.com>

	* w32fns.c (w32_fullscreen_rect): New function to compute the
	window rectangle for the given fullscreen mode.
	(w32_wnd_proc): When in a fullscreen mode, WM_WINDOWPOSCHANGING no
	longer tunes the window size.  This keeps the window's edges flush
	with the screen and allows the taskbar to hide itself in fullboth.

	* w32term.c (w32fullscreen_hook): 'fullboth' now shows without
	window decorations and uses the entire screen.

	* w32term.h  (w32_fullscreen_rect) Add prototype.
	(struct w32_output): Replace normal_width, normal_height,
	normal_top, and normal_left members with a single normal_placement
	struct.
	(FRAME_NORMAL_WIDTH, FRAME_NORMAL_HEIGHT, FRAME_NORMAL_TOP):
	Remove macros.
	(FRAME_NORMAL_PLACEMENT): New macro.

2013-04-16  Juanma Barranquero  <lekktu@gmail.com>

	* minibuf.c (Ftest_completion): Silence compiler warning.

2013-04-15  Eli Zaretskii  <eliz@gnu.org>

	* w32fns.c (w32_wnd_proc): Add more assertions to investigate
	bug#14062.

	* frame.h (WINDOW_FRAME): Protect macro and its argument with
	parentheses.

	* dispextern.h (CURRENT_MODE_LINE_HEIGHT)
	(CURRENT_HEADER_LINE_HEIGHT, WINDOW_WANTS_MODELINE_P)
	(WINDOW_WANTS_HEADER_LINE_P): Protect macro arguments with
	parentheses where appropriate.

2013-04-14  Paul Eggert  <eggert@cs.ucla.edu>

	* keyboard.c (timer_start_idle): Remove no-longer-used local.

2013-04-14  Eli Zaretskii  <eliz@gnu.org>

	* buffer.c (syms_of_buffer) <left-margin-width, right-margin-width>:
	<left-fringe-width, right-fringe-width, fringes-outside-margins>:
	Mention in the doc string that setting these variables takes
	effect only after a call to set-window-buffer.  (Bug#14200)

2013-04-13  Eli Zaretskii  <eliz@gnu.org>

	* indent.c (Fvertical_motion): Don't consider display strings on
	overlay strings as display strings on the buffer position we
	started from.  This prevents vertical cursor motion from jumping
	more than one line when there's an overlay string with a display
	property at end of line.
	Reported by Karl Chen <Karl.Chen@quarl.org> in
	http://lists.gnu.org/archive/html/emacs-devel/2013-04/msg00362.html.

2013-04-12  Stefan Monnier  <monnier@iro.umontreal.ca>

	* window.c (select_window): `record_buffer' even if window is
	already selected (bug#14191).

2013-04-11  Eli Zaretskii  <eliz@gnu.org>

	* window.c (Fwindow_end): Test more flags, including the buffer's
	last_overlay_modified flag, to determine whether the window's
	display is really up-to-date.  Prevents the function from
	returning a stale value.  (Bug#14170)
	(Fwindow_line_height): Fix the test for up-to-date-ness of the
	current matrix.

2013-04-10  Eli Zaretskii  <eliz@gnu.org>

	* frame.c (do_switch_frame): Mark the TTY frame we switch to as
	garbaged only if it is not already the top frame on its TTY.
	This prevents flickering due to constant redrawing of TTY frames when
	there are GUI frames open in the same session.  (Bug#13864)

2013-04-10  Stefan Monnier  <monnier@iro.umontreal.ca>

	* keyboard.c (timer_start_idle): Call internal-timer-start-idle instead
	of marking the idle timers directly.

2013-04-09  Stefan Monnier  <monnier@iro.umontreal.ca>

	* minibuf.c (Ftest_completion): Ignore non-string/symbol keys in hash
	tables (bug#14054).

2013-04-08  Stefan Monnier  <monnier@iro.umontreal.ca>

	* window.c (select_window): Don't record_buffer while the invariant is
	temporarily broken (bug#14161).

	* fns.c (Fdelq): Don't assume !NILP => CONSP.

2013-04-07  Eli Zaretskii  <eliz@gnu.org>

	* fileio.c (ACL_NOT_WELL_SUPPORTED): Define macro for WINDOWSNT.

2013-04-07  Romain Francoise  <romain@orebokech.com>

	Ignore additional platform-specific ACL errors (Bug#13702).
	* fileio.c (ACL_NOT_WELL_SUPPORTED): New macro copied from gnulib.
	(Fcopy_file, Fset_file_acl) [HAVE_POSIX_ACL]: Use it.

2013-03-31  Jan Djärv  <jan.h.d@swipnet.se>

	* nsterm.m (ns_mouse_position): Use NS_FRAME_P instead of checking
	f->output_data.ns.

2013-04-07  Paul Eggert  <eggert@cs.ucla.edu>

	Fix --enable-profiling bug introduced by 2013-02-25 change (Bug#13783).
	This bug was introduced by my 2013-02-25 change that simplified
	data_start configuration.  Without this change, on GNU/Linux
	an Emacs configured with --enable-profiling fails immediately
	due to a profiler signal.
	* Makefile.in: Compile with $(PROFILING_CFLAGS), but do not link
	with these flags.  On platforms where special flags are needed
	when linking temacs, the flags are now in LD_SWITCH_SYSTEM_TEMACS.
	(ALL_CFLAGS): Remove $(PROFILING_CFLAGS).
	(.c.o, .m.o): Compile with $(PROFILING_CFLAGS).

2013-04-07  Dmitry Antipov  <dmantipov@yandex.ru>

	Get rid of some platform-specific functions examining window
	system and its capabilities.  This is a partial rework of the
	2013-04-05 change.
	* lisp.h (have_menus_p): Remove prototype.  This function is
	replaced with platform-independent window_system_available.
	(check_window_system): Move to...
	* frame.h (decode_window_system_frame, window_system_available):
	...here, add new prototypes.
	* frame.c (window_system_available, decode_window_system_frame):
	New functions.
	(check_window_system): Platform-independent now.
	* xterm.h (x_in_use): Remove declaration.
	(check_x_frame):
	* w32term.h (check_x_frame):
	* nsterm.h (check_x_frame): Remove prototypes.  This function
	is replaced with platform-independent decode_window_system_frame.
	* msdos.c (have_menus_p): Remove.
	* nsfns.m (check_window_system, have_menus_p, check_ns_frame):
	Remove platform-specific functions.  Use check_window_system,
	decode_window_system_frame and check_ns_display_info where
	appropriate.  Minor style and comment tweaks.
	* w32fns.c (w32_in_use, check_window_system, have_menus_p)
	(check_x_frame): Likewise.
	* xfns.c (x_in_use, check_window_system, have_menus_p, check_x_frame):
	Likewise.
	* fileio.c, fns.c, font.c, fontset.c, image.c, menu.c, nsmenu.m:
	* nsselect.m, nsterm.m, w32font.c, w32menu.c, xfaces.c, xgselect.c:
	* xmenu.c, xselect.c: All related users changed.

2013-04-03  Kenichi Handa  <handa@gnu.org>

	The following changes is to optimize the code for reading UTF-8
	files.

	* coding.c (check_ascii): Rename from detect_ascii.  Return value
	changed.  Check EOL format.  Do not call adjust_coding_eol_type
	here.
	(check_utf_8): New function.
	(adjust_coding_eol_type): Do nothing if already adjusted.
	(detect_coding): Compare the return value of check_ascii with
	coding->src_bytes.  Call adjust_coding_eol_type if necessary.
	(decode_coding_gap): Optimize for valid UTF-8.

2013-03-21  Kenichi Handa  <handa@gnu.org>

	* coding.c (syms_of_coding): Cancel previous change.

	* insdel.c (insert_from_gap): Fix previous change.

2013-04-05  Dmitry Antipov  <dmantipov@yandex.ru>

	Consistently use platform-specific function to detect window system.
	* lisp.h (check_window_system): New prototype.  This function is
	going to replace check_x, check_w32 and check_ns.
	(have_menus_p): Mention msdos.c in comment.
	* fontset.c (check_window_system_func): Remove.  Adjust all users.
	* fontset.h (check_window_system_func): Remove prototype.
	* nsterm.h (check_ns):
	* xterm.h (check_x):
	* w32term.h (check_w32): Likewise.
	* menu.c (Fx_popup_menu): Use check_window_system.
	* msdos.c (check_window_system): Define for MS-DOS.
	* nsfns.m (check_window_system): Define for NS.  Adjust all users.
	* w32fns.c (check_window_system): Likewise for MS-Windows.
	* xfns.c (check_window_system): Likewise for X.
	* font.c, frame.c, nsmenu.m, nsselect.m, nsterm.m, w32menu.c:
	* xfaces.c, xmenu.c: Use check_window_system where appropriate.

2013-04-02  Paul Eggert  <eggert@cs.ucla.edu>

	Prefer < to > in range checks such as 0 <= i && i < N.
	This makes it easier to visualize quantities on a number line.
	This patch doesn't apply to all such range checks,
	only to the range checks affected by the 2013-03-24 change.
	This patch reverts most of the 2013-03-24 change.
	* alloc.c (xpalloc, Fgarbage_collect):
	* ccl.c (ccl_driver, resolve_symbol_ccl_program):
	* character.c (string_escape_byte8):
	* charset.c (read_hex):
	* data.c (cons_to_unsigned):
	* dispnew.c (update_frame_1):
	* doc.c (Fsubstitute_command_keys):
	* doprnt.c (doprnt):
	* editfns.c (hi_time, decode_time_components):
	* fileio.c (file_offset):
	* fns.c (larger_vector, make_hash_table, Fmake_hash_table):
	* font.c (font_intern_prop):
	* frame.c (x_set_alpha):
	* gtkutil.c (get_utf8_string):
	* indent.c (check_display_width):
	* keymap.c (Fkey_description):
	* lisp.h (FIXNUM_OVERFLOW_P, vcopy):
	* lread.c (read1):
	* minibuf.c (read_minibuf_noninteractive):
	* process.c (wait_reading_process_output):
	* search.c (Freplace_match):
	* window.c (get_phys_cursor_glyph):
	* xdisp.c (redisplay_internal):
	* xsmfns.c (smc_save_yourself_CB):
	Prefer < to > for range checks.
	* dispnew.c (sit_for): Don't mishandle NaNs.
	This fixes a bug introduced in the 2013-03-24 change.
	* editfns.c (decode_time_components): Don't hoist comparison.
	This fixes another bug introduced in the 2013-03-24 change.

2013-03-31  Dmitry Antipov  <dmantipov@yandex.ru>

	* frame.h (struct frame): Drop scroll_bottom_vpos
	member becaue all real users are dead long ago.
	(FRAME_SCROLL_BOTTOM_VPOS): Remove.
	* xdisp.c (redisplay_internal): Adjust user.

2013-03-30  Darren Hoo  <darren.hoo@gmail.com>  (tiny change)

	* nsmenu.m (showAtX:Y:for:): setLevel to
	NSPopUpMenuWindowLevel (Bug#13998).

2013-03-30  Jan Djärv  <jan.h.d@swipnet.se>

	* nsterm.h (ns_get_pending_menu_title, ns_check_menu_open)
	(ns_check_pending_open_menu): Declare.

	* nsmenu.m (ns_update_menubar): Correct NSTRACE.
	(x_activate_menubar): Update the menu with title that matches
	ns_get_pending_menu_title, and call
	ns_check_pending_openmenu (Bug#12698).
	(menuWillOpen:): New method.
	(menuNeedsUpdate:): Add check for ! COCOA || OSX < 10.5 (Bug#12698).

	* nsterm.m (menu_will_open_state, menu_mouse_point)
	(menu_pending_title): New varaibles.
	(ns_get_pending_menu_title, ns_check_menu_open)
	(ns_check_pending_open_menu): New functions.

2013-03-29  Dmitry Antipov  <dmantipov@yandex.ru>

	* indent.c (current_column_bol_cache): Remove leftover which is not
	used in Fmove_to_column any more.
	(current_column, scan_for_column): Adjust users.
	* keyboard.c (last_point_position_buffer, last_point_position_window):
	Remove leftovers which are not used for recording undo any more.
	(command_loop_1, syms_of_keyboard): Adjust users.
	* xdisp.c (last_max_ascent): Remove leftover which is not used in
	redisplay_window any more.
	(move_it_to): Adjust user.

2013-03-29  Juanma Barranquero  <lekktu@gmail.com>

	* makefile.w32-in ($(BLD)/filelock.$(O), $(BLD)/filelock.$(O)):
	Update dependencies.

2013-03-28  Stefan Monnier  <monnier@iro.umontreal.ca>

	* lisp.h (save_type, XSAVE_POINTER, set_save_pointer, XSAVE_INTEGER)
	(set_save_integer, XSAVE_OBJECT, XSAVE_VALUE): Move to avoid
	forward references.

2013-03-28  Dmitry Antipov  <dmantipov@yandex.ru>

	* window.h (struct window): Replace hchild, vchild and buffer slots
	with a single slot 'contents'.  This is possible because each valid
	window may have either the child window (in vertical or horizontal
	combination) or buffer to display (for the leaf window).  Using that,
	a lot of operations to traverse and/or change window hierarchies may
	be simplified.  New member horizontal is used to distinguish between
	horizontal and vertical combinations of internal windows.
	(WINDOW_LEAF_P, WINDOW_HORIZONTAL_COMBINATION_P)
	(WINDOW_VERTICAL_COMBINATION_P): New macros.
	(WINDOW_VALID_P, WINDOW_LIVE_P): Adjust to match struct window changes.
	* window.c (wset_hchild, wset_vchild): Remove.  Adjust all users.
	Use contents slot, not buffer, where appropriate.
	(wset_combination): New function.
	(wset_buffer): Add eassert.
	(Fframe_first_window): Simplify the loop reaching first window.
	(Fwindow_buffer): Use WINDOW_LEAF_P.
	(Fwindow_top_child): Use WINDOW_VERTICAL_COMBINATION_P.
	(Fwindow_left_child): Use WINDOW_HORIZONTAL_COMBINATION_P.
	(unshow_buffer): Convert initial debugging check to eassert.
	(replace_window, recombine_windows, Fdelete_other_windows_internal)
	(make_parent_window, window_resize_check, window_resize_apply)
	(resize_frame_windows, Fsplit_window_internal, Fdelete_window_internal)
	(Fset_window_configuration, delete_all_child_windows, save_window_save):
	Adjust to match struct window changes.
	(window_loop): Check for broken markers in CHECK_ALL_WINDOWS.
	(mark_window_cursors_off, count_windows, get_leaf_windows)
	(foreach_window_1): Simplify the loop.
	* alloc.c (mark_object): Do not check for the leaf window because
	internal windows has no glyph matrices anyway.
	* dispnew.c (clear_window_matrices, showing_window_margins_p)
	(allocate_matrices_for_window_redisplay, fake_current_matrices)
	(allocate_matrices_for_frame_redisplay, free_window_matrices)
	(build_frame_matrix_from_window_tree, mirror_make_current)
	(frame_row_to_window, mirror_line_dance, check_window_matrix_pointers)
	(update_window_tree, set_window_update_flags): Simplify the loop.
	(sync_window_with_frame_matrix_rows): Enforce live window.
	Use contents slot, not buffer, where appropriate.
	* frame.c (set_menu_bar_lines_1): Use WINDOW_VERTICAL_COMBINATION_P
	and WINDOW_HORIZONTAL_COMBINATION_P.
	(make_frame_visible_1): Simplify the loop.
	Use contents slot, not buffer, where appropriate.
	* xdisp.c (hscroll_window_tree, mark_window_display_accurate)
	(redisplay_windows, redisplay_mode_lines, update_cursor_in_window_tree)
	(expose_window_tree): Likewise.
	Use contents slot, not buffer, where appropriate.
	* textprop.c (get_char_property_and_overlay): Add CHECK_LIVE_WINDOW
	to avoid deleted windows.  Use contents slot instead of buffer.
	* buffer.c, dispextern.h, editfns.c, fileio.c, font.c, fringe.c:
	* indent.c, insdel.c, keyboard.c, keymap.c, minibuf.c, msdos.c:
	* nsfns.m, nsmenu.m, nsterm.m, print.c, w32fns.c, w32menu.c, xfaces.c:
	* xfns.c, xmenu.c: Use contents slot, not buffer, where appropriate.

2013-03-28  Eli Zaretskii  <eliz@gnu.org>

	* w32fns.c (w32_wnd_proc) [ENABLE_CHECKING]: Add code to help
	identify the reasons for assertion violations in bug#14062 and
	similar ones.
	(Fx_show_tip): Fix compilation error under
	"--enable-check-lisp-object-type".  (Bug#14073)

	* image.c (g_error_free) [WINDOWSNT]: Add DEF_IMGLIB_FN.
	Reported by <rzl24ozi@gmail.com>.

2013-03-28  Dmitry Antipov  <dmantipov@yandex.ru>

	* xdisp.c (with_echo_area_buffer_unwind_data): Save window
	start marker...
	(unwind_with_echo_area_buffer): ...to restore it here.
	This is needed to ensure that...
	(redisplay_window): ...both window markers are valid here,
	which is verified by eassert.
	* editfns.c (save_excursion_save): Do not assume that
	selected_window always displays the buffer.
	* buffer.c (Fbuffer_swap_text): Adjust window start markers.
	Fix comment.

2013-03-27  Stefan Monnier  <monnier@iro.umontreal.ca>

	* casetab.c (init_casetab_once): Don't abuse the ascii eqv table for
	the upcase table.

2013-03-27  rzl24ozi  <rzl24ozi@gmail.com>  (tiny changes)

	* image.c [WINDOWSNT]: Fix calls to DEF_IMGLIB_FN for SVG function.

2013-03-27  Eli Zaretskii  <eliz@gnu.org>

	* w32proc.c (IsValidLocale) [__GNUC__]: Don't declare prototype,
	since MinGW's w32api headers do.  This avoids compiler warnings.

	* w32.c (FSCTL_GET_REPARSE_POINT) [_MSC_VER || _W64]: Don't define
	if already defined.

2013-03-26  Eli Zaretskii  <eliz@gnu.org>

	* w32.c (_REPARSE_DATA_BUFFER): Condition by _MSVC and _W64.

2013-03-26  Jan Djärv  <jan.h.d@swipnet.se>

	* gtkutil.c (style_changed_cb): Check if frame is live and an
	X frame (Bug#14038).

2013-03-26  Eli Zaretskii  <eliz@gnu.org>

	* w32.c (_PROCESS_MEMORY_COUNTERS_EX) [_WIN32_WINNT < 0x0500]:
	Define only for _WIN32_WINNT less than 0x0500.
	(_ANONYMOUS_UNION, _ANONYMOUS_STRUCT) [!_W64]: Don't define for
	MinGW64.
	Move inclusion of time.h before sys/time.h, so that MinGW64 could
	see its own definitions of 'struct timeval' and 'struct timezone'.

	Fix incompatibilities between MinGW.org and MinGW64 headers.
	* w32term.c (WCRANGE, GLYPHSET): Don't define if _W64 is defined.

	* w32.c (REPARSE_DATA_BUFFER): Guard with
	MAXIMUM_REPARSE_DATA_BUFFER_SIZE being defined.

2013-03-25  Jan Djärv  <jan.h.d@swipnet.se>

	* xterm.c: Include X11/XKBlib.h
	(XTring_bell): Use XkbBell if HAVE_XKB (Bug#14041).

2013-03-24  Andreas Schwab  <schwab@linux-m68k.org>

	* alloc.c (xpalloc, Fgarbage_collect): Reorder conditions that are
	written backwards.
	* blockinput.h (input_blocked_p): Likewise.
	* bytecode.c (exec_byte_code): Likewise.
	* callproc.c (call_process_kill, call_process_cleanup)
	(Fcall_process): Likewise.
	* ccl.c (ccl_driver, resolve_symbol_ccl_program)
	(Fccl_execute_on_string): Likewise.
	* character.c (string_escape_byte8): Likewise.
	* charset.c (read_hex): Likewise.
	* cm.c (calccost): Likewise.
	* data.c (cons_to_unsigned): Likewise.
	* dired.c (directory_files_internal, file_name_completion):
	Likewise.
	* dispnew.c (scrolling_window, update_frame_1, Fsleep_for)
	(sit_for): Likewise.
	* doc.c (Fsubstitute_command_keys): Likewise.
	* doprnt.c (doprnt): Likewise.
	* editfns.c (hi_time, decode_time_components, Fformat): Likewise.
	* emacsgtkfixed.c: Likewise.
	* fileio.c (file_offset, Fwrite_region): Likewise.
	* floatfns.c (Fexpt, fmod_float): Likewise.
	* fns.c (larger_vector, make_hash_table, Fmake_hash_table):
	Likewise.
	* font.c (font_intern_prop): Likewise.
	* frame.c (x_set_alpha): Likewise.
	* gtkutil.c (get_utf8_string): Likewise.
	* indent.c (check_display_width): Likewise.
	* intervals.c (create_root_interval, rotate_right, rotate_left)
	(split_interval_right, split_interval_left)
	(adjust_intervals_for_insertion, delete_node)
	(interval_deletion_adjustment, adjust_intervals_for_deletion)
	(merge_interval_right, merge_interval_left, copy_intervals)
	(set_intervals_multibyte_1): Likewise.
	* keyboard.c (gobble_input, append_tool_bar_item): Likewise.
	* keymap.c (Fkey_description): Likewise.
	* lisp.h (FIXNUM_OVERFLOW_P, vcopy): Likewise.
	* lread.c (openp, read_integer, read1, string_to_number):
	Likewise.
	* menu.c (ensure_menu_items): Likewise.
	* minibuf.c (read_minibuf_noninteractive): Likewise.
	* print.c (printchar, strout): Likewise.
	* process.c (create_process, Faccept_process_output)
	(wait_reading_process_output, read_process_output, send_process)
	(wait_reading_process_output): Likewise.
	* profiler.c (make_log, handle_profiler_signal): Likewise.
	* regex.c (re_exec): Likewise.
	* regex.h: Likewise.
	* search.c (looking_at_1, Freplace_match): Likewise.
	* sysdep.c (get_child_status, procfs_ttyname)
	(procfs_get_total_memory): Likewise.
	* systime.h (EMACS_TIME_VALID_P): Likewise.
	* term.c (dissociate_if_controlling_tty): Likewise.
	* window.c (get_phys_cursor_glyph): Likewise.
	* xdisp.c (init_iterator, redisplay_internal, redisplay_window)
	(try_window_reusing_current_matrix, try_window_id, pint2hrstr):
	Likewise.
	* xfns.c (Fx_window_property): Likewise.
	* xmenu.c (set_frame_menubar): Likewise.
	* xselect.c (x_get_window_property, x_handle_dnd_message):
	Likewise.
	* xsmfns.c (smc_save_yourself_CB): Likewise.
	* xterm.c (x_scroll_bar_set_handle): Likewise.

2013-03-24  Dmitry Antipov  <dmantipov@yandex.ru>

	* xfaces.c (Finternal_face_x_get_resource): Allow 3rd (frame) argument
	to be optional or nil.  Adjust comment and convert it to docstring.
	* xselect.c (Fx_send_client_event): Rename to Fx_send_client_message.
	* frame.c (display_x_get_resource, Fx_get_resource): Break long line.

2013-03-24  Paul Eggert  <eggert@cs.ucla.edu>

	Static checking by GCC 4.8-20130319.
	* image.c (gif_load): Assume pass < 3 to pacify GCC.
	* process.c (Fset_process_datagram_address)
	(Fmake_network_process): Check get_lisp_to_sockaddr_size return value.
	* xdisp.c (get_char_face_and_encoding)
	(get_glyph_face_and_encoding): Ensure that *CHAR2B is initialized.
	(get_glyph_face_and_encoding): Prepare face before possibly using it.
	(get_per_char_metric): Don't use CHAR2B if it might not be initialized.

2013-03-24  Ken Brown  <kbrown@cornell.edu>

	* w32fns.c (emacs_abort) [CYGWIN]: Define `_open' as a macro to
	fix compilation on 64-bit Cygwin, where underscores are not
	automatically prepended.

	* w32term.c (w32_initialize): Silence compiler warning.

2013-03-23  Eli Zaretskii  <eliz@gnu.org>

	* w32term.c (w32fullscreen_hook): Use FRAME_NORMAL_WIDTH,
	FRAME_NORMAL_HEIGHT, and FRAME_PREV_FSMODE, instead of static
	variables, to save and restore frame dimensions.
	Use FRAME_NORMAL_LEFT and FRAME_NORMAL_TOP to restore frame position
	after returning from a 'fullscreen' configuration.
	use SendMessage instead of PostMessage to send the SC_RESTORE message,
	to avoid races between the main thread and the input thread.

	* w32term.h (struct w32_output): New members normal_width,
	normal_height, normal_top, normal_left, and prev_fsmode.
	(FRAME_NORMAL_WIDTH, FRAME_NORMAL_HEIGHT, FRAME_NORMAL_TOP)
	(FRAME_NORMAL_LEFT, FRAME_PREV_FSMODE): New macros to access these
	members of a frame.

	* w32term.c (w32fullscreen_hook): Record last value of the frame's
	'fullscreen' parameter.  Always record previous width and height
	of the frame, except when switching out of maximized modes, so
	that they could be restored correctly, instead of resetting to the
	default frame dimensions.  Send SC_RESTORE command to the frame,
	unless we are going to send SC_MAXIMIZE, to restore the frame
	resize hints in the mouse pointer shown by the window manager.
	(Bug#14032)

	* frame.c (get_frame_param): Now extern for WINDOWSNT as well.

	* lisp.h (get_frame_param): Adjust conditions for prototype
	declaration.

2013-03-22  Ken Brown  <kbrown@cornell.edu>

	* unexcw.c: Drop unneeded inclusion of w32common.h.
	(report_sheap_usage): Declare.
	(read_exe_header): Add magic numbers for x86_64.
	(fixup_executable): Fix printf format specifier for unsigned long
	argument.

2013-03-22  Dmitry Antipov  <dmantipov@yandex.ru>

	* frame.h (struct frame): Put menu_bar_window under #ifdef
	because this member is not needed when X toolkit is in use.
	(fset_menu_bar_window):
	* dispnew.c (clear_current_matrices, clear_desired_matrices)
	(free_glyphs, update_frame):
	* xdisp.c (expose_frame): Likewise.
	(display_menu_bar): Likewise.  Remove redundant eassert.
	* window.h (WINDOW_MENU_BAR_P): Always define to 0 if X
	toolkit is in use.

2013-03-21  Paul Eggert  <eggert@cs.ucla.edu>

	Use functions and constants to manipulate Lisp_Save_Value objects.
	This replaces code that used macros and strings and token-pasting.
	The change makes the C source a bit easier to follow,
	and shrinks the Emacs executable a bit.
	* alloc.c: Verify some properties of Lisp_Save_Value's representation.
	(make_save_value): Change 1st arg from string to enum.  All callers
	changed.
	(INTX): Remove.
	(mark_object): Use if, not #if, for GC_MARK_STACK.
	* lisp.h (SAVE_VALUEP, XSAVE_VALUE, XSAVE_POINTER, XSAVE_INTEGER)
	(XSAVE_OBJECT): Now functions, not macros.
	(STRING_BYTES_BOUND): Now just a macro, not a constant too;
	the constant was never used.
	(SAVE_SLOT_BITS, SAVE_VALUE_SLOTS, SAVE_TYPE_BITS, SAVE_TYPE_INT_INT)
	(SAVE_TYPE_INT_INT_INT, SAVE_TYPE_OBJ_OBJ, SAVE_TYPE_OBJ_OBJ_OBJ)
	(SAVE_TYPE_OBJ_OBJ_OBJ_OBJ, SAVE_TYPE_PTR_INT, SAVE_TYPE_PTR_OBJ)
	(SAVE_TYPE_PTR_PTR, SAVE_TYPE_PTR_PTR_OBJ, SAVE_TYPE_MEMORY):
	New constants.
	(struct Lisp_Save_Value): Replace members area, type0, type1, type2,
	type3 with a single member save_type.  All uses changed.
	(save_type, set_save_pointer, set_save_integer): New functions.
	* print.c (PRINTX): Remove.

	* alloc.c: Remove redundant static declarations.

2013-03-20  Dmitry Antipov  <dmantipov@yandex.ru>

	* window.h (struct window): Convert left_col, top_line, total_lines
	and total_cols from Lisp_Objects to integers.  Adjust comments.
	(wset_left_col, wset_top_line, wset_total_cols, wset_total_lines):
	Remove.
	(WINDOW_TOTAL_COLS, WINDOW_TOTAL_LINES, WINDOW_LEFT_EDGE_COL)
	(WINDOW_TOP_EDGE_LINE): Drop Lisp_Object to integer conversion.
	* dispnew.c, frame.c, w32fns.c, window.c, xdisp.c, xfns.c:
	Adjust users where appropriate.

2013-03-20  Dmitry Antipov  <dmantipov@yandex.ru>

	* frame.h (struct frame): Drop resx and resy because the same data is
	available from window system-specific output context.  Adjust users.
	(default_pixels_per_inch_x, default_pixels_per_inch_y):
	New functions to provide defaults when no window system available.
	(FRAME_RES_X, FRAME_RES_Y): New macros.
	(NUMVAL): Move from xdisp.c.
	* font.c (font_pixel_size, font_find_for_lface, font_open_for_lface)
	(Ffont_face_attributes, Fopen_font):
	* image.c (gs_load):
	* w32font.c (fill_in_logfont):
	* xdisp.c (calc_pixel_width_or_height):
	* xfaces.c (Fx_family_fonts, set_lface_from_font): Use them.
	* xsettings.c (apply_xft_settings): Drop frame loop and adjust comment.

2013-03-20  Kenichi Handa  <handa@gnu.org>

	* coding.c (syms_of_coding): Initialize disable_ascii_optimization
	to 1 (temporary workaround until a bug related to ASCII
	optimization is fixed).

2013-03-19  Dmitry Antipov  <dmantipov@yandex.ru>

	* window.c (Fwindow_combination_limit, Fset_window_combination_limit):
	Signal error if window is not internal.  Adjust docstring.
	(delete_all_child_windows): Use combination_limit to save the buffer.
	(Fset_window_configuration): Adjust accordingly.
	* print.c (syms_of_print): Initialize debugging output not here...
	(init_print_once): ...but in a new function here.
	* lisp.h (init_print_once): Add prototype.
	* emacs.c (main): Add call to init_print_once.  Adjust comments.

2013-03-18  Dmitry Antipov  <dmantipov@yandex.ru>

	* window.c (window_resize_check, window_resize_apply)
	(window_from_coordinates, recombine_windows, set_window_buffer)
	(make_parent_window, Fwindow_resize_apply, resize_frame_windows)
	(Fsplit_window_internal, Fdelete_window_internal)
	(freeze_window_starts): Use bool for booleans.
	* window.h (window_frame_coordinates, resize_frame_windows)
	(freeze_window_starts, set_window_buffer): Adjust prototypes.

2013-03-17  Stefan Monnier  <monnier@iro.umontreal.ca>

	* dispnew.c (bitch_at_user): Use `user-error'.

2013-03-17  Ken Brown  <kbrown@cornell.edu>

	* dispextern.h (RGB_PIXEL_COLOR): Move here from image.c.  Use it
	as return type of image_background.  (Bug#13981)
	* image.c (RGB_PIXEL_COLOR): Move to dispextern.h.

2013-03-16  Jan Djärv  <jan.h.d@swipnet.se>

	* nsterm.m (updateFrameSize:): Change resize increments if needed.
	(ns_select): Don't return with result uninitialized.

	* nsterm.h (EmacsSavePanel, EmacsOpenPanel): Add getFilename
	and getDirectory.

	* nsfns.m (ns_filename_from_panel, ns_directory_from_panel):
	New functions.
	(Fns_read_file_name): ret is BOOL.  If ! dir_only_p, don't choose
	directories.  If filename is nil, get directory name (Bug#13932).
	Use getFilename and getDirectory.
	(getFilename, getDirectory): New methods for EmacsSavePanel and
	EmacsOpenPanel.
	(ok:): In EmacsOpenPanel, if we can't choose directories, just return.

2013-03-15  Paul Eggert  <eggert@cs.ucla.edu>

	* coding.c (decode_coding_gap): Fix typo caught by static checking.

2013-03-15  Kenichi Handa  <handa@gnu.org>

	* insdel.c (insert_from_gap): New arg text_at_gap_tail.
	(adjust_after_replace): Make it back to static.  Delete the third
	arg text_at_gap_tail.  Cancel the code for handling it.

	* coding.h (struct coding_system): New member eol_seen.

	* coding.c (detect_ascii): New function.
	(detect_coding): Set coding->head_ascii and coding->eol_seen only
	when the source bytes are actually scanned.  On detecting for
	coding_category_utf_8_auto, call detect_ascii instead of scanning
	source bytes directly.
	(produce_chars): Call insert_from_gap with the new arg 0.
	(encode_coding): Likewise.
	(decode_coding_gap): Control ASCII optimization by the variable
	disable_ascii_optimization instead of #ifndef .. #endif.
	Deccode EOL format according to coding->eol_seen.
	(syms_of_coding): Declare disable-ascii-optimization as a Lisp
	variable.

	* lisp.h (adjust_after_replace): Cancel externing it.
	(insert_from_gap): Adjust prototype.

2013-03-15  Eli Zaretskii  <eliz@gnu.org>

	* w32term.c (w32fullscreen_hook): Swap FULLSCREEN_BOTH and
	FULLSCREEN_MAXIMIZED.  (Bug#13935)

2013-03-15  Dmitry Antipov  <dmantipov@yandex.ru>

	* region-cache.c (find_cache_boundary, move_cache_gap)
	(insert_cache_boundary, delete_cache_boundaries, set_cache_region):
	Simplify debugging check and convert to eassert.  Adjust comment.
	(pp_cache): Put under ENABLE_CHECKING.

2013-03-14  Eli Zaretskii  <eliz@gnu.org>

	* w32term.c (w32_read_socket) <WM_WINDOWPOSCHANGED>: Remove old
	and incorrect code.  Treat WM_WINDOWPOSCHANGED like WM_ACTIVATE
	and WM_ACTIVATEAPP.
	(w32fullscreen_hook): If the frame is visible, reset
	f->want_fullscreen flag after changing the frame size.  If the
	frame is not visible, set f->want_fullscreen to FULLSCREEN_WAIT.
	(Bug#13953)

2013-03-13  Daniel Colascione  <dancol@dancol.org>

	* emacs.c (main): Call syms_of_cygw32 on CYGWIN non-NTGUI builds
	too so that these builds can use Cygwin's file conversion
	functions.  (We've been building and linking cygw32.o all along
	and just not using it.)

2013-03-13  Paul Eggert  <eggert@cs.ucla.edu>

	File synchronization fixes (Bug#13944).
	* Makefile.in (LIB_FDATASYNC): New macro.
	(LIBES): Use it.
	* conf_post.h (BSD_SYSTEM, BSD_SYSTEM_AHB): Remove; no longer needed.
	* fileio.c (Fwrite_region, write_region_inhibit_fsync):
	Don't worry about HAVE_FSYNC, since a substitute fsync is
	available if the system lacks one.
	(Fwrite_regin): Retry fsync if interrupted.

2013-03-13  Eli Zaretskii  <eliz@gnu.org>

	* w32term.c (w32_read_socket): If the Emacs frame is being
	activated, call w32fullscreen_hook, to make sure the new frame
	dimensions are in effect.  (Bug#13937)

2013-03-13  Dmitry Antipov  <dmantipov@yandex.ru>

	* xdisp.c (init_iterator): Simplify because both character and byte
	positions are either specified or -1.  Add eassert.  Adjust comment.
	* window.c (Fscroll_other_window): Use SET_PT_BOTH because both
	character and byte positions can be obtained from marker.

2013-03-13  Paul Eggert  <eggert@cs.ucla.edu>

	Static checking by Sun C 5.12.
	* alloc.c (buffer_memory_full) [REL_ALLOC]:
	* bytecode.c (exec_byte_code):
	* dispnew.c (init_display):
	* eval.c (error):
	* fileio.c (Fsubstitute_in_file_name):
	* keyboard.c (Fevent_convert_list):
	* keymap.c (Fsingle_key_description):
	* term.c (maybe_fatal, fatal):
	* xfns.c (Fx_display_backing_store, Fx_display_visual_class):
	* xsmfns.c (Fhandle_save_session):
	Omit unreachable code.
	* keymap.c (map_keymap_char_table_item): Cast void * to
	a function pointer type; the C Standard requires this.

	* sysdep.c: Remove a use of BSD_SYSTEM, which I'm trying to phase out.
	Include <sys/param.h> unconditionally, as that works elsewhere and
	is simpler here.  Include <sys/sysctl.h> if DARWIN_OS ||
	__FreeBSD__, not if BSD_SYSTEM, since it's needed only for Darwin
	and FreeBSD now.

See ChangeLog.12 for earlier changes.

;; Local Variables:
;; coding: utf-8
;; End:

  Copyright (C) 2011-2014 Free Software Foundation, Inc.

  This file is part of GNU Emacs.

  GNU Emacs is free software: you can redistribute it and/or modify
  it under the terms of the GNU General Public License as published by
  the Free Software Foundation, either version 3 of the License, or
  (at your option) any later version.

  GNU Emacs is distributed in the hope that it will be useful,
  but WITHOUT ANY WARRANTY; without even the implied warranty of
  MERCHANTABILITY or FITNESS FOR A PARTICULAR PURPOSE.  See the
  GNU General Public License for more details.

  You should have received a copy of the GNU General Public License
  along with GNU Emacs.  If not, see <http://www.gnu.org/licenses/>.<|MERGE_RESOLUTION|>--- conflicted
+++ resolved
@@ -1,4 +1,13 @@
-<<<<<<< HEAD
+2014-06-15  Eli Zaretskii  <eliz@gnu.org>
+
+	* xdisp.c (Fmove_point_visually): Don't use the glyph matrix
+	information if we are in the middle of executing a keyboard macro,
+	since redisplay doesn't update the screen until the macro is
+	finished.  (Bug#17777)
+
+	* alloc.c (cleanup_vector): Don't dereference a font driver
+	pointer if it is NULL.  (Bug#17771)
+
 2014-06-13  Glenn Morris  <rgm@gnu.org>
 
 	* Makefile.in ($(leimdir)/leim-list.el, $(srcdir)/macuvs.h)
@@ -31,19 +40,6 @@
 
 	* keymap.c (silly_event_symbol_error): Don't recommend the use
 	of strings.
-=======
-2014-06-14  Eli Zaretskii  <eliz@gnu.org>
-
-	* xdisp.c (Fmove_point_visually): Don't use the glyph matrix
-	information if we are in the middle of executing a keyboard macro,
-	since redisplay doesn't update the screen until the macro is
-	finished.  (Bug#17777)
-
-2014-06-13  Eli Zaretskii  <eliz@gnu.org>
-
-	* alloc.c (cleanup_vector): Don't dereference a font driver
-	pointer if it is NULL.  (Bug#17771)
->>>>>>> 27433ff8
 
 2014-06-11  Eli Zaretskii  <eliz@gnu.org>
 
