--- conflicted
+++ resolved
@@ -1,4 +1,34 @@
-<<<<<<< HEAD
+2012-05-31  Eli Zaretskii  <eliz@gnu.org>
+
+	* xdisp.c (handle_stop): Detect whether we have overlay strings
+	loaded by testing it->current.overlay_string_index to be
+	non-negative, instead of checking whether n_overlay_strings is
+	positive.  (Bug#11587)
+
+2012-05-31  Chong Yidong  <cyd@gnu.org>
+
+	* keymap.c (describe_map_tree): Revert 2011-07-07 change (Bug#1169).
+
+	* doc.c (Fsubstitute_command_keys): Doc fix.
+
+2012-05-31  Eli Zaretskii  <eliz@gnu.org>
+
+	* search.c (search_buffer): Remove calls to
+	r_alloc_inhibit_buffer_relocation, as it is now called by
+	maybe_unify_char, which was the cause of relocation of buffer text
+	in bug#11519.
+
+2012-05-31  Eli Zaretskii  <eliz@gnu.org>
+
+	* charset.c (maybe_unify_char): Inhibit relocation of buffer text
+	for the duration of call to load_charset, to avoid problems with
+	callers of maybe_unify_char that access buffer text through C
+	pointers.
+
+	* ralloc.c (r_alloc_inhibit_buffer_relocation): Increment and
+	decrement the inhibition flag, instead of just setting or
+	resetting it.
+
 2012-05-31  Paul Eggert  <eggert@cs.ucla.edu>
 
 	Remove obsolete '#define static' cruft.
@@ -99,40 +129,6 @@
 	<http://lists.gnu.org/archive/html/emacs-devel/2012-05/msg00485.html>.
 
 2012-05-27  Ken Brown  <kbrown@cornell.edu>
-=======
-2012-05-30  Eli Zaretskii  <eliz@gnu.org>
-
-	* xdisp.c (handle_stop): Detect whether we have overlay strings
-	loaded by testing it->current.overlay_string_index to be
-	non-negative, instead of checking whether n_overlay_strings is
-	positive.  (Bug#11587)
-
-2012-05-30  Chong Yidong  <cyd@gnu.org>
-
-	* keymap.c (describe_map_tree): Revert 2011-07-07 change (Bug#1169).
-
-	* doc.c (Fsubstitute_command_keys): Doc fix.
-
-2012-05-29  Eli Zaretskii  <eliz@gnu.org>
-
-	* search.c (search_buffer): Remove calls to
-	r_alloc_inhibit_buffer_relocation, as it is now called by
-	maybe_unify_char, which was the cause of relocation of buffer text
-	in bug#11519.
-
-2012-05-23  Eli Zaretskii  <eliz@gnu.org>
-
-	* charset.c (maybe_unify_char): Inhibit relocation of buffer text
-	for the duration of call to load_charset, to avoid problems with
-	callers of maybe_unify_char that access buffer text through C
-	pointers.
-
-	* ralloc.c (r_alloc_inhibit_buffer_relocation): Increment and
-	decrement the inhibition flag, instead of just setting or
-	resetting it.
-
-2012-05-24  Ken Brown  <kbrown@cornell.edu>
->>>>>>> dd41169b
 
 	* callproc.c (Fcall_process): Restore a line that was accidentally
 	commented out in the 2011-02-13 change (bug#11547).
