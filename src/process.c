/* Asynchronous subprocess control for GNU Emacs.

Copyright (C) 1985-1988, 1993-1996, 1998-1999, 2001-2013 Free Software
Foundation, Inc.

This file is part of GNU Emacs.

GNU Emacs is free software: you can redistribute it and/or modify
it under the terms of the GNU General Public License as published by
the Free Software Foundation, either version 3 of the License, or
(at your option) any later version.

GNU Emacs is distributed in the hope that it will be useful,
but WITHOUT ANY WARRANTY; without even the implied warranty of
MERCHANTABILITY or FITNESS FOR A PARTICULAR PURPOSE.  See the
GNU General Public License for more details.

You should have received a copy of the GNU General Public License
along with GNU Emacs.  If not, see <http://www.gnu.org/licenses/>.  */


#include <config.h>

#define PROCESS_INLINE EXTERN_INLINE

#include <stdio.h>
#include <errno.h>
#include <sys/types.h>		/* Some typedefs are used in sys/file.h.  */
#include <sys/file.h>
#include <sys/stat.h>
#include <unistd.h>
#include <fcntl.h>

#include "lisp.h"

/* Only MS-DOS does not define `subprocesses'.  */
#ifdef subprocesses

#include <sys/socket.h>
#include <netdb.h>
#include <netinet/in.h>
#include <arpa/inet.h>

/* Are local (unix) sockets supported?  */
#if defined (HAVE_SYS_UN_H)
#if !defined (AF_LOCAL) && defined (AF_UNIX)
#define AF_LOCAL AF_UNIX
#endif
#ifdef AF_LOCAL
#define HAVE_LOCAL_SOCKETS
#include <sys/un.h>
#endif
#endif

#include <sys/ioctl.h>
#if defined (HAVE_NET_IF_H)
#include <net/if.h>
#endif /* HAVE_NET_IF_H */

#if defined (HAVE_IFADDRS_H)
/* Must be after net/if.h */
#include <ifaddrs.h>

/* We only use structs from this header when we use getifaddrs.  */
#if defined (HAVE_NET_IF_DL_H)
#include <net/if_dl.h>
#endif

#endif

#ifdef NEED_BSDTTY
#include <bsdtty.h>
#endif

#ifdef USG5_4
# include <sys/stream.h>
# include <sys/stropts.h>
#endif

#ifdef HAVE_RES_INIT
#include <arpa/nameser.h>
#include <resolv.h>
#endif

#ifdef HAVE_UTIL_H
#include <util.h>
#endif

#ifdef HAVE_PTY_H
#include <pty.h>
#endif

#include <c-ctype.h>
#include <sig2str.h>

#endif	/* subprocesses */

#include "systime.h"
#include "systty.h"

#include "window.h"
#include "character.h"
#include "buffer.h"
#include "coding.h"
#include "process.h"
#include "frame.h"
#include "termhooks.h"
#include "termopts.h"
#include "commands.h"
#include "keyboard.h"
#include "blockinput.h"
#include "dispextern.h"
#include "composite.h"
#include "atimer.h"
#include "sysselect.h"
#include "syssignal.h"
#include "syswait.h"
#ifdef HAVE_GNUTLS
#include "gnutls.h"
#endif

#ifdef HAVE_WINDOW_SYSTEM
#include TERM_HEADER
#endif /* HAVE_WINDOW_SYSTEM */

#ifdef HAVE_GLIB
#include "xgselect.h"
#ifndef WINDOWSNT
#include <glib.h>
#endif
#endif

#ifdef WINDOWSNT
extern int sys_select (int, SELECT_TYPE *, SELECT_TYPE *, SELECT_TYPE *,
		       EMACS_TIME *, void *);
#endif

#ifndef SOCK_CLOEXEC
# define SOCK_CLOEXEC 0
#endif

#ifndef HAVE_ACCEPT4

/* Emulate GNU/Linux accept4 and socket well enough for this module.  */

static int
close_on_exec (int fd)
{
  if (0 <= fd)
    fcntl (fd, F_SETFD, FD_CLOEXEC);
  return fd;
}

static int
accept4 (int sockfd, struct sockaddr *addr, socklen_t *addrlen, int flags)
{
  return close_on_exec (accept (sockfd, addr, addrlen));
}

static int
process_socket (int domain, int type, int protocol)
{
  return close_on_exec (socket (domain, type, protocol));
}
# undef socket
# define socket(domain, type, protocol) process_socket (domain, type, protocol)
#endif

/* Work around GCC 4.7.0 bug with strict overflow checking; see
   <http://gcc.gnu.org/bugzilla/show_bug.cgi?id=52904>.
   These lines can be removed once the GCC bug is fixed.  */
#if __GNUC__ > 4 || (__GNUC__ == 4 && __GNUC_MINOR__ >= 3)
# pragma GCC diagnostic ignored "-Wstrict-overflow"
#endif

Lisp_Object Qeuid, Qegid, Qcomm, Qstate, Qppid, Qpgrp, Qsess, Qttname, Qtpgid;
Lisp_Object Qminflt, Qmajflt, Qcminflt, Qcmajflt, Qutime, Qstime, Qcstime;
Lisp_Object Qcutime, Qpri, Qnice, Qthcount, Qstart, Qvsize, Qrss, Qargs;
Lisp_Object Quser, Qgroup, Qetime, Qpcpu, Qpmem, Qtime, Qctime;
Lisp_Object QCname, QCtype;

/* True if keyboard input is on hold, zero otherwise.  */

static bool kbd_is_on_hold;

/* Nonzero means don't run process sentinels.  This is used
   when exiting.  */
bool inhibit_sentinels;

#ifdef subprocesses

Lisp_Object Qprocessp;
static Lisp_Object Qrun, Qstop, Qsignal;
static Lisp_Object Qopen, Qclosed, Qconnect, Qfailed, Qlisten;
Lisp_Object Qlocal;
static Lisp_Object Qipv4, Qdatagram, Qseqpacket;
static Lisp_Object Qreal, Qnetwork, Qserial;
#ifdef AF_INET6
static Lisp_Object Qipv6;
#endif
static Lisp_Object QCport, QCprocess;
Lisp_Object QCspeed;
Lisp_Object QCbytesize, QCstopbits, QCparity, Qodd, Qeven;
Lisp_Object QCflowcontrol, Qhw, Qsw, QCsummary;
static Lisp_Object QCbuffer, QChost, QCservice;
static Lisp_Object QClocal, QCremote, QCcoding;
static Lisp_Object QCserver, QCnowait, QCnoquery, QCstop;
static Lisp_Object QCsentinel, QClog, QCoptions, QCplist;
static Lisp_Object Qlast_nonmenu_event;
static Lisp_Object Qinternal_default_process_sentinel;
static Lisp_Object Qinternal_default_process_filter;

#define NETCONN_P(p) (EQ (XPROCESS (p)->type, Qnetwork))
#define NETCONN1_P(p) (EQ (p->type, Qnetwork))
#define SERIALCONN_P(p) (EQ (XPROCESS (p)->type, Qserial))
#define SERIALCONN1_P(p) (EQ (p->type, Qserial))

/* Number of events of change of status of a process.  */
static EMACS_INT process_tick;
/* Number of events for which the user or sentinel has been notified.  */
static EMACS_INT update_tick;

/* Define NON_BLOCKING_CONNECT if we can support non-blocking connects.  */

/* Only W32 has this, it really means that select can't take write mask.  */
#ifdef BROKEN_NON_BLOCKING_CONNECT
#undef NON_BLOCKING_CONNECT
#define SELECT_CANT_DO_WRITE_MASK
#else
#ifndef NON_BLOCKING_CONNECT
#ifdef HAVE_SELECT
#if defined (HAVE_GETPEERNAME) || defined (GNU_LINUX)
#if defined (EWOULDBLOCK) || defined (EINPROGRESS)
#define NON_BLOCKING_CONNECT
#endif /* EWOULDBLOCK || EINPROGRESS */
#endif /* HAVE_GETPEERNAME || GNU_LINUX */
#endif /* HAVE_SELECT */
#endif /* NON_BLOCKING_CONNECT */
#endif /* BROKEN_NON_BLOCKING_CONNECT */

/* Define DATAGRAM_SOCKETS if datagrams can be used safely on
   this system.  We need to read full packets, so we need a
   "non-destructive" select.  So we require either native select,
   or emulation of select using FIONREAD.  */

#ifndef BROKEN_DATAGRAM_SOCKETS
# if defined HAVE_SELECT || defined USABLE_FIONREAD
#  if defined HAVE_SENDTO && defined HAVE_RECVFROM && defined EMSGSIZE
#   define DATAGRAM_SOCKETS
#  endif
# endif
#endif

#if defined HAVE_LOCAL_SOCKETS && defined DATAGRAM_SOCKETS
# define HAVE_SEQPACKET
#endif

#if !defined (ADAPTIVE_READ_BUFFERING) && !defined (NO_ADAPTIVE_READ_BUFFERING)
#define ADAPTIVE_READ_BUFFERING
#endif

#ifdef ADAPTIVE_READ_BUFFERING
#define READ_OUTPUT_DELAY_INCREMENT (EMACS_TIME_RESOLUTION / 100)
#define READ_OUTPUT_DELAY_MAX       (READ_OUTPUT_DELAY_INCREMENT * 5)
#define READ_OUTPUT_DELAY_MAX_MAX   (READ_OUTPUT_DELAY_INCREMENT * 7)

/* Number of processes which have a non-zero read_output_delay,
   and therefore might be delayed for adaptive read buffering.  */

static int process_output_delay_count;

/* True if any process has non-nil read_output_skip.  */

static bool process_output_skip;

#else
#define process_output_delay_count 0
#endif

static void create_process (Lisp_Object, char **, Lisp_Object);
#ifdef USABLE_SIGIO
static bool keyboard_bit_set (SELECT_TYPE *);
#endif
static void deactivate_process (Lisp_Object);
static void status_notify (struct Lisp_Process *);
static int read_process_output (Lisp_Object, int);
static void handle_child_signal (int);
static void create_pty (Lisp_Object);

/* If we support a window system, turn on the code to poll periodically
   to detect C-g.  It isn't actually used when doing interrupt input.  */
#ifdef HAVE_WINDOW_SYSTEM
#define POLL_FOR_INPUT
#endif

static Lisp_Object get_process (register Lisp_Object name);
static void exec_sentinel (Lisp_Object proc, Lisp_Object reason);

#ifdef NON_BLOCKING_CONNECT
/* Number of bits set in connect_wait_mask.  */
static int num_pending_connects;
#endif	/* NON_BLOCKING_CONNECT */

/* The largest descriptor currently in use for input.  */
static int max_desc;

/* Indexed by descriptor, gives the process (if any) for that descriptor */
static Lisp_Object chan_process[MAXDESC];

/* Alist of elements (NAME . PROCESS) */
static Lisp_Object Vprocess_alist;

/* Buffered-ahead input char from process, indexed by channel.
   -1 means empty (no char is buffered).
   Used on sys V where the only way to tell if there is any
   output from the process is to read at least one char.
   Always -1 on systems that support FIONREAD.  */

static int proc_buffered_char[MAXDESC];

/* Table of `struct coding-system' for each process.  */
static struct coding_system *proc_decode_coding_system[MAXDESC];
static struct coding_system *proc_encode_coding_system[MAXDESC];

#ifdef DATAGRAM_SOCKETS
/* Table of `partner address' for datagram sockets.  */
static struct sockaddr_and_len {
  struct sockaddr *sa;
  int len;
} datagram_address[MAXDESC];
#define DATAGRAM_CHAN_P(chan)	(datagram_address[chan].sa != 0)
#define DATAGRAM_CONN_P(proc)	(PROCESSP (proc) && datagram_address[XPROCESS (proc)->infd].sa != 0)
#else
#define DATAGRAM_CHAN_P(chan)	(0)
#define DATAGRAM_CONN_P(proc)	(0)
#endif

/* These setters are used only in this file, so they can be private.  */
static void
pset_buffer (struct Lisp_Process *p, Lisp_Object val)
{
  p->buffer = val;
}
static void
pset_command (struct Lisp_Process *p, Lisp_Object val)
{
  p->command = val;
}
static void
pset_decode_coding_system (struct Lisp_Process *p, Lisp_Object val)
{
  p->decode_coding_system = val;
}
static void
pset_decoding_buf (struct Lisp_Process *p, Lisp_Object val)
{
  p->decoding_buf = val;
}
static void
pset_encode_coding_system (struct Lisp_Process *p, Lisp_Object val)
{
  p->encode_coding_system = val;
}
static void
pset_encoding_buf (struct Lisp_Process *p, Lisp_Object val)
{
  p->encoding_buf = val;
}
static void
pset_filter (struct Lisp_Process *p, Lisp_Object val)
{
  p->filter = NILP (val) ? Qinternal_default_process_filter : val;
}
static void
pset_log (struct Lisp_Process *p, Lisp_Object val)
{
  p->log = val;
}
static void
pset_mark (struct Lisp_Process *p, Lisp_Object val)
{
  p->mark = val;
}
static void
pset_thread (struct Lisp_Process *p, Lisp_Object val)
{
  p->thread = val;
}
static void
pset_name (struct Lisp_Process *p, Lisp_Object val)
{
  p->name = val;
}
static void
pset_plist (struct Lisp_Process *p, Lisp_Object val)
{
  p->plist = val;
}
static void
pset_sentinel (struct Lisp_Process *p, Lisp_Object val)
{
  p->sentinel = NILP (val) ? Qinternal_default_process_sentinel : val;
}
static void
pset_status (struct Lisp_Process *p, Lisp_Object val)
{
  p->status = val;
}
static void
pset_tty_name (struct Lisp_Process *p, Lisp_Object val)
{
  p->tty_name = val;
}
static void
pset_type (struct Lisp_Process *p, Lisp_Object val)
{
  p->type = val;
}
static void
pset_write_queue (struct Lisp_Process *p, Lisp_Object val)
{
  p->write_queue = val;
}



enum fd_bits
{
  /* Read from file descriptor.  */
  FOR_READ = 1,
  /* Write to file descriptor.  */
  FOR_WRITE = 2,
  /* This descriptor refers to a keyboard.  Only valid if FOR_READ is
     set.  */
  KEYBOARD_FD = 4,
  /* This descriptor refers to a process.  */
  PROCESS_FD = 8,
  /* A non-blocking connect.  Only valid if FOR_WRITE is set.  */
  NON_BLOCKING_CONNECT_FD = 16
};

static struct fd_callback_data
{
  fd_callback func;
  void *data;
  /* Flags from enum fd_bits.  */
  int flags;
  /* If this fd is locked to a certain thread, this points to it.
     Otherwise, this is NULL.  If an fd is locked to a thread, then
     only that thread is permitted to wait on it.  */
  struct thread_state *thread;
  /* If this fd is currently being selected on by a thread, this
     points to the thread.  Otherwise it is NULL.  */
  struct thread_state *waiting_thread;
} fd_callback_info[MAXDESC];


/* Add a file descriptor FD to be monitored for when read is possible.
   When read is possible, call FUNC with argument DATA.  */

void
add_read_fd (int fd, fd_callback func, void *data)
{
  eassert (fd < MAXDESC);
  add_keyboard_wait_descriptor (fd);

  fd_callback_info[fd].func = func;
  fd_callback_info[fd].data = data;
}

static void
add_non_keyboard_read_fd (int fd)
{
  eassert (fd >= 0 && fd < MAXDESC);
  eassert (fd_callback_info[fd].func == NULL);
  fd_callback_info[fd].flags |= FOR_READ;
  if (fd > max_desc)
    max_desc = fd;
}

static void
add_process_read_fd (int fd)
{
  add_non_keyboard_read_fd (fd);
  fd_callback_info[fd].flags |= PROCESS_FD;
}

/* Stop monitoring file descriptor FD for when read is possible.  */

void
delete_read_fd (int fd)
{
  eassert (fd < MAXDESC);
  eassert (fd <= max_desc);
  delete_keyboard_wait_descriptor (fd);

  if (fd_callback_info[fd].flags == 0)
    {
      fd_callback_info[fd].func = 0;
      fd_callback_info[fd].data = 0;
    }
}

/* Add a file descriptor FD to be monitored for when write is possible.
   When write is possible, call FUNC with argument DATA.  */

void
add_write_fd (int fd, fd_callback func, void *data)
{
  eassert (fd < MAXDESC);
  if (fd > max_desc)
    max_desc = fd;

  fd_callback_info[fd].func = func;
  fd_callback_info[fd].data = data;
  fd_callback_info[fd].flags |= FOR_WRITE;
}

static void
add_non_blocking_write_fd (int fd)
{
  eassert (fd >= 0 && fd < MAXDESC);
  eassert (fd_callback_info[fd].func == NULL);

  fd_callback_info[fd].flags |= FOR_WRITE | NON_BLOCKING_CONNECT_FD;
  if (fd > max_desc)
    max_desc = fd;
  ++num_pending_connects;
}

static void
recompute_max_desc (void)
{
  int fd;

  for (fd = max_desc; fd >= 0; --fd)
    {
      if (fd_callback_info[fd].flags != 0)
	{
	  max_desc = fd;
	  break;
	}
    }
}

/* Stop monitoring file descriptor FD for when write is possible.  */

void
delete_write_fd (int fd)
{
  int lim = max_desc;

  eassert (fd < MAXDESC);
  eassert (fd <= max_desc);

  if ((fd_callback_info[fd].flags & NON_BLOCKING_CONNECT_FD) != 0)
    {
      if (--num_pending_connects < 0)
	abort ();
    }
  fd_callback_info[fd].flags &= ~(FOR_WRITE | NON_BLOCKING_CONNECT_FD);
  if (fd_callback_info[fd].flags == 0)
    {
      fd_callback_info[fd].func = 0;
      fd_callback_info[fd].data = 0;

      if (fd == max_desc)
	recompute_max_desc ();
    }
}

static void
compute_input_wait_mask (SELECT_TYPE *mask)
{
  int fd;

  FD_ZERO (mask);
  for (fd = 0; fd <= max_desc; ++fd)
    {
      if (fd_callback_info[fd].thread != NULL
	  && fd_callback_info[fd].thread != current_thread)
	continue;
      if (fd_callback_info[fd].waiting_thread != NULL
	  && fd_callback_info[fd].waiting_thread != current_thread)
	continue;
      if ((fd_callback_info[fd].flags & FOR_READ) != 0)
	{
	  FD_SET (fd, mask);
	  fd_callback_info[fd].waiting_thread = current_thread;
	}
    }
}

static void
compute_non_process_wait_mask (SELECT_TYPE *mask)
{
  int fd;

  FD_ZERO (mask);
  for (fd = 0; fd <= max_desc; ++fd)
    {
      if (fd_callback_info[fd].thread != NULL
	  && fd_callback_info[fd].thread != current_thread)
	continue;
      if (fd_callback_info[fd].waiting_thread != NULL
	  && fd_callback_info[fd].waiting_thread != current_thread)
	continue;
      if ((fd_callback_info[fd].flags & FOR_READ) != 0
	  && (fd_callback_info[fd].flags & PROCESS_FD) == 0)
	{
	  FD_SET (fd, mask);
	  fd_callback_info[fd].waiting_thread = current_thread;
	}
    }
}

static void
compute_non_keyboard_wait_mask (SELECT_TYPE *mask)
{
  int fd;

  FD_ZERO (mask);
  for (fd = 0; fd <= max_desc; ++fd)
    {
      if (fd_callback_info[fd].thread != NULL
	  && fd_callback_info[fd].thread != current_thread)
	continue;
      if (fd_callback_info[fd].waiting_thread != NULL
	  && fd_callback_info[fd].waiting_thread != current_thread)
	continue;
      if ((fd_callback_info[fd].flags & FOR_READ) != 0
	  && (fd_callback_info[fd].flags & KEYBOARD_FD) == 0)
	{
	  FD_SET (fd, mask);
	  fd_callback_info[fd].waiting_thread = current_thread;
	}
    }
}

static void
compute_write_mask (SELECT_TYPE *mask)
{
  int fd;

  FD_ZERO (mask);
  for (fd = 0; fd <= max_desc; ++fd)
    {
      if (fd_callback_info[fd].thread != NULL
	  && fd_callback_info[fd].thread != current_thread)
	continue;
      if (fd_callback_info[fd].waiting_thread != NULL
	  && fd_callback_info[fd].waiting_thread != current_thread)
	continue;
      if ((fd_callback_info[fd].flags & FOR_WRITE) != 0)
	{
	  FD_SET (fd, mask);
	  fd_callback_info[fd].waiting_thread = current_thread;
	}
    }
}

static void
clear_waiting_thread_info (void)
{
  int fd;

  for (fd = 0; fd <= max_desc; ++fd)
    {
      if (fd_callback_info[fd].waiting_thread == current_thread)
	fd_callback_info[fd].waiting_thread = NULL;
    }
}


/* Compute the Lisp form of the process status, p->status, from
   the numeric status that was returned by `wait'.  */

static Lisp_Object status_convert (int);

static void
update_status (struct Lisp_Process *p)
{
  eassert (p->raw_status_new);
  pset_status (p, status_convert (p->raw_status));
  p->raw_status_new = 0;
}

/*  Convert a process status word in Unix format to
    the list that we use internally.  */

static Lisp_Object
status_convert (int w)
{
  if (WIFSTOPPED (w))
    return Fcons (Qstop, Fcons (make_number (WSTOPSIG (w)), Qnil));
  else if (WIFEXITED (w))
    return Fcons (Qexit, Fcons (make_number (WEXITSTATUS (w)),
				WCOREDUMP (w) ? Qt : Qnil));
  else if (WIFSIGNALED (w))
    return Fcons (Qsignal, Fcons (make_number (WTERMSIG (w)),
				  WCOREDUMP (w) ? Qt : Qnil));
  else
    return Qrun;
}

/* Given a status-list, extract the three pieces of information
   and store them individually through the three pointers.  */

static void
decode_status (Lisp_Object l, Lisp_Object *symbol, int *code, bool *coredump)
{
  Lisp_Object tem;

  if (SYMBOLP (l))
    {
      *symbol = l;
      *code = 0;
      *coredump = 0;
    }
  else
    {
      *symbol = XCAR (l);
      tem = XCDR (l);
      *code = XFASTINT (XCAR (tem));
      tem = XCDR (tem);
      *coredump = !NILP (tem);
    }
}

/* Return a string describing a process status list.  */

static Lisp_Object
status_message (struct Lisp_Process *p)
{
  Lisp_Object status = p->status;
  Lisp_Object symbol;
  int code;
  bool coredump;
  Lisp_Object string, string2;

  decode_status (status, &symbol, &code, &coredump);

  if (EQ (symbol, Qsignal) || EQ (symbol, Qstop))
    {
      char const *signame;
      synchronize_system_messages_locale ();
      signame = strsignal (code);
      if (signame == 0)
	string = build_string ("unknown");
      else
	{
	  int c1, c2;

	  string = build_unibyte_string (signame);
	  if (! NILP (Vlocale_coding_system))
	    string = (code_convert_string_norecord
		      (string, Vlocale_coding_system, 0));
	  c1 = STRING_CHAR (SDATA (string));
	  c2 = downcase (c1);
	  if (c1 != c2)
	    Faset (string, make_number (0), make_number (c2));
	}
      string2 = build_string (coredump ? " (core dumped)\n" : "\n");
      return concat2 (string, string2);
    }
  else if (EQ (symbol, Qexit))
    {
      if (NETCONN1_P (p))
	return build_string (code == 0 ? "deleted\n" : "connection broken by remote peer\n");
      if (code == 0)
	return build_string ("finished\n");
      string = Fnumber_to_string (make_number (code));
      string2 = build_string (coredump ? " (core dumped)\n" : "\n");
      return concat3 (build_string ("exited abnormally with code "),
		      string, string2);
    }
  else if (EQ (symbol, Qfailed))
    {
      string = Fnumber_to_string (make_number (code));
      string2 = build_string ("\n");
      return concat3 (build_string ("failed with code "),
		      string, string2);
    }
  else
    return Fcopy_sequence (Fsymbol_name (symbol));
}

enum { PTY_NAME_SIZE = 24 };

/* Open an available pty, returning a file descriptor.
   Store into PTY_NAME the file name of the terminal corresponding to the pty.
   Return -1 on failure.  */

static int
allocate_pty (char pty_name[PTY_NAME_SIZE])
{
#ifdef HAVE_PTYS
  int fd;

#ifdef PTY_ITERATION
  PTY_ITERATION
#else
  register int c, i;
  for (c = FIRST_PTY_LETTER; c <= 'z'; c++)
    for (i = 0; i < 16; i++)
#endif
      {
#ifdef PTY_NAME_SPRINTF
	PTY_NAME_SPRINTF
#else
	sprintf (pty_name, "/dev/pty%c%x", c, i);
#endif /* no PTY_NAME_SPRINTF */

#ifdef PTY_OPEN
	PTY_OPEN;
#else /* no PTY_OPEN */
	fd = emacs_open (pty_name, O_RDWR | O_NONBLOCK, 0);
#endif /* no PTY_OPEN */

	if (fd >= 0)
	  {
	    /* check to make certain that both sides are available
	       this avoids a nasty yet stupid bug in rlogins */
#ifdef PTY_TTY_NAME_SPRINTF
	    PTY_TTY_NAME_SPRINTF
#else
	    sprintf (pty_name, "/dev/tty%c%x", c, i);
#endif /* no PTY_TTY_NAME_SPRINTF */
	    if (faccessat (AT_FDCWD, pty_name, R_OK | W_OK, AT_EACCESS) != 0)
	      {
		emacs_close (fd);
# ifndef __sgi
		continue;
# else
		return -1;
# endif /* __sgi */
	      }
	    setup_pty (fd);
	    return fd;
	  }
      }
#endif /* HAVE_PTYS */
  return -1;
}

static Lisp_Object
make_process (Lisp_Object name)
{
  register Lisp_Object val, tem, name1;
  register struct Lisp_Process *p;
  char suffix[sizeof "<>" + INT_STRLEN_BOUND (printmax_t)];
  printmax_t i;

  p = allocate_process ();
  /* Initialize Lisp data.  Note that allocate_process initializes all
     Lisp data to nil, so do it only for slots which should not be nil.  */
  pset_status (p, Qrun);
  pset_mark (p, Fmake_marker ());
  pset_thread (p, Fcurrent_thread ());

  /* Initialize non-Lisp data.  Note that allocate_process zeroes out all
     non-Lisp data, so do it only for slots which should not be zero.  */
  p->infd = -1;
  p->outfd = -1;

#ifdef HAVE_GNUTLS
  p->gnutls_initstage = GNUTLS_STAGE_EMPTY;
#endif

  /* If name is already in use, modify it until it is unused.  */

  name1 = name;
  for (i = 1; ; i++)
    {
      tem = Fget_process (name1);
      if (NILP (tem)) break;
      name1 = concat2 (name, make_formatted_string (suffix, "<%"pMd">", i));
    }
  name = name1;
  pset_name (p, name);
  pset_sentinel (p, Qinternal_default_process_sentinel);
  pset_filter (p, Qinternal_default_process_filter);
  XSETPROCESS (val, p);
  Vprocess_alist = Fcons (Fcons (name, val), Vprocess_alist);
  return val;
}

static void
remove_process (register Lisp_Object proc)
{
  register Lisp_Object pair;

  pair = Frassq (proc, Vprocess_alist);
  Vprocess_alist = Fdelq (pair, Vprocess_alist);

  deactivate_process (proc);
}

void
update_processes_for_thread_death (Lisp_Object dying_thread)
{
  Lisp_Object pair;

  for (pair = Vprocess_alist; !NILP (pair); pair = XCDR (pair))
    {
      Lisp_Object process = XCDR (XCAR (pair));
      if (EQ (XPROCESS (process)->thread, dying_thread))
	{
	  struct Lisp_Process *proc = XPROCESS (process);

	  proc->thread = Qnil;
	  if (proc->infd >= 0)
	    fd_callback_info[proc->infd].thread = NULL;
	  if (proc->outfd >= 0)
	    fd_callback_info[proc->outfd].thread = NULL;
	}
    }
}


DEFUN ("processp", Fprocessp, Sprocessp, 1, 1, 0,
       doc: /* Return t if OBJECT is a process.  */)
  (Lisp_Object object)
{
  return PROCESSP (object) ? Qt : Qnil;
}

DEFUN ("get-process", Fget_process, Sget_process, 1, 1, 0,
       doc: /* Return the process named NAME, or nil if there is none.  */)
  (register Lisp_Object name)
{
  if (PROCESSP (name))
    return name;
  CHECK_STRING (name);
  return Fcdr (Fassoc (name, Vprocess_alist));
}

/* This is how commands for the user decode process arguments.  It
   accepts a process, a process name, a buffer, a buffer name, or nil.
   Buffers denote the first process in the buffer, and nil denotes the
   current buffer.  */

static Lisp_Object
get_process (register Lisp_Object name)
{
  register Lisp_Object proc, obj;
  if (STRINGP (name))
    {
      obj = Fget_process (name);
      if (NILP (obj))
	obj = Fget_buffer (name);
      if (NILP (obj))
	error ("Process %s does not exist", SDATA (name));
    }
  else if (NILP (name))
    obj = Fcurrent_buffer ();
  else
    obj = name;

  /* Now obj should be either a buffer object or a process object.
   */
  if (BUFFERP (obj))
    {
      proc = Fget_buffer_process (obj);
      if (NILP (proc))
	error ("Buffer %s has no process", SDATA (BVAR (XBUFFER (obj), name)));
    }
  else
    {
      CHECK_PROCESS (obj);
      proc = obj;
    }
  return proc;
}


/* Fdelete_process promises to immediately forget about the process, but in
   reality, Emacs needs to remember those processes until they have been
   treated by the SIGCHLD handler and waitpid has been invoked on them;
   otherwise they might fill up the kernel's process table.

   Some processes created by call-process are also put onto this list.  */
static Lisp_Object deleted_pid_list;

void
record_deleted_pid (pid_t pid)
{
  deleted_pid_list = Fcons (make_fixnum_or_float (pid),
			    /* GC treated elements set to nil.  */
			    Fdelq (Qnil, deleted_pid_list));

}

DEFUN ("delete-process", Fdelete_process, Sdelete_process, 1, 1, 0,
       doc: /* Delete PROCESS: kill it and forget about it immediately.
PROCESS may be a process, a buffer, the name of a process or buffer, or
nil, indicating the current buffer's process.  */)
  (register Lisp_Object process)
{
  register struct Lisp_Process *p;

  process = get_process (process);
  p = XPROCESS (process);

  p->raw_status_new = 0;
  if (NETCONN1_P (p) || SERIALCONN1_P (p))
    {
      pset_status (p, list2 (Qexit, make_number (0)));
      p->tick = ++process_tick;
      status_notify (p);
      redisplay_preserve_echo_area (13);
    }
  else
    {
      if (p->alive)
	record_kill_process (p);

      if (p->infd >= 0)
	{
	  /* Update P's status, since record_kill_process will make the
	     SIGCHLD handler update deleted_pid_list, not *P.  */
	  Lisp_Object symbol;
	  if (p->raw_status_new)
	    update_status (p);
	  symbol = CONSP (p->status) ? XCAR (p->status) : p->status;
	  if (! (EQ (symbol, Qsignal) || EQ (symbol, Qexit)))
	    pset_status (p, list2 (Qsignal, make_number (SIGKILL)));

	  p->tick = ++process_tick;
	  status_notify (p);
	  redisplay_preserve_echo_area (13);
	}
    }
  remove_process (process);
  return Qnil;
}

DEFUN ("process-status", Fprocess_status, Sprocess_status, 1, 1, 0,
       doc: /* Return the status of PROCESS.
The returned value is one of the following symbols:
run  -- for a process that is running.
stop -- for a process stopped but continuable.
exit -- for a process that has exited.
signal -- for a process that has got a fatal signal.
open -- for a network stream connection that is open.
listen -- for a network stream server that is listening.
closed -- for a network stream connection that is closed.
connect -- when waiting for a non-blocking connection to complete.
failed -- when a non-blocking connection has failed.
nil -- if arg is a process name and no such process exists.
PROCESS may be a process, a buffer, the name of a process, or
nil, indicating the current buffer's process.  */)
  (register Lisp_Object process)
{
  register struct Lisp_Process *p;
  register Lisp_Object status;

  if (STRINGP (process))
    process = Fget_process (process);
  else
    process = get_process (process);

  if (NILP (process))
    return process;

  p = XPROCESS (process);
  if (p->raw_status_new)
    update_status (p);
  status = p->status;
  if (CONSP (status))
    status = XCAR (status);
  if (NETCONN1_P (p) || SERIALCONN1_P (p))
    {
      if (EQ (status, Qexit))
	status = Qclosed;
      else if (EQ (p->command, Qt))
	status = Qstop;
      else if (EQ (status, Qrun))
	status = Qopen;
    }
  return status;
}

DEFUN ("process-exit-status", Fprocess_exit_status, Sprocess_exit_status,
       1, 1, 0,
       doc: /* Return the exit status of PROCESS or the signal number that killed it.
If PROCESS has not yet exited or died, return 0.  */)
  (register Lisp_Object process)
{
  CHECK_PROCESS (process);
  if (XPROCESS (process)->raw_status_new)
    update_status (XPROCESS (process));
  if (CONSP (XPROCESS (process)->status))
    return XCAR (XCDR (XPROCESS (process)->status));
  return make_number (0);
}

DEFUN ("process-id", Fprocess_id, Sprocess_id, 1, 1, 0,
       doc: /* Return the process id of PROCESS.
This is the pid of the external process which PROCESS uses or talks to.
For a network connection, this value is nil.  */)
  (register Lisp_Object process)
{
  pid_t pid;

  CHECK_PROCESS (process);
  pid = XPROCESS (process)->pid;
  return (pid ? make_fixnum_or_float (pid) : Qnil);
}

DEFUN ("process-name", Fprocess_name, Sprocess_name, 1, 1, 0,
       doc: /* Return the name of PROCESS, as a string.
This is the name of the program invoked in PROCESS,
possibly modified to make it unique among process names.  */)
  (register Lisp_Object process)
{
  CHECK_PROCESS (process);
  return XPROCESS (process)->name;
}

DEFUN ("process-command", Fprocess_command, Sprocess_command, 1, 1, 0,
       doc: /* Return the command that was executed to start PROCESS.
This is a list of strings, the first string being the program executed
and the rest of the strings being the arguments given to it.
For a network or serial process, this is nil (process is running) or t
\(process is stopped).  */)
  (register Lisp_Object process)
{
  CHECK_PROCESS (process);
  return XPROCESS (process)->command;
}

DEFUN ("process-tty-name", Fprocess_tty_name, Sprocess_tty_name, 1, 1, 0,
       doc: /* Return the name of the terminal PROCESS uses, or nil if none.
This is the terminal that the process itself reads and writes on,
not the name of the pty that Emacs uses to talk with that terminal.  */)
  (register Lisp_Object process)
{
  CHECK_PROCESS (process);
  return XPROCESS (process)->tty_name;
}

DEFUN ("set-process-buffer", Fset_process_buffer, Sset_process_buffer,
       2, 2, 0,
       doc: /* Set buffer associated with PROCESS to BUFFER (a buffer, or nil).
Return BUFFER.  */)
  (register Lisp_Object process, Lisp_Object buffer)
{
  struct Lisp_Process *p;

  CHECK_PROCESS (process);
  if (!NILP (buffer))
    CHECK_BUFFER (buffer);
  p = XPROCESS (process);
  pset_buffer (p, buffer);
  if (NETCONN1_P (p) || SERIALCONN1_P (p))
    pset_childp (p, Fplist_put (p->childp, QCbuffer, buffer));
  setup_process_coding_systems (process);
  return buffer;
}

DEFUN ("process-buffer", Fprocess_buffer, Sprocess_buffer,
       1, 1, 0,
       doc: /* Return the buffer PROCESS is associated with.
Output from PROCESS is inserted in this buffer unless PROCESS has a filter.  */)
  (register Lisp_Object process)
{
  CHECK_PROCESS (process);
  return XPROCESS (process)->buffer;
}

DEFUN ("process-mark", Fprocess_mark, Sprocess_mark,
       1, 1, 0,
       doc: /* Return the marker for the end of the last output from PROCESS.  */)
  (register Lisp_Object process)
{
  CHECK_PROCESS (process);
  return XPROCESS (process)->mark;
}

DEFUN ("set-process-filter", Fset_process_filter, Sset_process_filter,
       2, 2, 0,
       doc: /* Give PROCESS the filter function FILTER; nil means default.
A value of t means stop accepting output from the process.

When a process has a non-default filter, its buffer is not used for output.
Instead, each time it does output, the entire string of output is
passed to the filter.

The filter gets two arguments: the process and the string of output.
The string argument is normally a multibyte string, except:
- if the process' input coding system is no-conversion or raw-text,
  it is a unibyte string (the non-converted input), or else
- if `default-enable-multibyte-characters' is nil, it is a unibyte
  string (the result of converting the decoded input multibyte
  string to unibyte with `string-make-unibyte').  */)
  (register Lisp_Object process, Lisp_Object filter)
{
  struct Lisp_Process *p;

  CHECK_PROCESS (process);
  p = XPROCESS (process);

  /* Don't signal an error if the process' input file descriptor
     is closed.  This could make debugging Lisp more difficult,
     for example when doing something like

     (setq process (start-process ...))
     (debug)
     (set-process-filter process ...)  */

  if (NILP (filter))
    filter = Qinternal_default_process_filter;

  if (p->infd >= 0)
    {
      if (EQ (filter, Qt) && !EQ (p->status, Qlisten))
	delete_read_fd (p->infd);
      else if (EQ (p->filter, Qt)
	       /* Network or serial process not stopped:  */
	       && !EQ (p->command, Qt))
	delete_read_fd (p->infd);
    }

  pset_filter (p, filter);
  if (NETCONN1_P (p) || SERIALCONN1_P (p))
    pset_childp (p, Fplist_put (p->childp, QCfilter, filter));
  setup_process_coding_systems (process);
  return filter;
}

DEFUN ("process-filter", Fprocess_filter, Sprocess_filter,
       1, 1, 0,
       doc: /* Return the filter function of PROCESS.
See `set-process-filter' for more info on filter functions.  */)
  (register Lisp_Object process)
{
  CHECK_PROCESS (process);
  return XPROCESS (process)->filter;
}

DEFUN ("set-process-sentinel", Fset_process_sentinel, Sset_process_sentinel,
       2, 2, 0,
       doc: /* Give PROCESS the sentinel SENTINEL; nil for default.
The sentinel is called as a function when the process changes state.
It gets two arguments: the process, and a string describing the change.  */)
  (register Lisp_Object process, Lisp_Object sentinel)
{
  struct Lisp_Process *p;

  CHECK_PROCESS (process);
  p = XPROCESS (process);

  if (NILP (sentinel))
    sentinel = Qinternal_default_process_sentinel;

  pset_sentinel (p, sentinel);
  if (NETCONN1_P (p) || SERIALCONN1_P (p))
    pset_childp (p, Fplist_put (p->childp, QCsentinel, sentinel));
  return sentinel;
}

DEFUN ("process-sentinel", Fprocess_sentinel, Sprocess_sentinel,
       1, 1, 0,
       doc: /* Return the sentinel of PROCESS.
See `set-process-sentinel' for more info on sentinels.  */)
  (register Lisp_Object process)
{
  CHECK_PROCESS (process);
  return XPROCESS (process)->sentinel;
}

DEFUN ("set-process-thread", Fset_process_thread, Sset_process_thread,
       2, 2, 0,
       doc: /* FIXME */)
  (Lisp_Object process, Lisp_Object thread)
{
  struct Lisp_Process *proc;
  struct thread_state *tstate;

  CHECK_PROCESS (process);
  if (NILP (thread))
    tstate = NULL;
  else
    {
      CHECK_THREAD (thread);
      tstate = XTHREAD (thread);
    }

  proc = XPROCESS (process);
  proc->thread = thread;
  if (proc->infd >= 0)
    fd_callback_info[proc->infd].thread = tstate;
  if (proc->outfd >= 0)
    fd_callback_info[proc->outfd].thread = tstate;

  return thread;
}

DEFUN ("process-thread", Fprocess_thread, Sprocess_thread,
       1, 1, 0,
       doc: /* FIXME */)
  (Lisp_Object process)
{
  CHECK_PROCESS (process);
  return XPROCESS (process)->thread;
}

DEFUN ("set-process-window-size", Fset_process_window_size,
       Sset_process_window_size, 3, 3, 0,
       doc: /* Tell PROCESS that it has logical window size HEIGHT and WIDTH.  */)
  (register Lisp_Object process, Lisp_Object height, Lisp_Object width)
{
  CHECK_PROCESS (process);
  CHECK_RANGED_INTEGER (height, 0, INT_MAX);
  CHECK_RANGED_INTEGER (width, 0, INT_MAX);

  if (XPROCESS (process)->infd < 0
      || set_window_size (XPROCESS (process)->infd,
			  XINT (height), XINT (width)) <= 0)
    return Qnil;
  else
    return Qt;
}

DEFUN ("set-process-inherit-coding-system-flag",
       Fset_process_inherit_coding_system_flag,
       Sset_process_inherit_coding_system_flag, 2, 2, 0,
       doc: /* Determine whether buffer of PROCESS will inherit coding-system.
If the second argument FLAG is non-nil, then the variable
`buffer-file-coding-system' of the buffer associated with PROCESS
will be bound to the value of the coding system used to decode
the process output.

This is useful when the coding system specified for the process buffer
leaves either the character code conversion or the end-of-line conversion
unspecified, or if the coding system used to decode the process output
is more appropriate for saving the process buffer.

Binding the variable `inherit-process-coding-system' to non-nil before
starting the process is an alternative way of setting the inherit flag
for the process which will run.

This function returns FLAG.  */)
  (register Lisp_Object process, Lisp_Object flag)
{
  CHECK_PROCESS (process);
  XPROCESS (process)->inherit_coding_system_flag = !NILP (flag);
  return flag;
}

DEFUN ("set-process-query-on-exit-flag",
       Fset_process_query_on_exit_flag, Sset_process_query_on_exit_flag,
       2, 2, 0,
       doc: /* Specify if query is needed for PROCESS when Emacs is exited.
If the second argument FLAG is non-nil, Emacs will query the user before
exiting or killing a buffer if PROCESS is running.  This function
returns FLAG.  */)
  (register Lisp_Object process, Lisp_Object flag)
{
  CHECK_PROCESS (process);
  XPROCESS (process)->kill_without_query = NILP (flag);
  return flag;
}

DEFUN ("process-query-on-exit-flag",
       Fprocess_query_on_exit_flag, Sprocess_query_on_exit_flag,
       1, 1, 0,
       doc: /* Return the current value of query-on-exit flag for PROCESS.  */)
  (register Lisp_Object process)
{
  CHECK_PROCESS (process);
  return (XPROCESS (process)->kill_without_query ? Qnil : Qt);
}

DEFUN ("process-contact", Fprocess_contact, Sprocess_contact,
       1, 2, 0,
       doc: /* Return the contact info of PROCESS; t for a real child.
For a network or serial connection, the value depends on the optional
KEY arg.  If KEY is nil, value is a cons cell of the form (HOST
SERVICE) for a network connection or (PORT SPEED) for a serial
connection.  If KEY is t, the complete contact information for the
connection is returned, else the specific value for the keyword KEY is
returned.  See `make-network-process' or `make-serial-process' for a
list of keywords.  */)
  (register Lisp_Object process, Lisp_Object key)
{
  Lisp_Object contact;

  CHECK_PROCESS (process);
  contact = XPROCESS (process)->childp;

#ifdef DATAGRAM_SOCKETS
  if (DATAGRAM_CONN_P (process)
      && (EQ (key, Qt) || EQ (key, QCremote)))
    contact = Fplist_put (contact, QCremote,
			  Fprocess_datagram_address (process));
#endif

  if ((!NETCONN_P (process) && !SERIALCONN_P (process)) || EQ (key, Qt))
    return contact;
  if (NILP (key) && NETCONN_P (process))
    return list2 (Fplist_get (contact, QChost),
		  Fplist_get (contact, QCservice));
  if (NILP (key) && SERIALCONN_P (process))
    return list2 (Fplist_get (contact, QCport),
		  Fplist_get (contact, QCspeed));
  return Fplist_get (contact, key);
}

DEFUN ("process-plist", Fprocess_plist, Sprocess_plist,
       1, 1, 0,
       doc: /* Return the plist of PROCESS.  */)
  (register Lisp_Object process)
{
  CHECK_PROCESS (process);
  return XPROCESS (process)->plist;
}

DEFUN ("set-process-plist", Fset_process_plist, Sset_process_plist,
       2, 2, 0,
       doc: /* Replace the plist of PROCESS with PLIST.  Returns PLIST.  */)
  (register Lisp_Object process, Lisp_Object plist)
{
  CHECK_PROCESS (process);
  CHECK_LIST (plist);

  pset_plist (XPROCESS (process), plist);
  return plist;
}

#if 0 /* Turned off because we don't currently record this info
	 in the process.  Perhaps add it.  */
DEFUN ("process-connection", Fprocess_connection, Sprocess_connection, 1, 1, 0,
       doc: /* Return the connection type of PROCESS.
The value is nil for a pipe, t or `pty' for a pty, or `stream' for
a socket connection.  */)
  (Lisp_Object process)
{
  return XPROCESS (process)->type;
}
#endif

DEFUN ("process-type", Fprocess_type, Sprocess_type, 1, 1, 0,
       doc: /* Return the connection type of PROCESS.
The value is either the symbol `real', `network', or `serial'.
PROCESS may be a process, a buffer, the name of a process or buffer, or
nil, indicating the current buffer's process.  */)
  (Lisp_Object process)
{
  Lisp_Object proc;
  proc = get_process (process);
  return XPROCESS (proc)->type;
}

DEFUN ("format-network-address", Fformat_network_address, Sformat_network_address,
       1, 2, 0,
       doc: /* Convert network ADDRESS from internal format to a string.
A 4 or 5 element vector represents an IPv4 address (with port number).
An 8 or 9 element vector represents an IPv6 address (with port number).
If optional second argument OMIT-PORT is non-nil, don't include a port
number in the string, even when present in ADDRESS.
Returns nil if format of ADDRESS is invalid.  */)
  (Lisp_Object address, Lisp_Object omit_port)
{
  if (NILP (address))
    return Qnil;

  if (STRINGP (address))  /* AF_LOCAL */
    return address;

  if (VECTORP (address))  /* AF_INET or AF_INET6 */
    {
      register struct Lisp_Vector *p = XVECTOR (address);
      ptrdiff_t size = p->header.size;
      Lisp_Object args[10];
      int nargs, i;

      if (size == 4 || (size == 5 && !NILP (omit_port)))
	{
	  args[0] = build_string ("%d.%d.%d.%d");
	  nargs = 4;
	}
      else if (size == 5)
	{
	  args[0] = build_string ("%d.%d.%d.%d:%d");
	  nargs = 5;
	}
      else if (size == 8 || (size == 9 && !NILP (omit_port)))
	{
	  args[0] = build_string ("%x:%x:%x:%x:%x:%x:%x:%x");
	  nargs = 8;
	}
      else if (size == 9)
	{
	  args[0] = build_string ("[%x:%x:%x:%x:%x:%x:%x:%x]:%d");
	  nargs = 9;
	}
      else
	return Qnil;

      for (i = 0; i < nargs; i++)
	{
	  if (! RANGED_INTEGERP (0, p->contents[i], 65535))
	    return Qnil;

	  if (nargs <= 5         /* IPv4 */
	      && i < 4           /* host, not port */
	      && XINT (p->contents[i]) > 255)
	    return Qnil;

	  args[i+1] = p->contents[i];
	}

      return Fformat (nargs+1, args);
    }

  if (CONSP (address))
    {
      Lisp_Object args[2];
      args[0] = build_string ("<Family %d>");
      args[1] = Fcar (address);
      return Fformat (2, args);
    }

  return Qnil;
}

DEFUN ("process-list", Fprocess_list, Sprocess_list, 0, 0, 0,
       doc: /* Return a list of all processes that are Emacs sub-processes.  */)
  (void)
{
  return Fmapcar (Qcdr, Vprocess_alist);
}

/* Starting asynchronous inferior processes.  */

static void start_process_unwind (Lisp_Object proc);

DEFUN ("start-process", Fstart_process, Sstart_process, 3, MANY, 0,
       doc: /* Start a program in a subprocess.  Return the process object for it.
NAME is name for process.  It is modified if necessary to make it unique.
BUFFER is the buffer (or buffer name) to associate with the process.

Process output (both standard output and standard error streams) goes
at end of BUFFER, unless you specify an output stream or filter
function to handle the output.  BUFFER may also be nil, meaning that
this process is not associated with any buffer.

PROGRAM is the program file name.  It is searched for in `exec-path'
(which see).  If nil, just associate a pty with the buffer.  Remaining
arguments are strings to give program as arguments.

If you want to separate standard output from standard error, invoke
the command through a shell and redirect one of them using the shell
syntax.

usage: (start-process NAME BUFFER PROGRAM &rest PROGRAM-ARGS)  */)
  (ptrdiff_t nargs, Lisp_Object *args)
{
  Lisp_Object buffer, name, program, proc, current_dir, tem;
  register unsigned char **new_argv;
  ptrdiff_t i;
  ptrdiff_t count = SPECPDL_INDEX ();

  buffer = args[1];
  if (!NILP (buffer))
    buffer = Fget_buffer_create (buffer);

  /* Make sure that the child will be able to chdir to the current
     buffer's current directory, or its unhandled equivalent.  We
     can't just have the child check for an error when it does the
     chdir, since it's in a vfork.

     We have to GCPRO around this because Fexpand_file_name and
     Funhandled_file_name_directory might call a file name handling
     function.  The argument list is protected by the caller, so all
     we really have to worry about is buffer.  */
  {
    struct gcpro gcpro1, gcpro2;

    current_dir = BVAR (current_buffer, directory);

    GCPRO2 (buffer, current_dir);

    current_dir = Funhandled_file_name_directory (current_dir);
    if (NILP (current_dir))
      /* If the file name handler says that current_dir is unreachable, use
	 a sensible default. */
      current_dir = build_string ("~/");
    current_dir = expand_and_dir_to_file (current_dir, Qnil);
    if (NILP (Ffile_accessible_directory_p (current_dir)))
      report_file_error ("Setting current directory",
			 BVAR (current_buffer, directory));

    UNGCPRO;
  }

  name = args[0];
  CHECK_STRING (name);

  program = args[2];

  if (!NILP (program))
    CHECK_STRING (program);

  proc = make_process (name);
  /* If an error occurs and we can't start the process, we want to
     remove it from the process list.  This means that each error
     check in create_process doesn't need to call remove_process
     itself; it's all taken care of here.  */
  record_unwind_protect (start_process_unwind, proc);

  pset_childp (XPROCESS (proc), Qt);
  pset_plist (XPROCESS (proc), Qnil);
  pset_type (XPROCESS (proc), Qreal);
  pset_buffer (XPROCESS (proc), buffer);
  pset_sentinel (XPROCESS (proc), Qinternal_default_process_sentinel);
  pset_filter (XPROCESS (proc), Qinternal_default_process_filter);
  pset_command (XPROCESS (proc), Flist (nargs - 2, args + 2));

#ifdef HAVE_GNUTLS
  /* AKA GNUTLS_INITSTAGE(proc).  */
  XPROCESS (proc)->gnutls_initstage = GNUTLS_STAGE_EMPTY;
  pset_gnutls_cred_type (XPROCESS (proc), Qnil);
#endif

#ifdef ADAPTIVE_READ_BUFFERING
  XPROCESS (proc)->adaptive_read_buffering
    = (NILP (Vprocess_adaptive_read_buffering) ? 0
       : EQ (Vprocess_adaptive_read_buffering, Qt) ? 1 : 2);
#endif

  /* Make the process marker point into the process buffer (if any).  */
  if (BUFFERP (buffer))
    set_marker_both (XPROCESS (proc)->mark, buffer,
		     BUF_ZV (XBUFFER (buffer)),
		     BUF_ZV_BYTE (XBUFFER (buffer)));

  {
    /* Decide coding systems for communicating with the process.  Here
       we don't setup the structure coding_system nor pay attention to
       unibyte mode.  They are done in create_process.  */

    /* Qt denotes we have not yet called Ffind_operation_coding_system.  */
    Lisp_Object coding_systems = Qt;
    Lisp_Object val, *args2;
    struct gcpro gcpro1, gcpro2;

    val = Vcoding_system_for_read;
    if (NILP (val))
      {
	args2 = alloca ((nargs + 1) * sizeof *args2);
	args2[0] = Qstart_process;
	for (i = 0; i < nargs; i++) args2[i + 1] = args[i];
	GCPRO2 (proc, current_dir);
	if (!NILP (program))
	  coding_systems = Ffind_operation_coding_system (nargs + 1, args2);
	UNGCPRO;
	if (CONSP (coding_systems))
	  val = XCAR (coding_systems);
	else if (CONSP (Vdefault_process_coding_system))
	  val = XCAR (Vdefault_process_coding_system);
      }
    pset_decode_coding_system (XPROCESS (proc), val);

    val = Vcoding_system_for_write;
    if (NILP (val))
      {
	if (EQ (coding_systems, Qt))
	  {
	    args2 = alloca ((nargs + 1) * sizeof *args2);
	    args2[0] = Qstart_process;
	    for (i = 0; i < nargs; i++) args2[i + 1] = args[i];
	    GCPRO2 (proc, current_dir);
	    if (!NILP (program))
	      coding_systems = Ffind_operation_coding_system (nargs + 1, args2);
	    UNGCPRO;
	  }
	if (CONSP (coding_systems))
	  val = XCDR (coding_systems);
	else if (CONSP (Vdefault_process_coding_system))
	  val = XCDR (Vdefault_process_coding_system);
      }
    pset_encode_coding_system (XPROCESS (proc), val);
    /* Note: At this moment, the above coding system may leave
       text-conversion or eol-conversion unspecified.  They will be
       decided after we read output from the process and decode it by
       some coding system, or just before we actually send a text to
       the process.  */
  }


  pset_decoding_buf (XPROCESS (proc), empty_unibyte_string);
  XPROCESS (proc)->decoding_carryover = 0;
  pset_encoding_buf (XPROCESS (proc), empty_unibyte_string);

  XPROCESS (proc)->inherit_coding_system_flag
    = !(NILP (buffer) || !inherit_process_coding_system);

  if (!NILP (program))
    {
      /* If program file name is not absolute, search our path for it.
	 Put the name we will really use in TEM.  */
      if (!IS_DIRECTORY_SEP (SREF (program, 0))
	  && !(SCHARS (program) > 1
	       && IS_DEVICE_SEP (SREF (program, 1))))
	{
	  struct gcpro gcpro1, gcpro2, gcpro3, gcpro4;

	  tem = Qnil;
	  GCPRO4 (name, program, buffer, current_dir);
	  openp (Vexec_path, program, Vexec_suffixes, &tem, make_number (X_OK));
	  UNGCPRO;
	  if (NILP (tem))
	    report_file_error ("Searching for program", program);
	  tem = Fexpand_file_name (tem, Qnil);
	}
      else
	{
	  if (!NILP (Ffile_directory_p (program)))
	    error ("Specified program for new process is a directory");
	  tem = program;
	}

      /* If program file name starts with /: for quoting a magic name,
	 discard that.  */
      if (SBYTES (tem) > 2 && SREF (tem, 0) == '/'
	  && SREF (tem, 1) == ':')
	tem = Fsubstring (tem, make_number (2), Qnil);

      {
	Lisp_Object arg_encoding = Qnil;
	struct gcpro gcpro1;
	GCPRO1 (tem);

	/* Encode the file name and put it in NEW_ARGV.
	   That's where the child will use it to execute the program.  */
	tem = list1 (ENCODE_FILE (tem));

	/* Here we encode arguments by the coding system used for sending
	   data to the process.  We don't support using different coding
	   systems for encoding arguments and for encoding data sent to the
	   process.  */

	for (i = 3; i < nargs; i++)
	  {
	    tem = Fcons (args[i], tem);
	    CHECK_STRING (XCAR (tem));
	    if (STRING_MULTIBYTE (XCAR (tem)))
	      {
		if (NILP (arg_encoding))
		  arg_encoding = (complement_process_encoding_system
				  (XPROCESS (proc)->encode_coding_system));
		XSETCAR (tem,
			 code_convert_string_norecord
			 (XCAR (tem), arg_encoding, 1));
	      }
	  }

	UNGCPRO;
      }

      /* Now that everything is encoded we can collect the strings into
	 NEW_ARGV.  */
      new_argv = alloca ((nargs - 1) * sizeof *new_argv);
      new_argv[nargs - 2] = 0;

      for (i = nargs - 2; i-- != 0; )
	{
	  new_argv[i] = SDATA (XCAR (tem));
	  tem = XCDR (tem);
	}

      create_process (proc, (char **) new_argv, current_dir);
    }
  else
    create_pty (proc);

  return unbind_to (count, proc);
}

/* This function is the unwind_protect form for Fstart_process.  If
   PROC doesn't have its pid set, then we know someone has signaled
   an error and the process wasn't started successfully, so we should
   remove it from the process list.  */
static void
start_process_unwind (Lisp_Object proc)
{
  if (!PROCESSP (proc))
    emacs_abort ();

  /* Was PROC started successfully?
     -2 is used for a pty with no process, eg for gdb.  */
  if (XPROCESS (proc)->pid <= 0 && XPROCESS (proc)->pid != -2)
    remove_process (proc);
}


static void
create_process (Lisp_Object process, char **new_argv, Lisp_Object current_dir)
{
  int inchannel, outchannel;
  pid_t pid;
  int vfork_errno;
  int sv[2];
#ifndef WINDOWSNT
  int wait_child_setup[2];
#endif
  int forkin, forkout;
  bool pty_flag = 0;
  char pty_name[PTY_NAME_SIZE];
  Lisp_Object lisp_pty_name = Qnil;
  Lisp_Object encoded_current_dir;

  inchannel = outchannel = -1;

  if (!NILP (Vprocess_connection_type))
    outchannel = inchannel = allocate_pty (pty_name);

  if (inchannel >= 0)
    {
#if ! defined (USG) || defined (USG_SUBTTY_WORKS)
      /* On most USG systems it does not work to open the pty's tty here,
	 then close it and reopen it in the child.  */
      /* Don't let this terminal become our controlling terminal
	 (in case we don't have one).  */
      forkout = forkin = emacs_open (pty_name, O_RDWR | O_NOCTTY, 0);
      if (forkin < 0)
	report_file_error ("Opening pty", Qnil);
#else
      forkin = forkout = -1;
#endif /* not USG, or USG_SUBTTY_WORKS */
      pty_flag = 1;
      lisp_pty_name = build_string (pty_name);
    }
  else
    {
      if (emacs_pipe (sv) != 0)
	report_file_error ("Creating pipe", Qnil);
      inchannel = sv[0];
      forkout = sv[1];
      if (emacs_pipe (sv) != 0)
	{
	  int pipe_errno = errno;
	  emacs_close (inchannel);
	  emacs_close (forkout);
	  report_file_errno ("Creating pipe", Qnil, pipe_errno);
	}
      outchannel = sv[1];
      forkin = sv[0];
    }

#ifndef WINDOWSNT
  if (emacs_pipe (wait_child_setup) != 0)
    report_file_error ("Creating pipe", Qnil);
#endif

  fcntl (inchannel, F_SETFL, O_NONBLOCK);
  fcntl (outchannel, F_SETFL, O_NONBLOCK);

  /* Record this as an active process, with its channels.  */
  chan_process[inchannel] = process;
  XPROCESS (process)->infd = inchannel;
  XPROCESS (process)->outfd = outchannel;

  /* Previously we recorded the tty descriptor used in the subprocess.
     It was only used for getting the foreground tty process, so now
     we just reopen the device (see emacs_get_tty_pgrp) as this is
     more portable (see USG_SUBTTY_WORKS above).  */

  XPROCESS (process)->pty_flag = pty_flag;
  pset_status (XPROCESS (process), Qrun);

  add_process_read_fd (inchannel);

  /* This may signal an error. */
  setup_process_coding_systems (process);

  encoded_current_dir = ENCODE_FILE (current_dir);

  block_input ();
  block_child_signal ();

#ifndef WINDOWSNT
  /* vfork, and prevent local vars from being clobbered by the vfork.  */
  {
    Lisp_Object volatile encoded_current_dir_volatile = encoded_current_dir;
    Lisp_Object volatile lisp_pty_name_volatile = lisp_pty_name;
    Lisp_Object volatile process_volatile = process;
    char **volatile new_argv_volatile = new_argv;
    int volatile forkin_volatile = forkin;
    int volatile forkout_volatile = forkout;
    int volatile wait_child_setup_0_volatile = wait_child_setup[0];
    int volatile wait_child_setup_1_volatile = wait_child_setup[1];

    pid = vfork ();

    encoded_current_dir = encoded_current_dir_volatile;
    lisp_pty_name = lisp_pty_name_volatile;
    process = process_volatile;
    new_argv = new_argv_volatile;
    forkin = forkin_volatile;
    forkout = forkout_volatile;
    wait_child_setup[0] = wait_child_setup_0_volatile;
    wait_child_setup[1] = wait_child_setup_1_volatile;

    pty_flag = XPROCESS (process)->pty_flag;
  }

  if (pid == 0)
#endif /* not WINDOWSNT */
    {
      int xforkin = forkin;
      int xforkout = forkout;

      /* Make the pty be the controlling terminal of the process.  */
#ifdef HAVE_PTYS
      /* First, disconnect its current controlling terminal.  */
      /* We tried doing setsid only if pty_flag, but it caused
	 process_set_signal to fail on SGI when using a pipe.  */
      setsid ();
      /* Make the pty's terminal the controlling terminal.  */
      if (pty_flag && xforkin >= 0)
	{
#ifdef TIOCSCTTY
	  /* We ignore the return value
	     because faith@cs.unc.edu says that is necessary on Linux.  */
	  ioctl (xforkin, TIOCSCTTY, 0);
#endif
	}
#if defined (LDISC1)
      if (pty_flag && xforkin >= 0)
	{
	  struct termios t;
	  tcgetattr (xforkin, &t);
	  t.c_lflag = LDISC1;
	  if (tcsetattr (xforkin, TCSANOW, &t) < 0)
	    emacs_perror ("create_process/tcsetattr LDISC1");
	}
#else
#if defined (NTTYDISC) && defined (TIOCSETD)
      if (pty_flag && xforkin >= 0)
	{
	  /* Use new line discipline.  */
	  int ldisc = NTTYDISC;
	  ioctl (xforkin, TIOCSETD, &ldisc);
	}
#endif
#endif
#ifdef TIOCNOTTY
      /* In 4.3BSD, the TIOCSPGRP bug has been fixed, and now you
	 can do TIOCSPGRP only to the process's controlling tty.  */
      if (pty_flag)
	{
	  /* I wonder: would just ioctl (0, TIOCNOTTY, 0) work here?
	     I can't test it since I don't have 4.3.  */
	  int j = emacs_open ("/dev/tty", O_RDWR, 0);
	  if (j >= 0)
	    {
	      ioctl (j, TIOCNOTTY, 0);
	      emacs_close (j);
	    }
	}
#endif /* TIOCNOTTY */

#if !defined (DONT_REOPEN_PTY)
/*** There is a suggestion that this ought to be a
     conditional on TIOCSPGRP, or !defined TIOCSCTTY.
     Trying the latter gave the wrong results on Debian GNU/Linux 1.1;
     that system does seem to need this code, even though
     both TIOCSCTTY is defined.  */
	/* Now close the pty (if we had it open) and reopen it.
	   This makes the pty the controlling terminal of the subprocess.  */
      if (pty_flag)
	{

	  /* I wonder if emacs_close (emacs_open (SSDATA (lisp_pty_name), ...))
	     would work?  */
	  if (xforkin >= 0)
	    emacs_close (xforkin);
	  xforkout = xforkin = emacs_open (SSDATA (lisp_pty_name), O_RDWR, 0);

	  if (xforkin < 0)
	    {
	      emacs_perror (SSDATA (lisp_pty_name));
	      _exit (EXIT_CANCELED);
	    }

	}
#endif /* not DONT_REOPEN_PTY */

#ifdef SETUP_SLAVE_PTY
      if (pty_flag)
	{
	  SETUP_SLAVE_PTY;
	}
#endif /* SETUP_SLAVE_PTY */
#endif /* HAVE_PTYS */

      signal (SIGINT, SIG_DFL);
      signal (SIGQUIT, SIG_DFL);

      /* Emacs ignores SIGPIPE, but the child should not.  */
      signal (SIGPIPE, SIG_DFL);

      /* Stop blocking SIGCHLD in the child.  */
      unblock_child_signal ();

      if (pty_flag)
	child_setup_tty (xforkout);
#ifdef WINDOWSNT
      pid = child_setup (xforkin, xforkout, xforkout,
			 new_argv, 1, encoded_current_dir);
#else  /* not WINDOWSNT */
      child_setup (xforkin, xforkout, xforkout,
		   new_argv, 1, encoded_current_dir);
#endif /* not WINDOWSNT */
    }

  /* Back in the parent process.  */

  vfork_errno = errno;
  XPROCESS (process)->pid = pid;
  if (pid >= 0)
    XPROCESS (process)->alive = 1;

  /* Stop blocking in the parent.  */
  unblock_child_signal ();
  unblock_input ();

  if (forkin >= 0)
    emacs_close (forkin);
  if (forkin != forkout && forkout >= 0)
    emacs_close (forkout);

  if (pid < 0)
    report_file_errno ("Doing vfork", Qnil, vfork_errno);
  else
    {
      /* vfork succeeded.  */

#ifdef WINDOWSNT
      register_child (pid, inchannel);
#endif /* WINDOWSNT */

      pset_tty_name (XPROCESS (process), lisp_pty_name);

#ifndef WINDOWSNT
      /* Wait for child_setup to complete in case that vfork is
	 actually defined as fork.  The descriptor wait_child_setup[1]
	 of a pipe is closed at the child side either by close-on-exec
	 on successful execve or the _exit call in child_setup.  */
      {
	char dummy;

	emacs_close (wait_child_setup[1]);
	emacs_read (wait_child_setup[0], &dummy, 1);
	emacs_close (wait_child_setup[0]);
      }
#endif
    }
}

static void
create_pty (Lisp_Object process)
{
  char pty_name[PTY_NAME_SIZE];
  int inchannel, outchannel;

  inchannel = outchannel = -1;

  if (!NILP (Vprocess_connection_type))
    outchannel = inchannel = allocate_pty (pty_name);

  if (inchannel >= 0)
    {
#if ! defined (USG) || defined (USG_SUBTTY_WORKS)
      /* On most USG systems it does not work to open the pty's tty here,
	 then close it and reopen it in the child.  */
      /* Don't let this terminal become our controlling terminal
	 (in case we don't have one).  */
      int forkout = emacs_open (pty_name, O_RDWR | O_NOCTTY, 0);
      if (forkout < 0)
	report_file_error ("Opening pty", Qnil);
#if defined (DONT_REOPEN_PTY)
      /* In the case that vfork is defined as fork, the parent process
	 (Emacs) may send some data before the child process completes
	 tty options setup.  So we setup tty before forking.  */
      child_setup_tty (forkout);
#endif /* DONT_REOPEN_PTY */
#endif /* not USG, or USG_SUBTTY_WORKS */

      fcntl (inchannel, F_SETFL, O_NONBLOCK);
      fcntl (outchannel, F_SETFL, O_NONBLOCK);

      /* Record this as an active process, with its channels.
	 As a result, child_setup will close Emacs's side of the pipes.  */
      chan_process[inchannel] = process;
      XPROCESS (process)->infd = inchannel;
      XPROCESS (process)->outfd = outchannel;

      /* Previously we recorded the tty descriptor used in the subprocess.
	 It was only used for getting the foreground tty process, so now
	 we just reopen the device (see emacs_get_tty_pgrp) as this is
	 more portable (see USG_SUBTTY_WORKS above).  */

      XPROCESS (process)->pty_flag = 1;
      pset_status (XPROCESS (process), Qrun);
      setup_process_coding_systems (process);

<<<<<<< HEAD
  add_process_read_fd (inchannel);
=======
      FD_SET (inchannel, &input_wait_mask);
      FD_SET (inchannel, &non_keyboard_wait_mask);
      if (inchannel > max_process_desc)
	max_process_desc = inchannel;

      pset_tty_name (XPROCESS (process), build_string (pty_name));
    }
>>>>>>> fec92060

  XPROCESS (process)->pid = -2;
}


/* Convert an internal struct sockaddr to a lisp object (vector or string).
   The address family of sa is not included in the result.  */

static Lisp_Object
conv_sockaddr_to_lisp (struct sockaddr *sa, int len)
{
  Lisp_Object address;
  int i;
  unsigned char *cp;
  register struct Lisp_Vector *p;

  /* Workaround for a bug in getsockname on BSD: Names bound to
     sockets in the UNIX domain are inaccessible; getsockname returns
     a zero length name.  */
  if (len < offsetof (struct sockaddr, sa_family) + sizeof (sa->sa_family))
    return empty_unibyte_string;

  switch (sa->sa_family)
    {
    case AF_INET:
      {
	struct sockaddr_in *sin = (struct sockaddr_in *) sa;
	len = sizeof (sin->sin_addr) + 1;
	address = Fmake_vector (make_number (len), Qnil);
	p = XVECTOR (address);
	p->contents[--len] = make_number (ntohs (sin->sin_port));
	cp = (unsigned char *) &sin->sin_addr;
	break;
      }
#ifdef AF_INET6
    case AF_INET6:
      {
	struct sockaddr_in6 *sin6 = (struct sockaddr_in6 *) sa;
	uint16_t *ip6 = (uint16_t *) &sin6->sin6_addr;
	len = sizeof (sin6->sin6_addr)/2 + 1;
	address = Fmake_vector (make_number (len), Qnil);
	p = XVECTOR (address);
	p->contents[--len] = make_number (ntohs (sin6->sin6_port));
	for (i = 0; i < len; i++)
	  p->contents[i] = make_number (ntohs (ip6[i]));
	return address;
      }
#endif
#ifdef HAVE_LOCAL_SOCKETS
    case AF_LOCAL:
      {
	struct sockaddr_un *sockun = (struct sockaddr_un *) sa;
	for (i = 0; i < sizeof (sockun->sun_path); i++)
	  if (sockun->sun_path[i] == 0)
	    break;
	return make_unibyte_string (sockun->sun_path, i);
      }
#endif
    default:
      len -= offsetof (struct sockaddr, sa_family) + sizeof (sa->sa_family);
      address = Fcons (make_number (sa->sa_family),
		       Fmake_vector (make_number (len), Qnil));
      p = XVECTOR (XCDR (address));
      cp = (unsigned char *) &sa->sa_family + sizeof (sa->sa_family);
      break;
    }

  i = 0;
  while (i < len)
    p->contents[i++] = make_number (*cp++);

  return address;
}


/* Get family and required size for sockaddr structure to hold ADDRESS.  */

static int
get_lisp_to_sockaddr_size (Lisp_Object address, int *familyp)
{
  register struct Lisp_Vector *p;

  if (VECTORP (address))
    {
      p = XVECTOR (address);
      if (p->header.size == 5)
	{
	  *familyp = AF_INET;
	  return sizeof (struct sockaddr_in);
	}
#ifdef AF_INET6
      else if (p->header.size == 9)
	{
	  *familyp = AF_INET6;
	  return sizeof (struct sockaddr_in6);
	}
#endif
    }
#ifdef HAVE_LOCAL_SOCKETS
  else if (STRINGP (address))
    {
      *familyp = AF_LOCAL;
      return sizeof (struct sockaddr_un);
    }
#endif
  else if (CONSP (address) && TYPE_RANGED_INTEGERP (int, XCAR (address))
	   && VECTORP (XCDR (address)))
    {
      struct sockaddr *sa;
      *familyp = XINT (XCAR (address));
      p = XVECTOR (XCDR (address));
      return p->header.size + sizeof (sa->sa_family);
    }
  return 0;
}

/* Convert an address object (vector or string) to an internal sockaddr.

   The address format has been basically validated by
   get_lisp_to_sockaddr_size, but this does not mean FAMILY is valid;
   it could have come from user data.  So if FAMILY is not valid,
   we return after zeroing *SA.  */

static void
conv_lisp_to_sockaddr (int family, Lisp_Object address, struct sockaddr *sa, int len)
{
  register struct Lisp_Vector *p;
  register unsigned char *cp = NULL;
  register int i;
  EMACS_INT hostport;

  memset (sa, 0, len);

  if (VECTORP (address))
    {
      p = XVECTOR (address);
      if (family == AF_INET)
	{
	  struct sockaddr_in *sin = (struct sockaddr_in *) sa;
	  len = sizeof (sin->sin_addr) + 1;
	  hostport = XINT (p->contents[--len]);
	  sin->sin_port = htons (hostport);
	  cp = (unsigned char *)&sin->sin_addr;
	  sa->sa_family = family;
	}
#ifdef AF_INET6
      else if (family == AF_INET6)
	{
	  struct sockaddr_in6 *sin6 = (struct sockaddr_in6 *) sa;
	  uint16_t *ip6 = (uint16_t *)&sin6->sin6_addr;
	  len = sizeof (sin6->sin6_addr) + 1;
	  hostport = XINT (p->contents[--len]);
	  sin6->sin6_port = htons (hostport);
	  for (i = 0; i < len; i++)
	    if (INTEGERP (p->contents[i]))
	      {
		int j = XFASTINT (p->contents[i]) & 0xffff;
		ip6[i] = ntohs (j);
	      }
	  sa->sa_family = family;
	  return;
	}
#endif
      else
	return;
    }
  else if (STRINGP (address))
    {
#ifdef HAVE_LOCAL_SOCKETS
      if (family == AF_LOCAL)
	{
	  struct sockaddr_un *sockun = (struct sockaddr_un *) sa;
	  cp = SDATA (address);
	  for (i = 0; i < sizeof (sockun->sun_path) && *cp; i++)
	    sockun->sun_path[i] = *cp++;
	  sa->sa_family = family;
	}
#endif
      return;
    }
  else
    {
      p = XVECTOR (XCDR (address));
      cp = (unsigned char *)sa + sizeof (sa->sa_family);
    }

  for (i = 0; i < len; i++)
    if (INTEGERP (p->contents[i]))
      *cp++ = XFASTINT (p->contents[i]) & 0xff;
}

#ifdef DATAGRAM_SOCKETS
DEFUN ("process-datagram-address", Fprocess_datagram_address, Sprocess_datagram_address,
       1, 1, 0,
       doc: /* Get the current datagram address associated with PROCESS.  */)
  (Lisp_Object process)
{
  int channel;

  CHECK_PROCESS (process);

  if (!DATAGRAM_CONN_P (process))
    return Qnil;

  channel = XPROCESS (process)->infd;
  return conv_sockaddr_to_lisp (datagram_address[channel].sa,
				datagram_address[channel].len);
}

DEFUN ("set-process-datagram-address", Fset_process_datagram_address, Sset_process_datagram_address,
       2, 2, 0,
       doc: /* Set the datagram address for PROCESS to ADDRESS.
Returns nil upon error setting address, ADDRESS otherwise.  */)
  (Lisp_Object process, Lisp_Object address)
{
  int channel;
  int family, len;

  CHECK_PROCESS (process);

  if (!DATAGRAM_CONN_P (process))
    return Qnil;

  channel = XPROCESS (process)->infd;

  len = get_lisp_to_sockaddr_size (address, &family);
  if (len == 0 || datagram_address[channel].len != len)
    return Qnil;
  conv_lisp_to_sockaddr (family, address, datagram_address[channel].sa, len);
  return address;
}
#endif


static const struct socket_options {
  /* The name of this option.  Should be lowercase version of option
     name without SO_ prefix. */
  const char *name;
  /* Option level SOL_... */
  int optlevel;
  /* Option number SO_... */
  int optnum;
  enum { SOPT_UNKNOWN, SOPT_BOOL, SOPT_INT, SOPT_IFNAME, SOPT_LINGER } opttype;
  enum { OPIX_NONE=0, OPIX_MISC=1, OPIX_REUSEADDR=2 } optbit;
} socket_options[] =
  {
#ifdef SO_BINDTODEVICE
    { ":bindtodevice", SOL_SOCKET, SO_BINDTODEVICE, SOPT_IFNAME, OPIX_MISC },
#endif
#ifdef SO_BROADCAST
    { ":broadcast", SOL_SOCKET, SO_BROADCAST, SOPT_BOOL, OPIX_MISC },
#endif
#ifdef SO_DONTROUTE
    { ":dontroute", SOL_SOCKET, SO_DONTROUTE, SOPT_BOOL, OPIX_MISC },
#endif
#ifdef SO_KEEPALIVE
    { ":keepalive", SOL_SOCKET, SO_KEEPALIVE, SOPT_BOOL, OPIX_MISC },
#endif
#ifdef SO_LINGER
    { ":linger", SOL_SOCKET, SO_LINGER, SOPT_LINGER, OPIX_MISC },
#endif
#ifdef SO_OOBINLINE
    { ":oobinline", SOL_SOCKET, SO_OOBINLINE, SOPT_BOOL, OPIX_MISC },
#endif
#ifdef SO_PRIORITY
    { ":priority", SOL_SOCKET, SO_PRIORITY, SOPT_INT, OPIX_MISC },
#endif
#ifdef SO_REUSEADDR
    { ":reuseaddr", SOL_SOCKET, SO_REUSEADDR, SOPT_BOOL, OPIX_REUSEADDR },
#endif
    { 0, 0, 0, SOPT_UNKNOWN, OPIX_NONE }
  };

/* Set option OPT to value VAL on socket S.

   Returns (1<<socket_options[OPT].optbit) if option is known, 0 otherwise.
   Signals an error if setting a known option fails.
*/

static int
set_socket_option (int s, Lisp_Object opt, Lisp_Object val)
{
  char *name;
  const struct socket_options *sopt;
  int ret = 0;

  CHECK_SYMBOL (opt);

  name = SSDATA (SYMBOL_NAME (opt));
  for (sopt = socket_options; sopt->name; sopt++)
    if (strcmp (name, sopt->name) == 0)
      break;

  switch (sopt->opttype)
    {
    case SOPT_BOOL:
      {
	int optval;
	optval = NILP (val) ? 0 : 1;
	ret = setsockopt (s, sopt->optlevel, sopt->optnum,
			  &optval, sizeof (optval));
	break;
      }

    case SOPT_INT:
      {
	int optval;
	if (TYPE_RANGED_INTEGERP (int, val))
	  optval = XINT (val);
	else
	  error ("Bad option value for %s", name);
	ret = setsockopt (s, sopt->optlevel, sopt->optnum,
			  &optval, sizeof (optval));
	break;
      }

#ifdef SO_BINDTODEVICE
    case SOPT_IFNAME:
      {
	char devname[IFNAMSIZ+1];

	/* This is broken, at least in the Linux 2.4 kernel.
	   To unbind, the arg must be a zero integer, not the empty string.
	   This should work on all systems.   KFS. 2003-09-23.  */
	memset (devname, 0, sizeof devname);
	if (STRINGP (val))
	  {
	    char *arg = SSDATA (val);
	    int len = min (strlen (arg), IFNAMSIZ);
	    memcpy (devname, arg, len);
	  }
	else if (!NILP (val))
	  error ("Bad option value for %s", name);
	ret = setsockopt (s, sopt->optlevel, sopt->optnum,
			  devname, IFNAMSIZ);
	break;
      }
#endif

#ifdef SO_LINGER
    case SOPT_LINGER:
      {
	struct linger linger;

	linger.l_onoff = 1;
	linger.l_linger = 0;
	if (TYPE_RANGED_INTEGERP (int, val))
	  linger.l_linger = XINT (val);
	else
	  linger.l_onoff = NILP (val) ? 0 : 1;
	ret = setsockopt (s, sopt->optlevel, sopt->optnum,
			  &linger, sizeof (linger));
	break;
      }
#endif

    default:
      return 0;
    }

  if (ret < 0)
    {
      int setsockopt_errno = errno;
      report_file_errno ("Cannot set network option", list2 (opt, val),
			 setsockopt_errno);
    }

  return (1 << sopt->optbit);
}


DEFUN ("set-network-process-option",
       Fset_network_process_option, Sset_network_process_option,
       3, 4, 0,
       doc: /* For network process PROCESS set option OPTION to value VALUE.
See `make-network-process' for a list of options and values.
If optional fourth arg NO-ERROR is non-nil, don't signal an error if
OPTION is not a supported option, return nil instead; otherwise return t.  */)
  (Lisp_Object process, Lisp_Object option, Lisp_Object value, Lisp_Object no_error)
{
  int s;
  struct Lisp_Process *p;

  CHECK_PROCESS (process);
  p = XPROCESS (process);
  if (!NETCONN1_P (p))
    error ("Process is not a network process");

  s = p->infd;
  if (s < 0)
    error ("Process is not running");

  if (set_socket_option (s, option, value))
    {
      pset_childp (p, Fplist_put (p->childp, option, value));
      return Qt;
    }

  if (NILP (no_error))
    error ("Unknown or unsupported option");

  return Qnil;
}


DEFUN ("serial-process-configure",
       Fserial_process_configure,
       Sserial_process_configure,
       0, MANY, 0,
       doc: /* Configure speed, bytesize, etc. of a serial process.

Arguments are specified as keyword/argument pairs.  Attributes that
are not given are re-initialized from the process's current
configuration (available via the function `process-contact') or set to
reasonable default values.  The following arguments are defined:

:process PROCESS
:name NAME
:buffer BUFFER
:port PORT
-- Any of these arguments can be given to identify the process that is
to be configured.  If none of these arguments is given, the current
buffer's process is used.

:speed SPEED -- SPEED is the speed of the serial port in bits per
second, also called baud rate.  Any value can be given for SPEED, but
most serial ports work only at a few defined values between 1200 and
115200, with 9600 being the most common value.  If SPEED is nil, the
serial port is not configured any further, i.e., all other arguments
are ignored.  This may be useful for special serial ports such as
Bluetooth-to-serial converters which can only be configured through AT
commands.  A value of nil for SPEED can be used only when passed
through `make-serial-process' or `serial-term'.

:bytesize BYTESIZE -- BYTESIZE is the number of bits per byte, which
can be 7 or 8.  If BYTESIZE is not given or nil, a value of 8 is used.

:parity PARITY -- PARITY can be nil (don't use parity), the symbol
`odd' (use odd parity), or the symbol `even' (use even parity).  If
PARITY is not given, no parity is used.

:stopbits STOPBITS -- STOPBITS is the number of stopbits used to
terminate a byte transmission.  STOPBITS can be 1 or 2.  If STOPBITS
is not given or nil, 1 stopbit is used.

:flowcontrol FLOWCONTROL -- FLOWCONTROL determines the type of
flowcontrol to be used, which is either nil (don't use flowcontrol),
the symbol `hw' (use RTS/CTS hardware flowcontrol), or the symbol `sw'
\(use XON/XOFF software flowcontrol).  If FLOWCONTROL is not given, no
flowcontrol is used.

`serial-process-configure' is called by `make-serial-process' for the
initial configuration of the serial port.

Examples:

\(serial-process-configure :process "/dev/ttyS0" :speed 1200)

\(serial-process-configure
    :buffer "COM1" :stopbits 1 :parity 'odd :flowcontrol 'hw)

\(serial-process-configure :port "\\\\.\\COM13" :bytesize 7)

usage: (serial-process-configure &rest ARGS)  */)
  (ptrdiff_t nargs, Lisp_Object *args)
{
  struct Lisp_Process *p;
  Lisp_Object contact = Qnil;
  Lisp_Object proc = Qnil;
  struct gcpro gcpro1;

  contact = Flist (nargs, args);
  GCPRO1 (contact);

  proc = Fplist_get (contact, QCprocess);
  if (NILP (proc))
    proc = Fplist_get (contact, QCname);
  if (NILP (proc))
    proc = Fplist_get (contact, QCbuffer);
  if (NILP (proc))
    proc = Fplist_get (contact, QCport);
  proc = get_process (proc);
  p = XPROCESS (proc);
  if (!EQ (p->type, Qserial))
    error ("Not a serial process");

  if (NILP (Fplist_get (p->childp, QCspeed)))
    {
      UNGCPRO;
      return Qnil;
    }

  serial_configure (p, contact);

  UNGCPRO;
  return Qnil;
}

DEFUN ("make-serial-process", Fmake_serial_process, Smake_serial_process,
       0, MANY, 0,
       doc: /* Create and return a serial port process.

In Emacs, serial port connections are represented by process objects,
so input and output work as for subprocesses, and `delete-process'
closes a serial port connection.  However, a serial process has no
process id, it cannot be signaled, and the status codes are different
from normal processes.

`make-serial-process' creates a process and a buffer, on which you
probably want to use `process-send-string'.  Try \\[serial-term] for
an interactive terminal.  See below for examples.

Arguments are specified as keyword/argument pairs.  The following
arguments are defined:

:port PORT -- (mandatory) PORT is the path or name of the serial port.
For example, this could be "/dev/ttyS0" on Unix.  On Windows, this
could be "COM1", or "\\\\.\\COM10" for ports higher than COM9 (double
the backslashes in strings).

:speed SPEED -- (mandatory) is handled by `serial-process-configure',
which this function calls.

:name NAME -- NAME is the name of the process.  If NAME is not given,
the value of PORT is used.

:buffer BUFFER -- BUFFER is the buffer (or buffer-name) to associate
with the process.  Process output goes at the end of that buffer,
unless you specify an output stream or filter function to handle the
output.  If BUFFER is not given, the value of NAME is used.

:coding CODING -- If CODING is a symbol, it specifies the coding
system used for both reading and writing for this process.  If CODING
is a cons (DECODING . ENCODING), DECODING is used for reading, and
ENCODING is used for writing.

:noquery BOOL -- When exiting Emacs, query the user if BOOL is nil and
the process is running.  If BOOL is not given, query before exiting.

:stop BOOL -- Start process in the `stopped' state if BOOL is non-nil.
In the stopped state, a serial process does not accept incoming data,
but you can send outgoing data.  The stopped state is cleared by
`continue-process' and set by `stop-process'.

:filter FILTER -- Install FILTER as the process filter.

:sentinel SENTINEL -- Install SENTINEL as the process sentinel.

:plist PLIST -- Install PLIST as the initial plist of the process.

:bytesize
:parity
:stopbits
:flowcontrol
-- This function calls `serial-process-configure' to handle these
arguments.

The original argument list, possibly modified by later configuration,
is available via the function `process-contact'.

Examples:

\(make-serial-process :port "/dev/ttyS0" :speed 9600)

\(make-serial-process :port "COM1" :speed 115200 :stopbits 2)

\(make-serial-process :port "\\\\.\\COM13" :speed 1200 :bytesize 7 :parity 'odd)

\(make-serial-process :port "/dev/tty.BlueConsole-SPP-1" :speed nil)

usage:  (make-serial-process &rest ARGS)  */)
  (ptrdiff_t nargs, Lisp_Object *args)
{
  int fd = -1;
  Lisp_Object proc, contact, port;
  struct Lisp_Process *p;
  struct gcpro gcpro1;
  Lisp_Object name, buffer;
  Lisp_Object tem, val;
  ptrdiff_t specpdl_count;

  if (nargs == 0)
    return Qnil;

  contact = Flist (nargs, args);
  GCPRO1 (contact);

  port = Fplist_get (contact, QCport);
  if (NILP (port))
    error ("No port specified");
  CHECK_STRING (port);

  if (NILP (Fplist_member (contact, QCspeed)))
    error (":speed not specified");
  if (!NILP (Fplist_get (contact, QCspeed)))
    CHECK_NUMBER (Fplist_get (contact, QCspeed));

  name = Fplist_get (contact, QCname);
  if (NILP (name))
    name = port;
  CHECK_STRING (name);
  proc = make_process (name);
  specpdl_count = SPECPDL_INDEX ();
  record_unwind_protect (remove_process, proc);
  p = XPROCESS (proc);

  fd = serial_open (port);
  p->infd = fd;
  p->outfd = fd;
  if (fd > max_desc)
    max_desc = fd;
  chan_process[fd] = proc;

  buffer = Fplist_get (contact, QCbuffer);
  if (NILP (buffer))
    buffer = name;
  buffer = Fget_buffer_create (buffer);
  pset_buffer (p, buffer);

  pset_childp (p, contact);
  pset_plist (p, Fcopy_sequence (Fplist_get (contact, QCplist)));
  pset_type (p, Qserial);
  pset_sentinel (p, Fplist_get (contact, QCsentinel));
  pset_filter (p, Fplist_get (contact, QCfilter));
  pset_log (p, Qnil);
  if (tem = Fplist_get (contact, QCnoquery), !NILP (tem))
    p->kill_without_query = 1;
  if (tem = Fplist_get (contact, QCstop), !NILP (tem))
    pset_command (p, Qt);
  eassert (! p->pty_flag);

  if (!EQ (p->command, Qt))
    add_non_keyboard_read_fd (fd);

  if (BUFFERP (buffer))
    {
      set_marker_both (p->mark, buffer,
		       BUF_ZV (XBUFFER (buffer)),
		       BUF_ZV_BYTE (XBUFFER (buffer)));
    }

  tem = Fplist_member (contact, QCcoding);
  if (!NILP (tem) && (!CONSP (tem) || !CONSP (XCDR (tem))))
    tem = Qnil;

  val = Qnil;
  if (!NILP (tem))
    {
      val = XCAR (XCDR (tem));
      if (CONSP (val))
	val = XCAR (val);
    }
  else if (!NILP (Vcoding_system_for_read))
    val = Vcoding_system_for_read;
  else if ((!NILP (buffer) && NILP (BVAR (XBUFFER (buffer), enable_multibyte_characters)))
	   || (NILP (buffer) && NILP (BVAR (&buffer_defaults, enable_multibyte_characters))))
    val = Qnil;
  pset_decode_coding_system (p, val);

  val = Qnil;
  if (!NILP (tem))
    {
      val = XCAR (XCDR (tem));
      if (CONSP (val))
	val = XCDR (val);
    }
  else if (!NILP (Vcoding_system_for_write))
    val = Vcoding_system_for_write;
  else if ((!NILP (buffer) && NILP (BVAR (XBUFFER (buffer), enable_multibyte_characters)))
	   || (NILP (buffer) && NILP (BVAR (&buffer_defaults, enable_multibyte_characters))))
    val = Qnil;
  pset_encode_coding_system (p, val);

  setup_process_coding_systems (proc);
  pset_decoding_buf (p, empty_unibyte_string);
  p->decoding_carryover = 0;
  pset_encoding_buf (p, empty_unibyte_string);
  p->inherit_coding_system_flag
    = !(!NILP (tem) || NILP (buffer) || !inherit_process_coding_system);

  Fserial_process_configure (nargs, args);

  specpdl_ptr = specpdl + specpdl_count;

  UNGCPRO;
  return proc;
}

/* Create a network stream/datagram client/server process.  Treated
   exactly like a normal process when reading and writing.  Primary
   differences are in status display and process deletion.  A network
   connection has no PID; you cannot signal it.  All you can do is
   stop/continue it and deactivate/close it via delete-process */

DEFUN ("make-network-process", Fmake_network_process, Smake_network_process,
       0, MANY, 0,
       doc: /* Create and return a network server or client process.

In Emacs, network connections are represented by process objects, so
input and output work as for subprocesses and `delete-process' closes
a network connection.  However, a network process has no process id,
it cannot be signaled, and the status codes are different from normal
processes.

Arguments are specified as keyword/argument pairs.  The following
arguments are defined:

:name NAME -- NAME is name for process.  It is modified if necessary
to make it unique.

:buffer BUFFER -- BUFFER is the buffer (or buffer-name) to associate
with the process.  Process output goes at end of that buffer, unless
you specify an output stream or filter function to handle the output.
BUFFER may be also nil, meaning that this process is not associated
with any buffer.

:host HOST -- HOST is name of the host to connect to, or its IP
address.  The symbol `local' specifies the local host.  If specified
for a server process, it must be a valid name or address for the local
host, and only clients connecting to that address will be accepted.

:service SERVICE -- SERVICE is name of the service desired, or an
integer specifying a port number to connect to.  If SERVICE is t,
a random port number is selected for the server.  (If Emacs was
compiled with getaddrinfo, a port number can also be specified as a
string, e.g. "80", as well as an integer.  This is not portable.)

:type TYPE -- TYPE is the type of connection.  The default (nil) is a
stream type connection, `datagram' creates a datagram type connection,
`seqpacket' creates a reliable datagram connection.

:family FAMILY -- FAMILY is the address (and protocol) family for the
service specified by HOST and SERVICE.  The default (nil) is to use
whatever address family (IPv4 or IPv6) that is defined for the host
and port number specified by HOST and SERVICE.  Other address families
supported are:
  local -- for a local (i.e. UNIX) address specified by SERVICE.
  ipv4  -- use IPv4 address family only.
  ipv6  -- use IPv6 address family only.

:local ADDRESS -- ADDRESS is the local address used for the connection.
This parameter is ignored when opening a client process. When specified
for a server process, the FAMILY, HOST and SERVICE args are ignored.

:remote ADDRESS -- ADDRESS is the remote partner's address for the
connection.  This parameter is ignored when opening a stream server
process.  For a datagram server process, it specifies the initial
setting of the remote datagram address.  When specified for a client
process, the FAMILY, HOST, and SERVICE args are ignored.

The format of ADDRESS depends on the address family:
- An IPv4 address is represented as an vector of integers [A B C D P]
corresponding to numeric IP address A.B.C.D and port number P.
- A local address is represented as a string with the address in the
local address space.
- An "unsupported family" address is represented by a cons (F . AV)
where F is the family number and AV is a vector containing the socket
address data with one element per address data byte.  Do not rely on
this format in portable code, as it may depend on implementation
defined constants, data sizes, and data structure alignment.

:coding CODING -- If CODING is a symbol, it specifies the coding
system used for both reading and writing for this process.  If CODING
is a cons (DECODING . ENCODING), DECODING is used for reading, and
ENCODING is used for writing.

:nowait BOOL -- If BOOL is non-nil for a stream type client process,
return without waiting for the connection to complete; instead, the
sentinel function will be called with second arg matching "open" (if
successful) or "failed" when the connect completes.  Default is to use
a blocking connect (i.e. wait) for stream type connections.

:noquery BOOL -- Query the user unless BOOL is non-nil, and process is
running when Emacs is exited.

:stop BOOL -- Start process in the `stopped' state if BOOL non-nil.
In the stopped state, a server process does not accept new
connections, and a client process does not handle incoming traffic.
The stopped state is cleared by `continue-process' and set by
`stop-process'.

:filter FILTER -- Install FILTER as the process filter.

:filter-multibyte BOOL -- If BOOL is non-nil, strings given to the
process filter are multibyte, otherwise they are unibyte.
If this keyword is not specified, the strings are multibyte if
the default value of `enable-multibyte-characters' is non-nil.

:sentinel SENTINEL -- Install SENTINEL as the process sentinel.

:log LOG -- Install LOG as the server process log function.  This
function is called when the server accepts a network connection from a
client.  The arguments are SERVER, CLIENT, and MESSAGE, where SERVER
is the server process, CLIENT is the new process for the connection,
and MESSAGE is a string.

:plist PLIST -- Install PLIST as the new process' initial plist.

:server QLEN -- if QLEN is non-nil, create a server process for the
specified FAMILY, SERVICE, and connection type (stream or datagram).
If QLEN is an integer, it is used as the max. length of the server's
pending connection queue (also known as the backlog); the default
queue length is 5.  Default is to create a client process.

The following network options can be specified for this connection:

:broadcast BOOL    -- Allow send and receive of datagram broadcasts.
:dontroute BOOL    -- Only send to directly connected hosts.
:keepalive BOOL    -- Send keep-alive messages on network stream.
:linger BOOL or TIMEOUT -- Send queued messages before closing.
:oobinline BOOL    -- Place out-of-band data in receive data stream.
:priority INT      -- Set protocol defined priority for sent packets.
:reuseaddr BOOL    -- Allow reusing a recently used local address
                      (this is allowed by default for a server process).
:bindtodevice NAME -- bind to interface NAME.  Using this may require
                      special privileges on some systems.

Consult the relevant system programmer's manual pages for more
information on using these options.


A server process will listen for and accept connections from clients.
When a client connection is accepted, a new network process is created
for the connection with the following parameters:

- The client's process name is constructed by concatenating the server
process' NAME and a client identification string.
- If the FILTER argument is non-nil, the client process will not get a
separate process buffer; otherwise, the client's process buffer is a newly
created buffer named after the server process' BUFFER name or process
NAME concatenated with the client identification string.
- The connection type and the process filter and sentinel parameters are
inherited from the server process' TYPE, FILTER and SENTINEL.
- The client process' contact info is set according to the client's
addressing information (typically an IP address and a port number).
- The client process' plist is initialized from the server's plist.

Notice that the FILTER and SENTINEL args are never used directly by
the server process.  Also, the BUFFER argument is not used directly by
the server process, but via the optional :log function, accepted (and
failed) connections may be logged in the server process' buffer.

The original argument list, modified with the actual connection
information, is available via the `process-contact' function.

usage: (make-network-process &rest ARGS)  */)
  (ptrdiff_t nargs, Lisp_Object *args)
{
  Lisp_Object proc;
  Lisp_Object contact;
  struct Lisp_Process *p;
#ifdef HAVE_GETADDRINFO
  struct addrinfo ai, *res, *lres;
  struct addrinfo hints;
  const char *portstring;
  char portbuf[128];
#else /* HAVE_GETADDRINFO */
  struct _emacs_addrinfo
  {
    int ai_family;
    int ai_socktype;
    int ai_protocol;
    int ai_addrlen;
    struct sockaddr *ai_addr;
    struct _emacs_addrinfo *ai_next;
  } ai, *res, *lres;
#endif /* HAVE_GETADDRINFO */
  struct sockaddr_in address_in;
#ifdef HAVE_LOCAL_SOCKETS
  struct sockaddr_un address_un;
#endif
  int port;
  int ret = 0;
  int xerrno = 0;
  int s = -1, outch, inch;
  struct gcpro gcpro1;
  ptrdiff_t count = SPECPDL_INDEX ();
  ptrdiff_t count1;
  Lisp_Object QCaddress;  /* one of QClocal or QCremote */
  Lisp_Object tem;
  Lisp_Object name, buffer, host, service, address;
  Lisp_Object filter, sentinel;
  bool is_non_blocking_client = 0;
  bool is_server = 0;
  int backlog = 5;
  int socktype;
  int family = -1;

  if (nargs == 0)
    return Qnil;

  /* Save arguments for process-contact and clone-process.  */
  contact = Flist (nargs, args);
  GCPRO1 (contact);

#ifdef WINDOWSNT
  /* Ensure socket support is loaded if available. */
  init_winsock (TRUE);
#endif

  /* :type TYPE  (nil: stream, datagram */
  tem = Fplist_get (contact, QCtype);
  if (NILP (tem))
    socktype = SOCK_STREAM;
#ifdef DATAGRAM_SOCKETS
  else if (EQ (tem, Qdatagram))
    socktype = SOCK_DGRAM;
#endif
#ifdef HAVE_SEQPACKET
  else if (EQ (tem, Qseqpacket))
    socktype = SOCK_SEQPACKET;
#endif
  else
    error ("Unsupported connection type");

  /* :server BOOL */
  tem = Fplist_get (contact, QCserver);
  if (!NILP (tem))
    {
      /* Don't support network sockets when non-blocking mode is
	 not available, since a blocked Emacs is not useful.  */
      is_server = 1;
      if (TYPE_RANGED_INTEGERP (int, tem))
	backlog = XINT (tem);
    }

  /* Make QCaddress an alias for :local (server) or :remote (client).  */
  QCaddress = is_server ? QClocal : QCremote;

  /* :nowait BOOL */
  if (!is_server && socktype != SOCK_DGRAM
      && (tem = Fplist_get (contact, QCnowait), !NILP (tem)))
    {
#ifndef NON_BLOCKING_CONNECT
      error ("Non-blocking connect not supported");
#else
      is_non_blocking_client = 1;
#endif
    }

  name = Fplist_get (contact, QCname);
  buffer = Fplist_get (contact, QCbuffer);
  filter = Fplist_get (contact, QCfilter);
  sentinel = Fplist_get (contact, QCsentinel);

  CHECK_STRING (name);

  /* Initialize addrinfo structure in case we don't use getaddrinfo.  */
  ai.ai_socktype = socktype;
  ai.ai_protocol = 0;
  ai.ai_next = NULL;
  res = &ai;

  /* :local ADDRESS or :remote ADDRESS */
  address = Fplist_get (contact, QCaddress);
  if (!NILP (address))
    {
      host = service = Qnil;

      if (!(ai.ai_addrlen = get_lisp_to_sockaddr_size (address, &family)))
	error ("Malformed :address");
      ai.ai_family = family;
      ai.ai_addr = alloca (ai.ai_addrlen);
      conv_lisp_to_sockaddr (family, address, ai.ai_addr, ai.ai_addrlen);
      goto open_socket;
    }

  /* :family FAMILY -- nil (for Inet), local, or integer.  */
  tem = Fplist_get (contact, QCfamily);
  if (NILP (tem))
    {
#if defined (HAVE_GETADDRINFO) && defined (AF_INET6)
      family = AF_UNSPEC;
#else
      family = AF_INET;
#endif
    }
#ifdef HAVE_LOCAL_SOCKETS
  else if (EQ (tem, Qlocal))
    family = AF_LOCAL;
#endif
#ifdef AF_INET6
  else if (EQ (tem, Qipv6))
    family = AF_INET6;
#endif
  else if (EQ (tem, Qipv4))
    family = AF_INET;
  else if (TYPE_RANGED_INTEGERP (int, tem))
    family = XINT (tem);
  else
    error ("Unknown address family");

  ai.ai_family = family;

  /* :service SERVICE -- string, integer (port number), or t (random port).  */
  service = Fplist_get (contact, QCservice);

  /* :host HOST -- hostname, ip address, or 'local for localhost.  */
  host = Fplist_get (contact, QChost);
  if (!NILP (host))
    {
      if (EQ (host, Qlocal))
	/* Depending on setup, "localhost" may map to different IPv4 and/or
	   IPv6 addresses, so it's better to be explicit.  (Bug#6781) */
	host = build_string ("127.0.0.1");
      CHECK_STRING (host);
    }

#ifdef HAVE_LOCAL_SOCKETS
  if (family == AF_LOCAL)
    {
      if (!NILP (host))
	{
	  message (":family local ignores the :host \"%s\" property",
		   SDATA (host));
	  contact = Fplist_put (contact, QChost, Qnil);
	  host = Qnil;
	}
      CHECK_STRING (service);
      memset (&address_un, 0, sizeof address_un);
      address_un.sun_family = AF_LOCAL;
      if (sizeof address_un.sun_path <= SBYTES (service))
	error ("Service name too long");
      strcpy (address_un.sun_path, SSDATA (service));
      ai.ai_addr = (struct sockaddr *) &address_un;
      ai.ai_addrlen = sizeof address_un;
      goto open_socket;
    }
#endif

  /* Slow down polling to every ten seconds.
     Some kernels have a bug which causes retrying connect to fail
     after a connect.  Polling can interfere with gethostbyname too.  */
#ifdef POLL_FOR_INPUT
  if (socktype != SOCK_DGRAM)
    {
      record_unwind_protect_void (run_all_atimers);
      bind_polling_period (10);
    }
#endif

#ifdef HAVE_GETADDRINFO
  /* If we have a host, use getaddrinfo to resolve both host and service.
     Otherwise, use getservbyname to lookup the service.  */
  if (!NILP (host))
    {

      /* SERVICE can either be a string or int.
	 Convert to a C string for later use by getaddrinfo.  */
      if (EQ (service, Qt))
	portstring = "0";
      else if (INTEGERP (service))
	{
	  sprintf (portbuf, "%"pI"d", XINT (service));
	  portstring = portbuf;
	}
      else
	{
	  CHECK_STRING (service);
	  portstring = SSDATA (service);
	}

      immediate_quit = 1;
      QUIT;
      memset (&hints, 0, sizeof (hints));
      hints.ai_flags = 0;
      hints.ai_family = family;
      hints.ai_socktype = socktype;
      hints.ai_protocol = 0;

#ifdef HAVE_RES_INIT
      res_init ();
#endif

      ret = getaddrinfo (SSDATA (host), portstring, &hints, &res);
      if (ret)
#ifdef HAVE_GAI_STRERROR
	error ("%s/%s %s", SSDATA (host), portstring, gai_strerror (ret));
#else
	error ("%s/%s getaddrinfo error %d", SSDATA (host), portstring, ret);
#endif
      immediate_quit = 0;

      goto open_socket;
    }
#endif /* HAVE_GETADDRINFO */

  /* We end up here if getaddrinfo is not defined, or in case no hostname
     has been specified (e.g. for a local server process).  */

  if (EQ (service, Qt))
    port = 0;
  else if (INTEGERP (service))
    port = htons ((unsigned short) XINT (service));
  else
    {
      struct servent *svc_info;
      CHECK_STRING (service);
      svc_info = getservbyname (SSDATA (service),
				(socktype == SOCK_DGRAM ? "udp" : "tcp"));
      if (svc_info == 0)
	error ("Unknown service: %s", SDATA (service));
      port = svc_info->s_port;
    }

  memset (&address_in, 0, sizeof address_in);
  address_in.sin_family = family;
  address_in.sin_addr.s_addr = INADDR_ANY;
  address_in.sin_port = port;

#ifndef HAVE_GETADDRINFO
  if (!NILP (host))
    {
      struct hostent *host_info_ptr;

      /* gethostbyname may fail with TRY_AGAIN, but we don't honor that,
	 as it may `hang' Emacs for a very long time.  */
      immediate_quit = 1;
      QUIT;

#ifdef HAVE_RES_INIT
      res_init ();
#endif

      host_info_ptr = gethostbyname (SDATA (host));
      immediate_quit = 0;

      if (host_info_ptr)
	{
	  memcpy (&address_in.sin_addr, host_info_ptr->h_addr,
		  host_info_ptr->h_length);
	  family = host_info_ptr->h_addrtype;
	  address_in.sin_family = family;
	}
      else
	/* Attempt to interpret host as numeric inet address */
	{
	  unsigned long numeric_addr;
	  numeric_addr = inet_addr (SSDATA (host));
	  if (numeric_addr == -1)
	    error ("Unknown host \"%s\"", SDATA (host));

	  memcpy (&address_in.sin_addr, &numeric_addr,
		  sizeof (address_in.sin_addr));
	}

    }
#endif /* not HAVE_GETADDRINFO */

  ai.ai_family = family;
  ai.ai_addr = (struct sockaddr *) &address_in;
  ai.ai_addrlen = sizeof address_in;

 open_socket:

  /* Do this in case we never enter the for-loop below.  */
  count1 = SPECPDL_INDEX ();
  s = -1;

  for (lres = res; lres; lres = lres->ai_next)
    {
      ptrdiff_t optn;
      int optbits;

#ifdef WINDOWSNT
    retry_connect:
#endif

      s = socket (lres->ai_family, lres->ai_socktype | SOCK_CLOEXEC,
		  lres->ai_protocol);
      if (s < 0)
	{
	  xerrno = errno;
	  continue;
	}

#ifdef DATAGRAM_SOCKETS
      if (!is_server && socktype == SOCK_DGRAM)
	break;
#endif /* DATAGRAM_SOCKETS */

#ifdef NON_BLOCKING_CONNECT
      if (is_non_blocking_client)
	{
	  ret = fcntl (s, F_SETFL, O_NONBLOCK);
	  if (ret < 0)
	    {
	      xerrno = errno;
	      emacs_close (s);
	      s = -1;
	      continue;
	    }
	}
#endif

      /* Make us close S if quit.  */
      record_unwind_protect_int (close_file_unwind, s);

      /* Parse network options in the arg list.
	 We simply ignore anything which isn't a known option (including other keywords).
	 An error is signaled if setting a known option fails.  */
      for (optn = optbits = 0; optn < nargs-1; optn += 2)
	optbits |= set_socket_option (s, args[optn], args[optn+1]);

      if (is_server)
	{
	  /* Configure as a server socket.  */

	  /* SO_REUSEADDR = 1 is default for server sockets; must specify
	     explicit :reuseaddr key to override this.  */
#ifdef HAVE_LOCAL_SOCKETS
	  if (family != AF_LOCAL)
#endif
	    if (!(optbits & (1 << OPIX_REUSEADDR)))
	      {
		int optval = 1;
		if (setsockopt (s, SOL_SOCKET, SO_REUSEADDR, &optval, sizeof optval))
		  report_file_error ("Cannot set reuse option on server socket", Qnil);
	      }

	  if (bind (s, lres->ai_addr, lres->ai_addrlen))
	    report_file_error ("Cannot bind server socket", Qnil);

#ifdef HAVE_GETSOCKNAME
	  if (EQ (service, Qt))
	    {
	      struct sockaddr_in sa1;
	      socklen_t len1 = sizeof (sa1);
	      if (getsockname (s, (struct sockaddr *)&sa1, &len1) == 0)
		{
		  ((struct sockaddr_in *)(lres->ai_addr))->sin_port = sa1.sin_port;
		  service = make_number (ntohs (sa1.sin_port));
		  contact = Fplist_put (contact, QCservice, service);
		}
	    }
#endif

	  if (socktype != SOCK_DGRAM && listen (s, backlog))
	    report_file_error ("Cannot listen on server socket", Qnil);

	  break;
	}

      immediate_quit = 1;
      QUIT;

      ret = connect (s, lres->ai_addr, lres->ai_addrlen);
      xerrno = errno;

      if (ret == 0 || xerrno == EISCONN)
	{
	  /* The unwind-protect will be discarded afterwards.
	     Likewise for immediate_quit.  */
	  break;
	}

#ifdef NON_BLOCKING_CONNECT
#ifdef EINPROGRESS
      if (is_non_blocking_client && xerrno == EINPROGRESS)
	break;
#else
#ifdef EWOULDBLOCK
      if (is_non_blocking_client && xerrno == EWOULDBLOCK)
	break;
#endif
#endif
#endif

#ifndef WINDOWSNT
      if (xerrno == EINTR)
	{
	  /* Unlike most other syscalls connect() cannot be called
	     again.  (That would return EALREADY.)  The proper way to
	     wait for completion is pselect(). */
	  int sc;
	  socklen_t len;
	  SELECT_TYPE fdset;
	retry_select:
	  FD_ZERO (&fdset);
	  FD_SET (s, &fdset);
	  QUIT;
	  sc = pselect (s + 1, NULL, &fdset, NULL, NULL, NULL);
	  if (sc == -1)
	    {
	      if (errno == EINTR)
		goto retry_select;
	      else
		report_file_error ("Failed select", Qnil);
	    }
	  eassert (sc > 0);

	  len = sizeof xerrno;
	  eassert (FD_ISSET (s, &fdset));
	  if (getsockopt (s, SOL_SOCKET, SO_ERROR, &xerrno, &len) < 0)
	    report_file_error ("Failed getsockopt", Qnil);
	  if (xerrno)
	    report_file_errno ("Failed connect", Qnil, xerrno);
	  break;
	}
#endif /* !WINDOWSNT */

      immediate_quit = 0;

      /* Discard the unwind protect closing S.  */
      specpdl_ptr = specpdl + count1;
      emacs_close (s);
      s = -1;

#ifdef WINDOWSNT
      if (xerrno == EINTR)
	goto retry_connect;
#endif
    }

  if (s >= 0)
    {
#ifdef DATAGRAM_SOCKETS
      if (socktype == SOCK_DGRAM)
	{
	  if (datagram_address[s].sa)
	    emacs_abort ();
	  datagram_address[s].sa = xmalloc (lres->ai_addrlen);
	  datagram_address[s].len = lres->ai_addrlen;
	  if (is_server)
	    {
	      Lisp_Object remote;
	      memset (datagram_address[s].sa, 0, lres->ai_addrlen);
	      if (remote = Fplist_get (contact, QCremote), !NILP (remote))
		{
		  int rfamily, rlen;
		  rlen = get_lisp_to_sockaddr_size (remote, &rfamily);
		  if (rlen != 0 && rfamily == lres->ai_family
		      && rlen == lres->ai_addrlen)
		    conv_lisp_to_sockaddr (rfamily, remote,
					   datagram_address[s].sa, rlen);
		}
	    }
	  else
	    memcpy (datagram_address[s].sa, lres->ai_addr, lres->ai_addrlen);
	}
#endif
      contact = Fplist_put (contact, QCaddress,
			    conv_sockaddr_to_lisp (lres->ai_addr, lres->ai_addrlen));
#ifdef HAVE_GETSOCKNAME
      if (!is_server)
	{
	  struct sockaddr_in sa1;
	  socklen_t len1 = sizeof (sa1);
	  if (getsockname (s, (struct sockaddr *)&sa1, &len1) == 0)
	    contact = Fplist_put (contact, QClocal,
				  conv_sockaddr_to_lisp ((struct sockaddr *)&sa1, len1));
	}
#endif
    }

  immediate_quit = 0;

#ifdef HAVE_GETADDRINFO
  if (res != &ai)
    {
      block_input ();
      freeaddrinfo (res);
      unblock_input ();
    }
#endif

  /* Discard the unwind protect for closing S, if any.  */
  specpdl_ptr = specpdl + count1;

  /* Unwind bind_polling_period and request_sigio.  */
  unbind_to (count, Qnil);

  if (s < 0)
    {
      /* If non-blocking got this far - and failed - assume non-blocking is
	 not supported after all.  This is probably a wrong assumption, but
	 the normal blocking calls to open-network-stream handles this error
	 better.  */
      if (is_non_blocking_client)
	  return Qnil;

      report_file_errno ((is_server
			  ? "make server process failed"
			  : "make client process failed"),
			 contact, xerrno);
    }

  inch = s;
  outch = s;

  if (!NILP (buffer))
    buffer = Fget_buffer_create (buffer);
  proc = make_process (name);

  chan_process[inch] = proc;

  fcntl (inch, F_SETFL, O_NONBLOCK);

  p = XPROCESS (proc);

  pset_childp (p, contact);
  pset_plist (p, Fcopy_sequence (Fplist_get (contact, QCplist)));
  pset_type (p, Qnetwork);

  pset_buffer (p, buffer);
  pset_sentinel (p, sentinel);
  pset_filter (p, filter);
  pset_log (p, Fplist_get (contact, QClog));
  if (tem = Fplist_get (contact, QCnoquery), !NILP (tem))
    p->kill_without_query = 1;
  if ((tem = Fplist_get (contact, QCstop), !NILP (tem)))
    pset_command (p, Qt);
  p->pid = 0;
  p->infd  = inch;
  p->outfd = outch;
  if (is_server && socktype != SOCK_DGRAM)
    pset_status (p, Qlisten);

  /* Make the process marker point into the process buffer (if any).  */
  if (BUFFERP (buffer))
    set_marker_both (p->mark, buffer,
		     BUF_ZV (XBUFFER (buffer)),
		     BUF_ZV_BYTE (XBUFFER (buffer)));

#ifdef NON_BLOCKING_CONNECT
  if (is_non_blocking_client)
    {
      /* We may get here if connect did succeed immediately.  However,
	 in that case, we still need to signal this like a non-blocking
	 connection.  */
      pset_status (p, Qconnect);
      if ((fd_callback_info[inch].flags & NON_BLOCKING_CONNECT_FD) == 0)
	add_non_blocking_write_fd (inch);
    }
  else
#endif
    /* A server may have a client filter setting of Qt, but it must
       still listen for incoming connects unless it is stopped.  */
    if ((!EQ (p->filter, Qt) && !EQ (p->command, Qt))
	|| (EQ (p->status, Qlisten) && NILP (p->command)))
      add_non_keyboard_read_fd (inch);

  if (inch > max_desc)
    max_desc = inch;

  tem = Fplist_member (contact, QCcoding);
  if (!NILP (tem) && (!CONSP (tem) || !CONSP (XCDR (tem))))
    tem = Qnil;  /* No error message (too late!).  */

  {
    /* Setup coding systems for communicating with the network stream.  */
    struct gcpro gcpro1;
    /* Qt denotes we have not yet called Ffind_operation_coding_system.  */
    Lisp_Object coding_systems = Qt;
    Lisp_Object fargs[5], val;

    if (!NILP (tem))
      {
	val = XCAR (XCDR (tem));
	if (CONSP (val))
	  val = XCAR (val);
      }
    else if (!NILP (Vcoding_system_for_read))
      val = Vcoding_system_for_read;
    else if ((!NILP (buffer) && NILP (BVAR (XBUFFER (buffer), enable_multibyte_characters)))
	     || (NILP (buffer) && NILP (BVAR (&buffer_defaults, enable_multibyte_characters))))
      /* We dare not decode end-of-line format by setting VAL to
	 Qraw_text, because the existing Emacs Lisp libraries
	 assume that they receive bare code including a sequence of
	 CR LF.  */
      val = Qnil;
    else
      {
	if (NILP (host) || NILP (service))
	  coding_systems = Qnil;
	else
	  {
	    fargs[0] = Qopen_network_stream, fargs[1] = name,
	      fargs[2] = buffer, fargs[3] = host, fargs[4] = service;
	    GCPRO1 (proc);
	    coding_systems = Ffind_operation_coding_system (5, fargs);
	    UNGCPRO;
	  }
	if (CONSP (coding_systems))
	  val = XCAR (coding_systems);
	else if (CONSP (Vdefault_process_coding_system))
	  val = XCAR (Vdefault_process_coding_system);
	else
	  val = Qnil;
      }
    pset_decode_coding_system (p, val);

    if (!NILP (tem))
      {
	val = XCAR (XCDR (tem));
	if (CONSP (val))
	  val = XCDR (val);
      }
    else if (!NILP (Vcoding_system_for_write))
      val = Vcoding_system_for_write;
    else if (NILP (BVAR (current_buffer, enable_multibyte_characters)))
      val = Qnil;
    else
      {
	if (EQ (coding_systems, Qt))
	  {
	    if (NILP (host) || NILP (service))
	      coding_systems = Qnil;
	    else
	      {
		fargs[0] = Qopen_network_stream, fargs[1] = name,
		  fargs[2] = buffer, fargs[3] = host, fargs[4] = service;
		GCPRO1 (proc);
		coding_systems = Ffind_operation_coding_system (5, fargs);
		UNGCPRO;
	      }
	  }
	if (CONSP (coding_systems))
	  val = XCDR (coding_systems);
	else if (CONSP (Vdefault_process_coding_system))
	  val = XCDR (Vdefault_process_coding_system);
	else
	  val = Qnil;
      }
    pset_encode_coding_system (p, val);
  }
  setup_process_coding_systems (proc);

  pset_decoding_buf (p, empty_unibyte_string);
  p->decoding_carryover = 0;
  pset_encoding_buf (p, empty_unibyte_string);

  p->inherit_coding_system_flag
    = !(!NILP (tem) || NILP (buffer) || !inherit_process_coding_system);

  UNGCPRO;
  return proc;
}


#if defined (HAVE_NET_IF_H)

#ifdef SIOCGIFCONF
DEFUN ("network-interface-list", Fnetwork_interface_list, Snetwork_interface_list, 0, 0, 0,
       doc: /* Return an alist of all network interfaces and their network address.
Each element is a cons, the car of which is a string containing the
interface name, and the cdr is the network address in internal
format; see the description of ADDRESS in `make-network-process'.  */)
  (void)
{
  struct ifconf ifconf;
  struct ifreq *ifreq;
  void *buf = NULL;
  ptrdiff_t buf_size = 512;
  int s;
  Lisp_Object res;
  ptrdiff_t count;

  s = socket (AF_INET, SOCK_STREAM | SOCK_CLOEXEC, 0);
  if (s < 0)
    return Qnil;
  count = SPECPDL_INDEX ();
  record_unwind_protect_int (close_file_unwind, s);

  do
    {
      buf = xpalloc (buf, &buf_size, 1, INT_MAX, 1);
      ifconf.ifc_buf = buf;
      ifconf.ifc_len = buf_size;
      if (ioctl (s, SIOCGIFCONF, &ifconf))
	{
	  emacs_close (s);
	  xfree (buf);
	  return Qnil;
	}
    }
  while (ifconf.ifc_len == buf_size);

  res = unbind_to (count, Qnil);
  ifreq = ifconf.ifc_req;
  while ((char *) ifreq < (char *) ifconf.ifc_req + ifconf.ifc_len)
    {
      struct ifreq *ifq = ifreq;
#ifdef HAVE_STRUCT_IFREQ_IFR_ADDR_SA_LEN
#define SIZEOF_IFREQ(sif)						\
      ((sif)->ifr_addr.sa_len < sizeof (struct sockaddr)		\
       ? sizeof (*(sif)) : sizeof ((sif)->ifr_name) + (sif)->ifr_addr.sa_len)

      int len = SIZEOF_IFREQ (ifq);
#else
      int len = sizeof (*ifreq);
#endif
      char namebuf[sizeof (ifq->ifr_name) + 1];
      ifreq = (struct ifreq *) ((char *) ifreq + len);

      if (ifq->ifr_addr.sa_family != AF_INET)
	continue;

      memcpy (namebuf, ifq->ifr_name, sizeof (ifq->ifr_name));
      namebuf[sizeof (ifq->ifr_name)] = 0;
      res = Fcons (Fcons (build_string (namebuf),
			  conv_sockaddr_to_lisp (&ifq->ifr_addr,
						 sizeof (struct sockaddr))),
		   res);
    }

  xfree (buf);
  return res;
}
#endif /* SIOCGIFCONF */

#if defined (SIOCGIFADDR) || defined (SIOCGIFHWADDR) || defined (SIOCGIFFLAGS)

struct ifflag_def {
  int flag_bit;
  const char *flag_sym;
};

static const struct ifflag_def ifflag_table[] = {
#ifdef IFF_UP
  { IFF_UP,		"up" },
#endif
#ifdef IFF_BROADCAST
  { IFF_BROADCAST,	"broadcast" },
#endif
#ifdef IFF_DEBUG
  { IFF_DEBUG,		"debug" },
#endif
#ifdef IFF_LOOPBACK
  { IFF_LOOPBACK,	"loopback" },
#endif
#ifdef IFF_POINTOPOINT
  { IFF_POINTOPOINT,	"pointopoint" },
#endif
#ifdef IFF_RUNNING
  { IFF_RUNNING,	"running" },
#endif
#ifdef IFF_NOARP
  { IFF_NOARP,		"noarp" },
#endif
#ifdef IFF_PROMISC
  { IFF_PROMISC,	"promisc" },
#endif
#ifdef IFF_NOTRAILERS
#ifdef NS_IMPL_COCOA
  /* Really means smart, notrailers is obsolete */
  { IFF_NOTRAILERS,	"smart" },
#else
  { IFF_NOTRAILERS,	"notrailers" },
#endif
#endif
#ifdef IFF_ALLMULTI
  { IFF_ALLMULTI,	"allmulti" },
#endif
#ifdef IFF_MASTER
  { IFF_MASTER,		"master" },
#endif
#ifdef IFF_SLAVE
  { IFF_SLAVE,		"slave" },
#endif
#ifdef IFF_MULTICAST
  { IFF_MULTICAST,	"multicast" },
#endif
#ifdef IFF_PORTSEL
  { IFF_PORTSEL,	"portsel" },
#endif
#ifdef IFF_AUTOMEDIA
  { IFF_AUTOMEDIA,	"automedia" },
#endif
#ifdef IFF_DYNAMIC
  { IFF_DYNAMIC,	"dynamic" },
#endif
#ifdef IFF_OACTIVE
  { IFF_OACTIVE,	"oactive" },	/* OpenBSD: transmission in progress */
#endif
#ifdef IFF_SIMPLEX
  { IFF_SIMPLEX,	"simplex" },	/* OpenBSD: can't hear own transmissions */
#endif
#ifdef IFF_LINK0
  { IFF_LINK0,		"link0" },	/* OpenBSD: per link layer defined bit */
#endif
#ifdef IFF_LINK1
  { IFF_LINK1,		"link1" },	/* OpenBSD: per link layer defined bit */
#endif
#ifdef IFF_LINK2
  { IFF_LINK2,		"link2" },	/* OpenBSD: per link layer defined bit */
#endif
  { 0, 0 }
};

DEFUN ("network-interface-info", Fnetwork_interface_info, Snetwork_interface_info, 1, 1, 0,
       doc: /* Return information about network interface named IFNAME.
The return value is a list (ADDR BCAST NETMASK HWADDR FLAGS),
where ADDR is the layer 3 address, BCAST is the layer 3 broadcast address,
NETMASK is the layer 3 network mask, HWADDR is the layer 2 address, and
FLAGS is the current flags of the interface.  */)
  (Lisp_Object ifname)
{
  struct ifreq rq;
  Lisp_Object res = Qnil;
  Lisp_Object elt;
  int s;
  bool any = 0;
  ptrdiff_t count;
#if (! (defined SIOCGIFHWADDR && defined HAVE_STRUCT_IFREQ_IFR_HWADDR)	\
     && defined HAVE_GETIFADDRS && defined LLADDR)
  struct ifaddrs *ifap;
#endif

  CHECK_STRING (ifname);

  if (sizeof rq.ifr_name <= SBYTES (ifname))
    error ("interface name too long");
  strcpy (rq.ifr_name, SSDATA (ifname));

  s = socket (AF_INET, SOCK_STREAM | SOCK_CLOEXEC, 0);
  if (s < 0)
    return Qnil;
  count = SPECPDL_INDEX ();
  record_unwind_protect_int (close_file_unwind, s);

  elt = Qnil;
#if defined (SIOCGIFFLAGS) && defined (HAVE_STRUCT_IFREQ_IFR_FLAGS)
  if (ioctl (s, SIOCGIFFLAGS, &rq) == 0)
    {
      int flags = rq.ifr_flags;
      const struct ifflag_def *fp;
      int fnum;

      /* If flags is smaller than int (i.e. short) it may have the high bit set
         due to IFF_MULTICAST.  In that case, sign extending it into
         an int is wrong.  */
      if (flags < 0 && sizeof (rq.ifr_flags) < sizeof (flags))
        flags = (unsigned short) rq.ifr_flags;

      any = 1;
      for (fp = ifflag_table; flags != 0 && fp->flag_sym; fp++)
	{
	  if (flags & fp->flag_bit)
	    {
	      elt = Fcons (intern (fp->flag_sym), elt);
	      flags -= fp->flag_bit;
	    }
	}
      for (fnum = 0; flags && fnum < 32; flags >>= 1, fnum++)
	{
	  if (flags & 1)
	    {
	      elt = Fcons (make_number (fnum), elt);
	    }
	}
    }
#endif
  res = Fcons (elt, res);

  elt = Qnil;
#if defined (SIOCGIFHWADDR) && defined (HAVE_STRUCT_IFREQ_IFR_HWADDR)
  if (ioctl (s, SIOCGIFHWADDR, &rq) == 0)
    {
      Lisp_Object hwaddr = Fmake_vector (make_number (6), Qnil);
      register struct Lisp_Vector *p = XVECTOR (hwaddr);
      int n;

      any = 1;
      for (n = 0; n < 6; n++)
	p->contents[n] = make_number (((unsigned char *)&rq.ifr_hwaddr.sa_data[0])[n]);
      elt = Fcons (make_number (rq.ifr_hwaddr.sa_family), hwaddr);
    }
#elif defined (HAVE_GETIFADDRS) && defined (LLADDR)
  if (getifaddrs (&ifap) != -1)
    {
      Lisp_Object hwaddr = Fmake_vector (make_number (6), Qnil);
      register struct Lisp_Vector *p = XVECTOR (hwaddr);
      struct ifaddrs *it;

      for (it = ifap; it != NULL; it = it->ifa_next)
        {
          struct sockaddr_dl *sdl = (struct sockaddr_dl*) it->ifa_addr;
          unsigned char linkaddr[6];
          int n;

          if (it->ifa_addr->sa_family != AF_LINK
              || strcmp (it->ifa_name, SSDATA (ifname)) != 0
              || sdl->sdl_alen != 6)
            continue;

          memcpy (linkaddr, LLADDR (sdl), sdl->sdl_alen);
          for (n = 0; n < 6; n++)
            p->contents[n] = make_number (linkaddr[n]);

          elt = Fcons (make_number (it->ifa_addr->sa_family), hwaddr);
          break;
        }
    }
#ifdef HAVE_FREEIFADDRS
  freeifaddrs (ifap);
#endif

#endif /* HAVE_GETIFADDRS && LLADDR */

  res = Fcons (elt, res);

  elt = Qnil;
#if defined (SIOCGIFNETMASK) && (defined (HAVE_STRUCT_IFREQ_IFR_NETMASK) || defined (HAVE_STRUCT_IFREQ_IFR_ADDR))
  if (ioctl (s, SIOCGIFNETMASK, &rq) == 0)
    {
      any = 1;
#ifdef HAVE_STRUCT_IFREQ_IFR_NETMASK
      elt = conv_sockaddr_to_lisp (&rq.ifr_netmask, sizeof (rq.ifr_netmask));
#else
      elt = conv_sockaddr_to_lisp (&rq.ifr_addr, sizeof (rq.ifr_addr));
#endif
    }
#endif
  res = Fcons (elt, res);

  elt = Qnil;
#if defined (SIOCGIFBRDADDR) && defined (HAVE_STRUCT_IFREQ_IFR_BROADADDR)
  if (ioctl (s, SIOCGIFBRDADDR, &rq) == 0)
    {
      any = 1;
      elt = conv_sockaddr_to_lisp (&rq.ifr_broadaddr, sizeof (rq.ifr_broadaddr));
    }
#endif
  res = Fcons (elt, res);

  elt = Qnil;
#if defined (SIOCGIFADDR) && defined (HAVE_STRUCT_IFREQ_IFR_ADDR)
  if (ioctl (s, SIOCGIFADDR, &rq) == 0)
    {
      any = 1;
      elt = conv_sockaddr_to_lisp (&rq.ifr_addr, sizeof (rq.ifr_addr));
    }
#endif
  res = Fcons (elt, res);

  return unbind_to (count, any ? res : Qnil);
}
#endif
#endif	/* defined (HAVE_NET_IF_H) */

/* Turn off input and output for process PROC.  */

static void
deactivate_process (Lisp_Object proc)
{
  register int inchannel, outchannel;
  register struct Lisp_Process *p = XPROCESS (proc);

#ifdef HAVE_GNUTLS
  /* Delete GnuTLS structures in PROC, if any.  */
  emacs_gnutls_deinit (proc);
#endif /* HAVE_GNUTLS */

  inchannel  = p->infd;
  outchannel = p->outfd;

#ifdef ADAPTIVE_READ_BUFFERING
  if (p->read_output_delay > 0)
    {
      if (--process_output_delay_count < 0)
	process_output_delay_count = 0;
      p->read_output_delay = 0;
      p->read_output_skip = 0;
    }
#endif

  if (inchannel >= 0)
    {
      /* Beware SIGCHLD hereabouts. */
      flush_pending_output (inchannel);
      emacs_close (inchannel);
      if (outchannel >= 0 && outchannel != inchannel)
 	emacs_close (outchannel);

      p->infd  = -1;
      p->outfd = -1;
#ifdef DATAGRAM_SOCKETS
      if (DATAGRAM_CHAN_P (inchannel))
	{
	  xfree (datagram_address[inchannel].sa);
	  datagram_address[inchannel].sa = 0;
	  datagram_address[inchannel].len = 0;
	}
#endif
      chan_process[inchannel] = Qnil;
      delete_read_fd (inchannel);
#ifdef NON_BLOCKING_CONNECT
      if ((fd_callback_info[inchannel].flags & NON_BLOCKING_CONNECT_FD) != 0)
	delete_write_fd (inchannel);
#endif
      if (inchannel == max_desc)
	recompute_max_desc ();
    }
}


DEFUN ("accept-process-output", Faccept_process_output, Saccept_process_output,
       0, 4, 0,
       doc: /* Allow any pending output from subprocesses to be read by Emacs.
It is read into the process' buffers or given to their filter functions.
Non-nil arg PROCESS means do not return until some output has been received
from PROCESS.

Non-nil second arg SECONDS and third arg MILLISEC are number of seconds
and milliseconds to wait; return after that much time whether or not
there is any subprocess output.  If SECONDS is a floating point number,
it specifies a fractional number of seconds to wait.
The MILLISEC argument is obsolete and should be avoided.

If optional fourth arg JUST-THIS-ONE is non-nil, only accept output
from PROCESS, suspending reading output from other processes.
If JUST-THIS-ONE is an integer, don't run any timers either.
Return non-nil if we received any output before the timeout expired.  */)
  (register Lisp_Object process, Lisp_Object seconds, Lisp_Object millisec, Lisp_Object just_this_one)
{
  intmax_t secs;
  int nsecs;

  if (! NILP (process))
    {
      struct Lisp_Process *procp;

      CHECK_PROCESS (process);
      procp = XPROCESS (process);

      /* Can't wait for a process that is dedicated to a different
	 thread.  */
      if (!EQ (procp->thread, Qnil) && !EQ (procp->thread, Fcurrent_thread ()))
	error ("FIXME");
    }
  else
    just_this_one = Qnil;

  if (!NILP (millisec))
    { /* Obsolete calling convention using integers rather than floats.  */
      CHECK_NUMBER (millisec);
      if (NILP (seconds))
	seconds = make_float (XINT (millisec) / 1000.0);
      else
	{
	  CHECK_NUMBER (seconds);
	  seconds = make_float (XINT (millisec) / 1000.0 + XINT (seconds));
	}
    }

  secs = 0;
  nsecs = -1;

  if (!NILP (seconds))
    {
      if (INTEGERP (seconds))
	{
	  if (XINT (seconds) > 0)
	    {
	      secs = XINT (seconds);
	      nsecs = 0;
	    }
	}
      else if (FLOATP (seconds))
	{
	  if (XFLOAT_DATA (seconds) > 0)
	    {
	      EMACS_TIME t = EMACS_TIME_FROM_DOUBLE (XFLOAT_DATA (seconds));
	      secs = min (EMACS_SECS (t), WAIT_READING_MAX);
	      nsecs = EMACS_NSECS (t);
	    }
	}
      else
	wrong_type_argument (Qnumberp, seconds);
    }
  else if (! NILP (process))
    nsecs = 0;

  return
    (wait_reading_process_output (secs, nsecs, 0, 0,
				  Qnil,
				  !NILP (process) ? XPROCESS (process) : NULL,
				  NILP (just_this_one) ? 0 :
				  !INTEGERP (just_this_one) ? 1 : -1)
     ? Qt : Qnil);
}

/* Accept a connection for server process SERVER on CHANNEL.  */

static EMACS_INT connect_counter = 0;

static void
server_accept_connection (Lisp_Object server, int channel)
{
  Lisp_Object proc, caller, name, buffer;
  Lisp_Object contact, host, service;
  struct Lisp_Process *ps= XPROCESS (server);
  struct Lisp_Process *p;
  int s;
  union u_sockaddr {
    struct sockaddr sa;
    struct sockaddr_in in;
#ifdef AF_INET6
    struct sockaddr_in6 in6;
#endif
#ifdef HAVE_LOCAL_SOCKETS
    struct sockaddr_un un;
#endif
  } saddr;
  socklen_t len = sizeof saddr;
  ptrdiff_t count;

  s = accept4 (channel, &saddr.sa, &len, SOCK_CLOEXEC);

  if (s < 0)
    {
      int code = errno;

      if (code == EAGAIN)
	return;
#ifdef EWOULDBLOCK
      if (code == EWOULDBLOCK)
	return;
#endif

      if (!NILP (ps->log))
	call3 (ps->log, server, Qnil,
	       concat3 (build_string ("accept failed with code"),
			Fnumber_to_string (make_number (code)),
			build_string ("\n")));
      return;
    }

  count = SPECPDL_INDEX ();
  record_unwind_protect_int (close_file_unwind, s);

  connect_counter++;

  /* Setup a new process to handle the connection.  */

  /* Generate a unique identification of the caller, and build contact
     information for this process.  */
  host = Qt;
  service = Qnil;
  switch (saddr.sa.sa_family)
    {
    case AF_INET:
      {
	Lisp_Object args[5];
	unsigned char *ip = (unsigned char *)&saddr.in.sin_addr.s_addr;
	args[0] = build_string ("%d.%d.%d.%d");
	args[1] = make_number (*ip++);
	args[2] = make_number (*ip++);
	args[3] = make_number (*ip++);
	args[4] = make_number (*ip++);
	host = Fformat (5, args);
	service = make_number (ntohs (saddr.in.sin_port));

	args[0] = build_string (" <%s:%d>");
	args[1] = host;
	args[2] = service;
	caller = Fformat (3, args);
      }
      break;

#ifdef AF_INET6
    case AF_INET6:
      {
	Lisp_Object args[9];
	uint16_t *ip6 = (uint16_t *)&saddr.in6.sin6_addr;
	int i;
	args[0] = build_string ("%x:%x:%x:%x:%x:%x:%x:%x");
	for (i = 0; i < 8; i++)
	  args[i+1] = make_number (ntohs (ip6[i]));
	host = Fformat (9, args);
	service = make_number (ntohs (saddr.in.sin_port));

	args[0] = build_string (" <[%s]:%d>");
	args[1] = host;
	args[2] = service;
	caller = Fformat (3, args);
      }
      break;
#endif

#ifdef HAVE_LOCAL_SOCKETS
    case AF_LOCAL:
#endif
    default:
      caller = Fnumber_to_string (make_number (connect_counter));
      caller = concat3 (build_string (" <"), caller, build_string (">"));
      break;
    }

  /* Create a new buffer name for this process if it doesn't have a
     filter.  The new buffer name is based on the buffer name or
     process name of the server process concatenated with the caller
     identification.  */

  if (!(EQ (ps->filter, Qinternal_default_process_filter)
	|| EQ (ps->filter, Qt)))
    buffer = Qnil;
  else
    {
      buffer = ps->buffer;
      if (!NILP (buffer))
	buffer = Fbuffer_name (buffer);
      else
	buffer = ps->name;
      if (!NILP (buffer))
	{
	  buffer = concat2 (buffer, caller);
	  buffer = Fget_buffer_create (buffer);
	}
    }

  /* Generate a unique name for the new server process.  Combine the
     server process name with the caller identification.  */

  name = concat2 (ps->name, caller);
  proc = make_process (name);

  chan_process[s] = proc;

  fcntl (s, F_SETFL, O_NONBLOCK);

  p = XPROCESS (proc);

  /* Build new contact information for this setup.  */
  contact = Fcopy_sequence (ps->childp);
  contact = Fplist_put (contact, QCserver, Qnil);
  contact = Fplist_put (contact, QChost, host);
  if (!NILP (service))
    contact = Fplist_put (contact, QCservice, service);
  contact = Fplist_put (contact, QCremote,
			conv_sockaddr_to_lisp (&saddr.sa, len));
#ifdef HAVE_GETSOCKNAME
  len = sizeof saddr;
  if (getsockname (s, &saddr.sa, &len) == 0)
    contact = Fplist_put (contact, QClocal,
			  conv_sockaddr_to_lisp (&saddr.sa, len));
#endif

  pset_childp (p, contact);
  pset_plist (p, Fcopy_sequence (ps->plist));
  pset_type (p, Qnetwork);

  pset_buffer (p, buffer);
  pset_sentinel (p, ps->sentinel);
  pset_filter (p, ps->filter);
  pset_command (p, Qnil);
  p->pid = 0;

  /* Discard the unwind protect for closing S.  */
  specpdl_ptr = specpdl + count;

  p->infd  = s;
  p->outfd = s;
  pset_status (p, Qrun);

  /* Client processes for accepted connections are not stopped initially.  */
  if (!EQ (p->filter, Qt))
    add_non_keyboard_read_fd (s);

  /* Setup coding system for new process based on server process.
     This seems to be the proper thing to do, as the coding system
     of the new process should reflect the settings at the time the
     server socket was opened; not the current settings.  */

  pset_decode_coding_system (p, ps->decode_coding_system);
  pset_encode_coding_system (p, ps->encode_coding_system);
  setup_process_coding_systems (proc);

  pset_decoding_buf (p, empty_unibyte_string);
  p->decoding_carryover = 0;
  pset_encoding_buf (p, empty_unibyte_string);

  p->inherit_coding_system_flag
    = (NILP (buffer) ? 0 : ps->inherit_coding_system_flag);

  if (!NILP (ps->log))
      call3 (ps->log, server, proc,
	     concat3 (build_string ("accept from "),
		      (STRINGP (host) ? host : build_string ("-")),
		      build_string ("\n")));

  exec_sentinel (proc,
		 concat3 (build_string ("open from "),
			  (STRINGP (host) ? host : build_string ("-")),
			  build_string ("\n")));
}

<<<<<<< HEAD
static Lisp_Object
wait_reading_process_output_unwind (Lisp_Object data)
{
  clear_waiting_thread_info ();
  waiting_for_user_input_p = XINT (data);
  return Qnil;
=======
/* This variable is different from waiting_for_input in keyboard.c.
   It is used to communicate to a lisp process-filter/sentinel (via the
   function Fwaiting_for_user_input_p below) whether Emacs was waiting
   for user-input when that process-filter was called.
   waiting_for_input cannot be used as that is by definition 0 when
   lisp code is being evalled.
   This is also used in record_asynch_buffer_change.
   For that purpose, this must be 0
   when not inside wait_reading_process_output.  */
static int waiting_for_user_input_p;

static void
wait_reading_process_output_unwind (int data)
{
  waiting_for_user_input_p = data;
>>>>>>> fec92060
}

/* This is here so breakpoints can be put on it.  */
static void
wait_reading_process_output_1 (void)
{
}

/* Read and dispose of subprocess output while waiting for timeout to
   elapse and/or keyboard input to be available.

   TIME_LIMIT is:
     timeout in seconds
     If negative, gobble data immediately available but don't wait for any.

   NSECS is:
     an additional duration to wait, measured in nanoseconds
     If TIME_LIMIT is zero, then:
       If NSECS == 0, there is no limit.
       If NSECS > 0, the timeout consists of NSECS only.
       If NSECS < 0, gobble data immediately, as if TIME_LIMIT were negative.

   READ_KBD is:
     0 to ignore keyboard input, or
     1 to return when input is available, or
     -1 meaning caller will actually read the input, so don't throw to
       the quit handler, or

   DO_DISPLAY means redisplay should be done to show subprocess
     output that arrives.

   If WAIT_FOR_CELL is a cons cell, wait until its car is non-nil
     (and gobble terminal input into the buffer if any arrives).

   If WAIT_PROC is specified, wait until something arrives from that
     process.  The return value is true if we read some input from
     that process.

   If JUST_WAIT_PROC is nonzero, handle only output from WAIT_PROC
     (suspending output from other processes).  A negative value
     means don't run any timers either.

   If WAIT_PROC is specified, then the function returns true if we
     received input from that process before the timeout elapsed.
   Otherwise, return true if we received input from any process.  */

bool
wait_reading_process_output (intmax_t time_limit, int nsecs, int read_kbd,
			     bool do_display,
			     Lisp_Object wait_for_cell,
			     struct Lisp_Process *wait_proc, int just_wait_proc)
{
  int channel, nfds;
  SELECT_TYPE Available;
  SELECT_TYPE Writeok;
  bool check_write;
  int check_delay;
  bool no_avail;
  int xerrno;
  Lisp_Object proc;
  EMACS_TIME timeout, end_time;
  int wait_channel = -1;
  bool got_some_input = 0;
  ptrdiff_t count = SPECPDL_INDEX ();

  eassert (wait_proc == NULL
	   || EQ (wait_proc->thread, Qnil)
	   || XTHREAD (wait_proc->thread) == current_thread);

  FD_ZERO (&Available);
  FD_ZERO (&Writeok);

  if (time_limit == 0 && nsecs == 0 && wait_proc && !NILP (Vinhibit_quit)
      && !(CONSP (wait_proc->status)
	   && EQ (XCAR (wait_proc->status), Qexit)))
    message1 ("Blocking call to accept-process-output with quit inhibited!!");

  /* If wait_proc is a process to watch, set wait_channel accordingly.  */
  if (wait_proc != NULL)
    wait_channel = wait_proc->infd;

  record_unwind_protect_int (wait_reading_process_output_unwind,
			     waiting_for_user_input_p);
  waiting_for_user_input_p = read_kbd;

  if (time_limit < 0)
    {
      time_limit = 0;
      nsecs = -1;
    }
  else if (TYPE_MAXIMUM (time_t) < time_limit)
    time_limit = TYPE_MAXIMUM (time_t);

  /* Since we may need to wait several times,
     compute the absolute time to return at.  */
  if (time_limit || nsecs > 0)
    {
      timeout = make_emacs_time (time_limit, nsecs);
      end_time = add_emacs_time (current_emacs_time (), timeout);
    }

  while (1)
    {
      bool timeout_reduced_for_timers = 0;

      /* If calling from keyboard input, do not quit
	 since we want to return C-g as an input character.
	 Otherwise, do pending quit if requested.  */
      if (read_kbd >= 0)
	QUIT;
      else if (pending_signals)
	process_pending_signals ();

      /* Exit now if the cell we're waiting for became non-nil.  */
      if (! NILP (wait_for_cell) && ! NILP (XCAR (wait_for_cell)))
	break;

      /* Compute time from now till when time limit is up.  */
      /* Exit if already run out.  */
      if (nsecs < 0)
	{
	  /* A negative timeout means
	     gobble output available now
	     but don't wait at all. */

	  timeout = make_emacs_time (0, 0);
	}
      else if (time_limit || nsecs > 0)
	{
	  EMACS_TIME now = current_emacs_time ();
	  if (EMACS_TIME_LE (end_time, now))
	    break;
	  timeout = sub_emacs_time (end_time, now);
	}
      else
	{
	  timeout = make_emacs_time (100000, 0);
	}

      /* Normally we run timers here.
	 But not if wait_for_cell; in those cases,
	 the wait is supposed to be short,
	 and those callers cannot handle running arbitrary Lisp code here.  */
      if (NILP (wait_for_cell)
	  && just_wait_proc >= 0)
	{
	  EMACS_TIME timer_delay;

	  do
	    {
	      unsigned old_timers_run = timers_run;
	      struct buffer *old_buffer = current_buffer;
	      Lisp_Object old_window = selected_window;

	      timer_delay = timer_check ();

	      /* If a timer has run, this might have changed buffers
		 an alike.  Make read_key_sequence aware of that.  */
	      if (timers_run != old_timers_run
		  && (old_buffer != current_buffer
		      || !EQ (old_window, selected_window))
		  && waiting_for_user_input_p == -1)
		record_asynch_buffer_change ();

	      if (timers_run != old_timers_run && do_display)
		/* We must retry, since a timer may have requeued itself
		   and that could alter the time_delay.  */
		redisplay_preserve_echo_area (9);
	      else
		break;
	    }
	  while (!detect_input_pending ());

	  /* If there is unread keyboard input, also return.  */
	  if (read_kbd != 0
	      && requeued_events_pending_p ())
	    break;

	  /* A negative timeout means do not wait at all.  */
	  if (nsecs >= 0)
	    {
	      if (EMACS_TIME_VALID_P (timer_delay))
		{
		  if (EMACS_TIME_LT (timer_delay, timeout))
		    {
		      timeout = timer_delay;
 		      timeout_reduced_for_timers = 1;
		    }
		}
	      else
		{
		  /* This is so a breakpoint can be put here.  */
		  wait_reading_process_output_1 ();
		}
	    }
	}

      /* Cause C-g and alarm signals to take immediate action,
	 and cause input available signals to zero out timeout.

	 It is important that we do this before checking for process
	 activity.  If we get a SIGCHLD after the explicit checks for
	 process activity, timeout is the only way we will know.  */
      if (read_kbd < 0)
	set_waiting_for_input (&timeout);

      /* If status of something has changed, and no input is
	 available, notify the user of the change right away.  After
	 this explicit check, we'll let the SIGCHLD handler zap
	 timeout to get our attention.  */
      if (update_tick != process_tick)
	{
	  SELECT_TYPE Atemp;
	  SELECT_TYPE Ctemp;

          if (kbd_on_hold_p ())
            FD_ZERO (&Atemp);
          else
            compute_input_wait_mask (&Atemp);
	  compute_write_mask (&Ctemp);

	  timeout = make_emacs_time (0, 0);
	  if ((thread_select (pselect, max_desc + 1,
			      &Atemp,
#ifdef NON_BLOCKING_CONNECT
			      (num_pending_connects > 0 ? &Ctemp : NULL),
#else
			      NULL,
#endif
			      NULL, &timeout, NULL)
	       <= 0))
	    {
	      /* It's okay for us to do this and then continue with
		 the loop, since timeout has already been zeroed out.  */
	      clear_waiting_for_input ();
	      status_notify (NULL);
	      if (do_display) redisplay_preserve_echo_area (13);
	    }
	}

      /* Don't wait for output from a non-running process.  Just
	 read whatever data has already been received.  */
      if (wait_proc && wait_proc->raw_status_new)
	update_status (wait_proc);
      if (wait_proc
	  && ! EQ (wait_proc->status, Qrun)
	  && ! EQ (wait_proc->status, Qconnect))
	{
	  bool read_some_bytes = 0;

	  clear_waiting_for_input ();
	  XSETPROCESS (proc, wait_proc);

	  /* Read data from the process, until we exhaust it.  */
	  while (wait_proc->infd >= 0)
	    {
	      int nread = read_process_output (proc, wait_proc->infd);

	      if (nread == 0)
		break;

	      if (nread > 0)
		got_some_input = read_some_bytes = 1;
	      else if (nread == -1 && (errno == EIO || errno == EAGAIN))
		break;
#ifdef EWOULDBLOCK
	      else if (nread == -1 && EWOULDBLOCK == errno)
		break;
#endif
	    }
	  if (read_some_bytes && do_display)
	    redisplay_preserve_echo_area (10);

	  break;
	}

      /* Wait till there is something to do */

      if (wait_proc && just_wait_proc)
	{
	  if (wait_proc->infd < 0)  /* Terminated */
	    break;
	  FD_SET (wait_proc->infd, &Available);
	  check_delay = 0;
          check_write = 0;
	}
      else if (!NILP (wait_for_cell))
	{
	  compute_non_process_wait_mask (&Available);
	  check_delay = 0;
	  check_write = 0;
	}
      else
	{
	  if (! read_kbd)
	    compute_non_keyboard_wait_mask (&Available);
	  else
	    compute_input_wait_mask (&Available);
	  compute_write_mask (&Writeok);
#ifdef SELECT_CANT_DO_WRITE_MASK
          check_write = 0;
#else
          check_write = 1;
#endif
 	  check_delay = wait_channel >= 0 ? 0 : process_output_delay_count;
	}

      /* If frame size has changed or the window is newly mapped,
	 redisplay now, before we start to wait.  There is a race
	 condition here; if a SIGIO arrives between now and the select
	 and indicates that a frame is trashed, the select may block
	 displaying a trashed screen.  */
      if (frame_garbaged && do_display)
	{
	  clear_waiting_for_input ();
	  redisplay_preserve_echo_area (11);
	  if (read_kbd < 0)
	    set_waiting_for_input (&timeout);
	}

      /* Skip the `select' call if input is available and we're
	 waiting for keyboard input or a cell change (which can be
	 triggered by processing X events).  In the latter case, set
	 nfds to 1 to avoid breaking the loop.  */
      no_avail = 0;
      if ((read_kbd || !NILP (wait_for_cell))
	  && detect_input_pending ())
	{
	  nfds = read_kbd ? 0 : 1;
	  no_avail = 1;
	}

      if (!no_avail)
	{

#ifdef ADAPTIVE_READ_BUFFERING
	  /* Set the timeout for adaptive read buffering if any
	     process has non-zero read_output_skip and non-zero
	     read_output_delay, and we are not reading output for a
	     specific wait_channel.  It is not executed if
	     Vprocess_adaptive_read_buffering is nil.  */
	  if (process_output_skip && check_delay > 0)
	    {
	      int nsecs = EMACS_NSECS (timeout);
	      if (EMACS_SECS (timeout) > 0 || nsecs > READ_OUTPUT_DELAY_MAX)
		nsecs = READ_OUTPUT_DELAY_MAX;
	      for (channel = 0; check_delay > 0 && channel <= max_desc; channel++)
		{
		  proc = chan_process[channel];
		  if (NILP (proc))
		    continue;
		  /* Find minimum non-zero read_output_delay among the
		     processes with non-zero read_output_skip.  */
		  if (XPROCESS (proc)->read_output_delay > 0)
		    {
		      check_delay--;
		      if (!XPROCESS (proc)->read_output_skip)
			continue;
		      FD_CLR (channel, &Available);
		      XPROCESS (proc)->read_output_skip = 0;
		      if (XPROCESS (proc)->read_output_delay < nsecs)
			nsecs = XPROCESS (proc)->read_output_delay;
		    }
		}
	      timeout = make_emacs_time (0, nsecs);
	      process_output_skip = 0;
	    }
#endif
	  nfds = thread_select (
#if defined (HAVE_NS)
				ns_select
#elif defined (HAVE_GLIB)
				xg_select
#else
				pselect
#endif
				, max_desc + 1,
				&Available,
				(check_write ? &Writeok : (SELECT_TYPE *)0),
				NULL, &timeout, NULL);

#ifdef HAVE_GNUTLS
          /* GnuTLS buffers data internally.  In lowat mode it leaves
             some data in the TCP buffers so that select works, but
             with custom pull/push functions we need to check if some
             data is available in the buffers manually.  */
          if (nfds == 0)
	    {
	      if (! wait_proc)
		{
		  /* We're not waiting on a specific process, so loop
		     through all the channels and check for data.
		     This is a workaround needed for some versions of
		     the gnutls library -- 2.12.14 has been confirmed
		     to need it.  See
		     http://comments.gmane.org/gmane.emacs.devel/145074 */
		  for (channel = 0; channel < MAXDESC; ++channel)
		    if (! NILP (chan_process[channel]))
		      {
			struct Lisp_Process *p =
			  XPROCESS (chan_process[channel]);
			if (p && p->gnutls_p && p->infd
			    && ((emacs_gnutls_record_check_pending
				 (p->gnutls_state))
				> 0))
			  {
			    nfds++;
			    FD_SET (p->infd, &Available);
			  }
		      }
		}
	      else
		{
		  /* Check this specific channel. */
		  if (wait_proc->gnutls_p /* Check for valid process.  */
		      /* Do we have pending data?  */
		      && ((emacs_gnutls_record_check_pending
			   (wait_proc->gnutls_state))
			  > 0))
		    {
		      nfds = 1;
		      /* Set to Available.  */
		      FD_SET (wait_proc->infd, &Available);
		    }
		}
	    }
#endif
	}

      xerrno = errno;

      /* Make C-g and alarm signals set flags again */
      clear_waiting_for_input ();

      /*  If we woke up due to SIGWINCH, actually change size now.  */
      do_pending_window_change (0);

      if ((time_limit || nsecs) && nfds == 0 && ! timeout_reduced_for_timers)
	/* We waited the full specified time, so return now.  */
	break;
      if (nfds < 0)
	{
	  if (xerrno == EINTR)
	    no_avail = 1;
	  else if (xerrno == EBADF)
	    emacs_abort ();
	  else
	    report_file_errno ("Failed select", Qnil, xerrno);
	}

      if (no_avail)
	{
	  FD_ZERO (&Available);
	  check_write = 0;
	}

      /* Check for keyboard input */
      /* If there is any, return immediately
	 to give it higher priority than subprocesses */

      if (read_kbd != 0)
	{
	  unsigned old_timers_run = timers_run;
	  struct buffer *old_buffer = current_buffer;
	  Lisp_Object old_window = selected_window;
	  bool leave = 0;

	  if (detect_input_pending_run_timers (do_display))
	    {
	      swallow_events (do_display);
	      if (detect_input_pending_run_timers (do_display))
		leave = 1;
	    }

	  /* If a timer has run, this might have changed buffers
	     an alike.  Make read_key_sequence aware of that.  */
	  if (timers_run != old_timers_run
	      && waiting_for_user_input_p == -1
	      && (old_buffer != current_buffer
	      || !EQ (old_window, selected_window)))
	    record_asynch_buffer_change ();

	  if (leave)
	    break;
	}

      /* If there is unread keyboard input, also return.  */
      if (read_kbd != 0
	  && requeued_events_pending_p ())
	break;

      /* If we are not checking for keyboard input now,
	 do process events (but don't run any timers).
	 This is so that X events will be processed.
	 Otherwise they may have to wait until polling takes place.
	 That would causes delays in pasting selections, for example.

	 (We used to do this only if wait_for_cell.)  */
      if (read_kbd == 0 && detect_input_pending ())
	{
	  swallow_events (do_display);
#if 0  /* Exiting when read_kbd doesn't request that seems wrong, though.  */
	  if (detect_input_pending ())
	    break;
#endif
	}

      /* Exit now if the cell we're waiting for became non-nil.  */
      if (! NILP (wait_for_cell) && ! NILP (XCAR (wait_for_cell)))
	break;

#ifdef USABLE_SIGIO
      /* If we think we have keyboard input waiting, but didn't get SIGIO,
	 go read it.  This can happen with X on BSD after logging out.
	 In that case, there really is no input and no SIGIO,
	 but select says there is input.  */

      if (read_kbd && interrupt_input
	  && keyboard_bit_set (&Available) && ! noninteractive)
	handle_input_available_signal (SIGIO);
#endif

      if (! wait_proc)
	got_some_input |= nfds > 0;

      /* If checking input just got us a size-change event from X,
	 obey it now if we should.  */
      if (read_kbd || ! NILP (wait_for_cell))
	do_pending_window_change (0);

      /* Check for data from a process.  */
      if (no_avail || nfds == 0)
	continue;

      for (channel = 0; channel <= max_desc; ++channel)
        {
          struct fd_callback_data *d = &fd_callback_info[channel];
          if (d->func
	      && ((d->flags & FOR_READ
		   && FD_ISSET (channel, &Available))
		  || (d->flags & FOR_WRITE
		      && FD_ISSET (channel, &Writeok))))
            d->func (channel, d->data);
	}

      for (channel = 0; channel <= max_desc; channel++)
	{
	  if (FD_ISSET (channel, &Available)
	      && ((fd_callback_info[channel].flags & (KEYBOARD_FD | PROCESS_FD))
		  == PROCESS_FD))
	    {
	      int nread;

	      /* If waiting for this channel, arrange to return as
		 soon as no more input to be processed.  No more
		 waiting.  */
	      if (wait_channel == channel)
		{
		  wait_channel = -1;
		  nsecs = -1;
		  got_some_input = 1;
		}
	      proc = chan_process[channel];
	      if (NILP (proc))
		continue;

	      /* If this is a server stream socket, accept connection.  */
	      if (EQ (XPROCESS (proc)->status, Qlisten))
		{
		  server_accept_connection (proc, channel);
		  continue;
		}

	      /* Read data from the process, starting with our
		 buffered-ahead character if we have one.  */

	      nread = read_process_output (proc, channel);
	      if (nread > 0)
		{
		  /* Since read_process_output can run a filter,
		     which can call accept-process-output,
		     don't try to read from any other processes
		     before doing the select again.  */
		  FD_ZERO (&Available);

		  if (do_display)
		    redisplay_preserve_echo_area (12);
		}
#ifdef EWOULDBLOCK
	      else if (nread == -1 && errno == EWOULDBLOCK)
		;
#endif
	      else if (nread == -1 && errno == EAGAIN)
		;
#ifdef WINDOWSNT
	      /* FIXME: Is this special case still needed?  */
	      /* Note that we cannot distinguish between no input
		 available now and a closed pipe.
		 With luck, a closed pipe will be accompanied by
		 subprocess termination and SIGCHLD.  */
	      else if (nread == 0 && !NETCONN_P (proc) && !SERIALCONN_P (proc))
		;
#endif
#ifdef HAVE_PTYS
	      /* On some OSs with ptys, when the process on one end of
		 a pty exits, the other end gets an error reading with
		 errno = EIO instead of getting an EOF (0 bytes read).
		 Therefore, if we get an error reading and errno =
		 EIO, just continue, because the child process has
		 exited and should clean itself up soon (e.g. when we
		 get a SIGCHLD).  */
	      else if (nread == -1 && errno == EIO)
		{
		  struct Lisp_Process *p = XPROCESS (proc);

		  /* Clear the descriptor now, so we only raise the
		     signal once.  */
		  delete_read_fd (channel);

		  if (p->pid == -2)
		    {
		      /* If the EIO occurs on a pty, the SIGCHLD handler's
			 waitpid call will not find the process object to
			 delete.  Do it here.  */
		      p->tick = ++process_tick;
		      pset_status (p, Qfailed);
		    }
		}
#endif /* HAVE_PTYS */
	      /* If we can detect process termination, don't consider the
		 process gone just because its pipe is closed.  */
	      else if (nread == 0 && !NETCONN_P (proc) && !SERIALCONN_P (proc))
		;
	      else
		{
		  /* Preserve status of processes already terminated.  */
		  XPROCESS (proc)->tick = ++process_tick;
		  deactivate_process (proc);
		  if (XPROCESS (proc)->raw_status_new)
		    update_status (XPROCESS (proc));
		  if (EQ (XPROCESS (proc)->status, Qrun))
		    pset_status (XPROCESS (proc),
				 list2 (Qexit, make_number (256)));
		}
	    }
#ifdef NON_BLOCKING_CONNECT
	  if (FD_ISSET (channel, &Writeok)
	      && (fd_callback_info[channel].flags
		  & NON_BLOCKING_CONNECT_FD) != 0)
	    {
	      struct Lisp_Process *p;

	      delete_write_fd (channel);

	      proc = chan_process[channel];
	      if (NILP (proc))
		continue;

	      p = XPROCESS (proc);

#ifdef GNU_LINUX
	      /* getsockopt(,,SO_ERROR,,) is said to hang on some systems.
		 So only use it on systems where it is known to work.  */
	      {
		socklen_t xlen = sizeof (xerrno);
		if (getsockopt (channel, SOL_SOCKET, SO_ERROR, &xerrno, &xlen))
		  xerrno = errno;
	      }
#else
	      {
		struct sockaddr pname;
		int pnamelen = sizeof (pname);

		/* If connection failed, getpeername will fail.  */
		xerrno = 0;
		if (getpeername (channel, &pname, &pnamelen) < 0)
		  {
		    /* Obtain connect failure code through error slippage.  */
		    char dummy;
		    xerrno = errno;
		    if (errno == ENOTCONN && read (channel, &dummy, 1) < 0)
		      xerrno = errno;
		  }
	      }
#endif
	      if (xerrno)
		{
		  p->tick = ++process_tick;
		  pset_status (p, list2 (Qfailed, make_number (xerrno)));
		  deactivate_process (proc);
		}
	      else
		{
		  pset_status (p, Qrun);
		  /* Execute the sentinel here.  If we had relied on
		     status_notify to do it later, it will read input
		     from the process before calling the sentinel.  */
		  exec_sentinel (proc, build_string ("open\n"));
		  if (!EQ (p->filter, Qt) && !EQ (p->command, Qt))
		    delete_read_fd (p->infd);
		}
	    }
#endif /* NON_BLOCKING_CONNECT */
	}			/* End for each file descriptor.  */
    }				/* End while exit conditions not met.  */

  unbind_to (count, Qnil);

  /* If calling from keyboard input, do not quit
     since we want to return C-g as an input character.
     Otherwise, do pending quit if requested.  */
  if (read_kbd >= 0)
    {
      /* Prevent input_pending from remaining set if we quit.  */
      clear_input_pending ();
      QUIT;
    }

  return got_some_input;
}

/* Given a list (FUNCTION ARGS...), apply FUNCTION to the ARGS.  */

static Lisp_Object
read_process_output_call (Lisp_Object fun_and_args)
{
  return apply1 (XCAR (fun_and_args), XCDR (fun_and_args));
}

static Lisp_Object
read_process_output_error_handler (Lisp_Object error_val)
{
  cmd_error_internal (error_val, "error in process filter: ");
  Vinhibit_quit = Qt;
  update_echo_area ();
  Fsleep_for (make_number (2), Qnil);
  return Qt;
}

static void
read_and_dispose_of_process_output (struct Lisp_Process *p, char *chars,
				    ssize_t nbytes,
				    struct coding_system *coding);

/* Read pending output from the process channel,
   starting with our buffered-ahead character if we have one.
   Yield number of decoded characters read.

   This function reads at most 4096 characters.
   If you want to read all available subprocess output,
   you must call it repeatedly until it returns zero.

   The characters read are decoded according to PROC's coding-system
   for decoding.  */

static int
read_process_output (Lisp_Object proc, register int channel)
{
  register ssize_t nbytes;
  char *chars;
  register struct Lisp_Process *p = XPROCESS (proc);
  struct coding_system *coding = proc_decode_coding_system[channel];
  int carryover = p->decoding_carryover;
  int readmax = 4096;
  ptrdiff_t count = SPECPDL_INDEX ();
  Lisp_Object odeactivate;

  chars = alloca (carryover + readmax);
  if (carryover)
    /* See the comment above.  */
    memcpy (chars, SDATA (p->decoding_buf), carryover);

#ifdef DATAGRAM_SOCKETS
  /* We have a working select, so proc_buffered_char is always -1.  */
  if (DATAGRAM_CHAN_P (channel))
    {
      socklen_t len = datagram_address[channel].len;
      nbytes = recvfrom (channel, chars + carryover, readmax,
			 0, datagram_address[channel].sa, &len);
    }
  else
#endif
    {
      bool buffered = proc_buffered_char[channel] >= 0;
      if (buffered)
	{
	  chars[carryover] = proc_buffered_char[channel];
	  proc_buffered_char[channel] = -1;
	}
#ifdef HAVE_GNUTLS
      if (p->gnutls_p)
	nbytes = emacs_gnutls_read (p, chars + carryover + buffered,
				    readmax - buffered);
      else
#endif
	nbytes = emacs_read (channel, chars + carryover + buffered,
			     readmax - buffered);
#ifdef ADAPTIVE_READ_BUFFERING
      if (nbytes > 0 && p->adaptive_read_buffering)
	{
	  int delay = p->read_output_delay;
	  if (nbytes < 256)
	    {
	      if (delay < READ_OUTPUT_DELAY_MAX_MAX)
		{
		  if (delay == 0)
		    process_output_delay_count++;
		  delay += READ_OUTPUT_DELAY_INCREMENT * 2;
		}
	    }
	  else if (delay > 0 && nbytes == readmax - buffered)
	    {
	      delay -= READ_OUTPUT_DELAY_INCREMENT;
	      if (delay == 0)
		process_output_delay_count--;
	    }
	  p->read_output_delay = delay;
	  if (delay)
	    {
	      p->read_output_skip = 1;
	      process_output_skip = 1;
	    }
	}
#endif
      nbytes += buffered;
      nbytes += buffered && nbytes <= 0;
    }

  p->decoding_carryover = 0;

  /* At this point, NBYTES holds number of bytes just received
     (including the one in proc_buffered_char[channel]).  */
  if (nbytes <= 0)
    {
      if (nbytes < 0 || coding->mode & CODING_MODE_LAST_BLOCK)
	return nbytes;
      coding->mode |= CODING_MODE_LAST_BLOCK;
    }

  /* Now set NBYTES how many bytes we must decode.  */
  nbytes += carryover;

  odeactivate = Vdeactivate_mark;
  /* There's no good reason to let process filters change the current
     buffer, and many callers of accept-process-output, sit-for, and
     friends don't expect current-buffer to be changed from under them.  */
  record_unwind_current_buffer ();

  read_and_dispose_of_process_output (p, chars, nbytes, coding);

  /* Handling the process output should not deactivate the mark.  */
  Vdeactivate_mark = odeactivate;

  unbind_to (count, Qnil);
  return nbytes;
}

static void
read_and_dispose_of_process_output (struct Lisp_Process *p, char *chars,
				    ssize_t nbytes,
				    struct coding_system *coding)
{
  Lisp_Object outstream = p->filter;
  Lisp_Object text;
  bool outer_running_asynch_code = running_asynch_code;
  int waiting = waiting_for_user_input_p;

  /* No need to gcpro these, because all we do with them later
     is test them for EQness, and none of them should be a string.  */
#if 0
  Lisp_Object obuffer, okeymap;
  XSETBUFFER (obuffer, current_buffer);
  okeymap = BVAR (current_buffer, keymap);
#endif

  /* We inhibit quit here instead of just catching it so that
     hitting ^G when a filter happens to be running won't screw
     it up.  */
  specbind (Qinhibit_quit, Qt);
  specbind (Qlast_nonmenu_event, Qt);

  /* In case we get recursively called,
     and we already saved the match data nonrecursively,
     save the same match data in safely recursive fashion.  */
  if (outer_running_asynch_code)
    {
      Lisp_Object tem;
      /* Don't clobber the CURRENT match data, either!  */
      tem = Fmatch_data (Qnil, Qnil, Qnil);
      restore_search_regs ();
      record_unwind_save_match_data ();
      Fset_match_data (tem, Qt);
    }

  /* For speed, if a search happens within this code,
     save the match data in a special nonrecursive fashion.  */
  running_asynch_code = 1;

  decode_coding_c_string (coding, (unsigned char *) chars, nbytes, Qt);
  text = coding->dst_object;
  Vlast_coding_system_used = CODING_ID_NAME (coding->id);
  /* A new coding system might be found.  */
  if (!EQ (p->decode_coding_system, Vlast_coding_system_used))
    {
      pset_decode_coding_system (p, Vlast_coding_system_used);

      /* Don't call setup_coding_system for
	 proc_decode_coding_system[channel] here.  It is done in
	 detect_coding called via decode_coding above.  */

      /* If a coding system for encoding is not yet decided, we set
	 it as the same as coding-system for decoding.

	 But, before doing that we must check if
	 proc_encode_coding_system[p->outfd] surely points to a
	 valid memory because p->outfd will be changed once EOF is
	 sent to the process.  */
      if (NILP (p->encode_coding_system)
	  && proc_encode_coding_system[p->outfd])
	{
	  pset_encode_coding_system
	    (p, coding_inherit_eol_type (Vlast_coding_system_used, Qnil));
	  setup_coding_system (p->encode_coding_system,
			       proc_encode_coding_system[p->outfd]);
	}
    }

  if (coding->carryover_bytes > 0)
    {
      if (SCHARS (p->decoding_buf) < coding->carryover_bytes)
	pset_decoding_buf (p, make_uninit_string (coding->carryover_bytes));
      memcpy (SDATA (p->decoding_buf), coding->carryover,
	      coding->carryover_bytes);
      p->decoding_carryover = coding->carryover_bytes;
    }
  if (SBYTES (text) > 0)
    /* FIXME: It's wrong to wrap or not based on debug-on-error, and
       sometimes it's simply wrong to wrap (e.g. when called from
       accept-process-output).  */
    internal_condition_case_1 (read_process_output_call,
			       list3 (outstream, make_lisp_proc (p), text),
			       !NILP (Vdebug_on_error) ? Qnil : Qerror,
			       read_process_output_error_handler);

  /* If we saved the match data nonrecursively, restore it now.  */
  restore_search_regs ();
  running_asynch_code = outer_running_asynch_code;

  /* Restore waiting_for_user_input_p as it was
     when we were called, in case the filter clobbered it.  */
  waiting_for_user_input_p = waiting;

#if 0 /* Call record_asynch_buffer_change unconditionally,
	 because we might have changed minor modes or other things
	 that affect key bindings.  */
  if (! EQ (Fcurrent_buffer (), obuffer)
      || ! EQ (current_buffer->keymap, okeymap))
#endif
    /* But do it only if the caller is actually going to read events.
       Otherwise there's no need to make him wake up, and it could
       cause trouble (for example it would make sit_for return).  */
    if (waiting_for_user_input_p == -1)
      record_asynch_buffer_change ();
}

DEFUN ("internal-default-process-filter", Finternal_default_process_filter,
       Sinternal_default_process_filter, 2, 2, 0,
       doc: /* Function used as default process filter.  */)
  (Lisp_Object proc, Lisp_Object text)
{
  struct Lisp_Process *p;
  ptrdiff_t opoint;

  CHECK_PROCESS (proc);
  p = XPROCESS (proc);
  CHECK_STRING (text);

  if (!NILP (p->buffer) && BUFFER_LIVE_P (XBUFFER (p->buffer)))
    {
      Lisp_Object old_read_only;
      ptrdiff_t old_begv, old_zv;
      ptrdiff_t old_begv_byte, old_zv_byte;
      ptrdiff_t before, before_byte;
      ptrdiff_t opoint_byte;
      struct buffer *b;

      Fset_buffer (p->buffer);
      opoint = PT;
      opoint_byte = PT_BYTE;
      old_read_only = BVAR (current_buffer, read_only);
      old_begv = BEGV;
      old_zv = ZV;
      old_begv_byte = BEGV_BYTE;
      old_zv_byte = ZV_BYTE;

      bset_read_only (current_buffer, Qnil);

      /* Insert new output into buffer
	 at the current end-of-output marker,
	 thus preserving logical ordering of input and output.  */
      if (XMARKER (p->mark)->buffer)
	SET_PT_BOTH (clip_to_bounds (BEGV,
				     marker_position (p->mark), ZV),
		     clip_to_bounds (BEGV_BYTE,
				     marker_byte_position (p->mark),
				     ZV_BYTE));
      else
	SET_PT_BOTH (ZV, ZV_BYTE);
      before = PT;
      before_byte = PT_BYTE;

      /* If the output marker is outside of the visible region, save
	 the restriction and widen.  */
      if (! (BEGV <= PT && PT <= ZV))
	Fwiden ();

      /* Adjust the multibyteness of TEXT to that of the buffer.  */
      if (NILP (BVAR (current_buffer, enable_multibyte_characters))
	  != ! STRING_MULTIBYTE (text))
	text = (STRING_MULTIBYTE (text)
		? Fstring_as_unibyte (text)
		: Fstring_to_multibyte (text));
      /* Insert before markers in case we are inserting where
	 the buffer's mark is, and the user's next command is Meta-y.  */
      insert_from_string_before_markers (text, 0, 0,
					 SCHARS (text), SBYTES (text), 0);

      /* Make sure the process marker's position is valid when the
	 process buffer is changed in the signal_after_change above.
	 W3 is known to do that.  */
      if (BUFFERP (p->buffer)
	  && (b = XBUFFER (p->buffer), b != current_buffer))
	set_marker_both (p->mark, p->buffer, BUF_PT (b), BUF_PT_BYTE (b));
      else
	set_marker_both (p->mark, p->buffer, PT, PT_BYTE);

      update_mode_lines++;

      /* Make sure opoint and the old restrictions
	 float ahead of any new text just as point would.  */
      if (opoint >= before)
	{
	  opoint += PT - before;
	  opoint_byte += PT_BYTE - before_byte;
	}
      if (old_begv > before)
	{
	  old_begv += PT - before;
	  old_begv_byte += PT_BYTE - before_byte;
	}
      if (old_zv >= before)
	{
	  old_zv += PT - before;
	  old_zv_byte += PT_BYTE - before_byte;
	}

      /* If the restriction isn't what it should be, set it.  */
      if (old_begv != BEGV || old_zv != ZV)
	Fnarrow_to_region (make_number (old_begv), make_number (old_zv));

      bset_read_only (current_buffer, old_read_only);
      SET_PT_BOTH (opoint, opoint_byte);
    }
  return Qnil;
}

/* Sending data to subprocess.  */

/* In send_process, when a write fails temporarily,
   wait_reading_process_output is called.  It may execute user code,
   e.g. timers, that attempts to write new data to the same process.
   We must ensure that data is sent in the right order, and not
   interspersed half-completed with other writes (Bug#10815).  This is
   handled by the write_queue element of struct process.  It is a list
   with each entry having the form

   (string . (offset . length))

   where STRING is a lisp string, OFFSET is the offset into the
   string's byte sequence from which we should begin to send, and
   LENGTH is the number of bytes left to send.  */

/* Create a new entry in write_queue.
   INPUT_OBJ should be a buffer, string Qt, or Qnil.
   BUF is a pointer to the string sequence of the input_obj or a C
   string in case of Qt or Qnil.  */

static void
write_queue_push (struct Lisp_Process *p, Lisp_Object input_obj,
                  const char *buf, ptrdiff_t len, bool front)
{
  ptrdiff_t offset;
  Lisp_Object entry, obj;

  if (STRINGP (input_obj))
    {
      offset = buf - SSDATA (input_obj);
      obj = input_obj;
    }
  else
    {
      offset = 0;
      obj = make_unibyte_string (buf, len);
    }

  entry = Fcons (obj, Fcons (make_number (offset), make_number (len)));

  if (front)
    pset_write_queue (p, Fcons (entry, p->write_queue));
  else
    pset_write_queue (p, nconc2 (p->write_queue, list1 (entry)));
}

/* Remove the first element in the write_queue of process P, put its
   contents in OBJ, BUF and LEN, and return true.  If the
   write_queue is empty, return false.  */

static bool
write_queue_pop (struct Lisp_Process *p, Lisp_Object *obj,
		 const char **buf, ptrdiff_t *len)
{
  Lisp_Object entry, offset_length;
  ptrdiff_t offset;

  if (NILP (p->write_queue))
    return 0;

  entry = XCAR (p->write_queue);
  pset_write_queue (p, XCDR (p->write_queue));

  *obj = XCAR (entry);
  offset_length = XCDR (entry);

  *len = XINT (XCDR (offset_length));
  offset = XINT (XCAR (offset_length));
  *buf = SSDATA (*obj) + offset;

  return 1;
}

/* Send some data to process PROC.
   BUF is the beginning of the data; LEN is the number of characters.
   OBJECT is the Lisp object that the data comes from.  If OBJECT is
   nil or t, it means that the data comes from C string.

   If OBJECT is not nil, the data is encoded by PROC's coding-system
   for encoding before it is sent.

   This function can evaluate Lisp code and can garbage collect.  */

static void
send_process (Lisp_Object proc, const char *buf, ptrdiff_t len,
	      Lisp_Object object)
{
  struct Lisp_Process *p = XPROCESS (proc);
  ssize_t rv;
  struct coding_system *coding;

  if (p->raw_status_new)
    update_status (p);
  if (! EQ (p->status, Qrun))
    error ("Process %s not running", SDATA (p->name));
  if (p->outfd < 0)
    error ("Output file descriptor of %s is closed", SDATA (p->name));

  coding = proc_encode_coding_system[p->outfd];
  Vlast_coding_system_used = CODING_ID_NAME (coding->id);

  if ((STRINGP (object) && STRING_MULTIBYTE (object))
      || (BUFFERP (object)
	  && !NILP (BVAR (XBUFFER (object), enable_multibyte_characters)))
      || EQ (object, Qt))
    {
      pset_encode_coding_system
	(p, complement_process_encoding_system (p->encode_coding_system));
      if (!EQ (Vlast_coding_system_used, p->encode_coding_system))
	{
	  /* The coding system for encoding was changed to raw-text
	     because we sent a unibyte text previously.  Now we are
	     sending a multibyte text, thus we must encode it by the
	     original coding system specified for the current process.

	     Another reason we come here is that the coding system
	     was just complemented and a new one was returned by
	     complement_process_encoding_system.  */
	  setup_coding_system (p->encode_coding_system, coding);
	  Vlast_coding_system_used = p->encode_coding_system;
	}
      coding->src_multibyte = 1;
    }
  else
    {
      coding->src_multibyte = 0;
      /* For sending a unibyte text, character code conversion should
	 not take place but EOL conversion should.  So, setup raw-text
	 or one of the subsidiary if we have not yet done it.  */
      if (CODING_REQUIRE_ENCODING (coding))
	{
	  if (CODING_REQUIRE_FLUSHING (coding))
	    {
	      /* But, before changing the coding, we must flush out data.  */
	      coding->mode |= CODING_MODE_LAST_BLOCK;
	      send_process (proc, "", 0, Qt);
	      coding->mode &= CODING_MODE_LAST_BLOCK;
	    }
	  setup_coding_system (raw_text_coding_system
			       (Vlast_coding_system_used),
			       coding);
	  coding->src_multibyte = 0;
	}
    }
  coding->dst_multibyte = 0;

  if (CODING_REQUIRE_ENCODING (coding))
    {
      coding->dst_object = Qt;
      if (BUFFERP (object))
	{
	  ptrdiff_t from_byte, from, to;
	  ptrdiff_t save_pt, save_pt_byte;
	  struct buffer *cur = current_buffer;

	  set_buffer_internal (XBUFFER (object));
	  save_pt = PT, save_pt_byte = PT_BYTE;

	  from_byte = PTR_BYTE_POS ((unsigned char *) buf);
	  from = BYTE_TO_CHAR (from_byte);
	  to = BYTE_TO_CHAR (from_byte + len);
	  TEMP_SET_PT_BOTH (from, from_byte);
	  encode_coding_object (coding, object, from, from_byte,
				to, from_byte + len, Qt);
	  TEMP_SET_PT_BOTH (save_pt, save_pt_byte);
	  set_buffer_internal (cur);
	}
      else if (STRINGP (object))
	{
	  encode_coding_object (coding, object, 0, 0, SCHARS (object),
				SBYTES (object), Qt);
	}
      else
	{
	  coding->dst_object = make_unibyte_string (buf, len);
	  coding->produced = len;
	}

      len = coding->produced;
      object = coding->dst_object;
      buf = SSDATA (object);
    }

  /* If there is already data in the write_queue, put the new data
     in the back of queue.  Otherwise, ignore it.  */
  if (!NILP (p->write_queue))
    write_queue_push (p, object, buf, len, 0);

  do   /* while !NILP (p->write_queue) */
    {
      ptrdiff_t cur_len = -1;
      const char *cur_buf;
      Lisp_Object cur_object;

      /* If write_queue is empty, ignore it.  */
      if (!write_queue_pop (p, &cur_object, &cur_buf, &cur_len))
	{
	  cur_len = len;
	  cur_buf = buf;
	  cur_object = object;
	}

      while (cur_len > 0)
	{
	  /* Send this batch, using one or more write calls.  */
	  ptrdiff_t written = 0;
	  int outfd = p->outfd;
#ifdef DATAGRAM_SOCKETS
	  if (DATAGRAM_CHAN_P (outfd))
	    {
	      rv = sendto (outfd, cur_buf, cur_len,
			   0, datagram_address[outfd].sa,
			   datagram_address[outfd].len);
	      if (rv >= 0)
		written = rv;
	      else if (errno == EMSGSIZE)
		report_file_error ("Sending datagram", proc);
	    }
	  else
#endif
	    {
#ifdef HAVE_GNUTLS
	      if (p->gnutls_p)
		written = emacs_gnutls_write (p, cur_buf, cur_len);
	      else
#endif
		written = emacs_write_sig (outfd, cur_buf, cur_len);
	      rv = (written ? 0 : -1);
#ifdef ADAPTIVE_READ_BUFFERING
	      if (p->read_output_delay > 0
		  && p->adaptive_read_buffering == 1)
		{
		  p->read_output_delay = 0;
		  process_output_delay_count--;
		  p->read_output_skip = 0;
		}
#endif
	    }

	  if (rv < 0)
	    {
	      if (errno == EAGAIN
#ifdef EWOULDBLOCK
		  || errno == EWOULDBLOCK
#endif
		  )
		/* Buffer is full.  Wait, accepting input;
		   that may allow the program
		   to finish doing output and read more.  */
		{
#ifdef BROKEN_PTY_READ_AFTER_EAGAIN
		  /* A gross hack to work around a bug in FreeBSD.
		     In the following sequence, read(2) returns
		     bogus data:

		     write(2)	 1022 bytes
		     write(2)   954 bytes, get EAGAIN
		     read(2)   1024 bytes in process_read_output
		     read(2)     11 bytes in process_read_output

		     That is, read(2) returns more bytes than have
		     ever been written successfully.  The 1033 bytes
		     read are the 1022 bytes written successfully
		     after processing (for example with CRs added if
		     the terminal is set up that way which it is
		     here).  The same bytes will be seen again in a
		     later read(2), without the CRs.  */

		  if (errno == EAGAIN)
		    {
		      int flags = FWRITE;
		      ioctl (p->outfd, TIOCFLUSH, &flags);
		    }
#endif /* BROKEN_PTY_READ_AFTER_EAGAIN */

		  /* Put what we should have written in wait_queue.  */
		  write_queue_push (p, cur_object, cur_buf, cur_len, 1);
		  wait_reading_process_output (0, 20 * 1000 * 1000,
					       0, 0, Qnil, NULL, 0);
		  /* Reread queue, to see what is left.  */
		  break;
		}
	      else if (errno == EPIPE)
		{
		  p->raw_status_new = 0;
		  pset_status (p, list2 (Qexit, make_number (256)));
		  p->tick = ++process_tick;
		  deactivate_process (proc);
		  error ("process %s no longer connected to pipe; closed it",
			 SDATA (p->name));
		}
	      else
		/* This is a real error.  */
		report_file_error ("Writing to process", proc);
	    }
	  cur_buf += written;
	  cur_len -= written;
	}
    }
  while (!NILP (p->write_queue));
}

DEFUN ("process-send-region", Fprocess_send_region, Sprocess_send_region,
       3, 3, 0,
       doc: /* Send current contents of region as input to PROCESS.
PROCESS may be a process, a buffer, the name of a process or buffer, or
nil, indicating the current buffer's process.
Called from program, takes three arguments, PROCESS, START and END.
If the region is more than 500 characters long,
it is sent in several bunches.  This may happen even for shorter regions.
Output from processes can arrive in between bunches.  */)
  (Lisp_Object process, Lisp_Object start, Lisp_Object end)
{
  Lisp_Object proc = get_process (process);
  ptrdiff_t start_byte, end_byte;

  validate_region (&start, &end);

  start_byte = CHAR_TO_BYTE (XINT (start));
  end_byte = CHAR_TO_BYTE (XINT (end));

  if (XINT (start) < GPT && XINT (end) > GPT)
    move_gap_both (XINT (start), start_byte);

  send_process (proc, (char *) BYTE_POS_ADDR (start_byte),
		end_byte - start_byte, Fcurrent_buffer ());

  return Qnil;
}

DEFUN ("process-send-string", Fprocess_send_string, Sprocess_send_string,
       2, 2, 0,
       doc: /* Send PROCESS the contents of STRING as input.
PROCESS may be a process, a buffer, the name of a process or buffer, or
nil, indicating the current buffer's process.
If STRING is more than 500 characters long,
it is sent in several bunches.  This may happen even for shorter strings.
Output from processes can arrive in between bunches.  */)
  (Lisp_Object process, Lisp_Object string)
{
  Lisp_Object proc;
  CHECK_STRING (string);
  proc = get_process (process);
  send_process (proc, SSDATA (string),
		SBYTES (string), string);
  return Qnil;
}

/* Return the foreground process group for the tty/pty that
   the process P uses.  */
static pid_t
emacs_get_tty_pgrp (struct Lisp_Process *p)
{
  pid_t gid = -1;

#ifdef TIOCGPGRP
  if (ioctl (p->infd, TIOCGPGRP, &gid) == -1 && ! NILP (p->tty_name))
    {
      int fd;
      /* Some OS:es (Solaris 8/9) does not allow TIOCGPGRP from the
	 master side.  Try the slave side.  */
      fd = emacs_open (SSDATA (p->tty_name), O_RDONLY, 0);

      if (fd != -1)
	{
	  ioctl (fd, TIOCGPGRP, &gid);
	  emacs_close (fd);
	}
    }
#endif /* defined (TIOCGPGRP ) */

  return gid;
}

DEFUN ("process-running-child-p", Fprocess_running_child_p,
       Sprocess_running_child_p, 0, 1, 0,
       doc: /* Return t if PROCESS has given the terminal to a child.
If the operating system does not make it possible to find out,
return t unconditionally.  */)
  (Lisp_Object process)
{
  /* Initialize in case ioctl doesn't exist or gives an error,
     in a way that will cause returning t.  */
  pid_t gid;
  Lisp_Object proc;
  struct Lisp_Process *p;

  proc = get_process (process);
  p = XPROCESS (proc);

  if (!EQ (p->type, Qreal))
    error ("Process %s is not a subprocess",
	   SDATA (p->name));
  if (p->infd < 0)
    error ("Process %s is not active",
	   SDATA (p->name));

  gid = emacs_get_tty_pgrp (p);

  if (gid == p->pid)
    return Qnil;
  return Qt;
}

/* send a signal number SIGNO to PROCESS.
   If CURRENT_GROUP is t, that means send to the process group
   that currently owns the terminal being used to communicate with PROCESS.
   This is used for various commands in shell mode.
   If CURRENT_GROUP is lambda, that means send to the process group
   that currently owns the terminal, but only if it is NOT the shell itself.

   If NOMSG is false, insert signal-announcements into process's buffers
   right away.

   If we can, we try to signal PROCESS by sending control characters
   down the pty.  This allows us to signal inferiors who have changed
   their uid, for which kill would return an EPERM error.  */

static void
process_send_signal (Lisp_Object process, int signo, Lisp_Object current_group,
		     bool nomsg)
{
  Lisp_Object proc;
  struct Lisp_Process *p;
  pid_t gid;
  bool no_pgrp = 0;

  proc = get_process (process);
  p = XPROCESS (proc);

  if (!EQ (p->type, Qreal))
    error ("Process %s is not a subprocess",
	   SDATA (p->name));
  if (p->infd < 0)
    error ("Process %s is not active",
	   SDATA (p->name));

  if (!p->pty_flag)
    current_group = Qnil;

  /* If we are using pgrps, get a pgrp number and make it negative.  */
  if (NILP (current_group))
    /* Send the signal to the shell's process group.  */
    gid = p->pid;
  else
    {
#ifdef SIGNALS_VIA_CHARACTERS
      /* If possible, send signals to the entire pgrp
	 by sending an input character to it.  */

      struct termios t;
      cc_t *sig_char = NULL;

      tcgetattr (p->infd, &t);

      switch (signo)
	{
	case SIGINT:
	  sig_char = &t.c_cc[VINTR];
	  break;

	case SIGQUIT:
	  sig_char = &t.c_cc[VQUIT];
	  break;

  	case SIGTSTP:
#if defined (VSWTCH) && !defined (PREFER_VSUSP)
	  sig_char = &t.c_cc[VSWTCH];
#else
	  sig_char = &t.c_cc[VSUSP];
#endif
	  break;
	}

      if (sig_char && *sig_char != CDISABLE)
	{
	  send_process (proc, (char *) sig_char, 1, Qnil);
	  return;
	}
      /* If we can't send the signal with a character,
	 fall through and send it another way.  */

      /* The code above may fall through if it can't
	 handle the signal.  */
#endif /* defined (SIGNALS_VIA_CHARACTERS) */

#ifdef TIOCGPGRP
      /* Get the current pgrp using the tty itself, if we have that.
	 Otherwise, use the pty to get the pgrp.
	 On pfa systems, saka@pfu.fujitsu.co.JP writes:
	 "TIOCGPGRP symbol defined in sys/ioctl.h at E50.
	 But, TIOCGPGRP does not work on E50 ;-P works fine on E60"
	 His patch indicates that if TIOCGPGRP returns an error, then
	 we should just assume that p->pid is also the process group id.  */

      gid = emacs_get_tty_pgrp (p);

      if (gid == -1)
	/* If we can't get the information, assume
	   the shell owns the tty.  */
	gid = p->pid;

      /* It is not clear whether anything really can set GID to -1.
	 Perhaps on some system one of those ioctls can or could do so.
	 Or perhaps this is vestigial.  */
      if (gid == -1)
	no_pgrp = 1;
#else  /* ! defined (TIOCGPGRP ) */
      /* Can't select pgrps on this system, so we know that
	 the child itself heads the pgrp.  */
      gid = p->pid;
#endif /* ! defined (TIOCGPGRP ) */

      /* If current_group is lambda, and the shell owns the terminal,
	 don't send any signal.  */
      if (EQ (current_group, Qlambda) && gid == p->pid)
	return;
    }

  switch (signo)
    {
#ifdef SIGCONT
    case SIGCONT:
      p->raw_status_new = 0;
      pset_status (p, Qrun);
      p->tick = ++process_tick;
      if (!nomsg)
	{
	  status_notify (NULL);
	  redisplay_preserve_echo_area (13);
	}
      break;
#endif /* ! defined (SIGCONT) */
    case SIGINT:
    case SIGQUIT:
    case SIGKILL:
      flush_pending_output (p->infd);
      break;
    }

  /* If we don't have process groups, send the signal to the immediate
     subprocess.  That isn't really right, but it's better than any
     obvious alternative.  */
  if (no_pgrp)
    {
      kill (p->pid, signo);
      return;
    }

  /* gid may be a pid, or minus a pgrp's number */
#ifdef TIOCSIGSEND
  if (!NILP (current_group))
    {
      if (ioctl (p->infd, TIOCSIGSEND, signo) == -1)
	kill (-gid, signo);
    }
  else
    {
      gid = - p->pid;
      kill (gid, signo);
    }
#else /* ! defined (TIOCSIGSEND) */
  kill (-gid, signo);
#endif /* ! defined (TIOCSIGSEND) */
}

DEFUN ("interrupt-process", Finterrupt_process, Sinterrupt_process, 0, 2, 0,
       doc: /* Interrupt process PROCESS.
PROCESS may be a process, a buffer, or the name of a process or buffer.
No arg or nil means current buffer's process.
Second arg CURRENT-GROUP non-nil means send signal to
the current process-group of the process's controlling terminal
rather than to the process's own process group.
If the process is a shell, this means interrupt current subjob
rather than the shell.

If CURRENT-GROUP is `lambda', and if the shell owns the terminal,
don't send the signal.  */)
  (Lisp_Object process, Lisp_Object current_group)
{
  process_send_signal (process, SIGINT, current_group, 0);
  return process;
}

DEFUN ("kill-process", Fkill_process, Skill_process, 0, 2, 0,
       doc: /* Kill process PROCESS.  May be process or name of one.
See function `interrupt-process' for more details on usage.  */)
  (Lisp_Object process, Lisp_Object current_group)
{
  process_send_signal (process, SIGKILL, current_group, 0);
  return process;
}

DEFUN ("quit-process", Fquit_process, Squit_process, 0, 2, 0,
       doc: /* Send QUIT signal to process PROCESS.  May be process or name of one.
See function `interrupt-process' for more details on usage.  */)
  (Lisp_Object process, Lisp_Object current_group)
{
  process_send_signal (process, SIGQUIT, current_group, 0);
  return process;
}

DEFUN ("stop-process", Fstop_process, Sstop_process, 0, 2, 0,
       doc: /* Stop process PROCESS.  May be process or name of one.
See function `interrupt-process' for more details on usage.
If PROCESS is a network or serial process, inhibit handling of incoming
traffic.  */)
  (Lisp_Object process, Lisp_Object current_group)
{
  if (PROCESSP (process) && (NETCONN_P (process) || SERIALCONN_P (process)))
    {
      struct Lisp_Process *p;

      p = XPROCESS (process);
      if (NILP (p->command)
	  && p->infd >= 0)
	delete_read_fd (p->infd);
      pset_command (p, Qt);
      return process;
    }
#ifndef SIGTSTP
  error ("No SIGTSTP support");
#else
  process_send_signal (process, SIGTSTP, current_group, 0);
#endif
  return process;
}

DEFUN ("continue-process", Fcontinue_process, Scontinue_process, 0, 2, 0,
       doc: /* Continue process PROCESS.  May be process or name of one.
See function `interrupt-process' for more details on usage.
If PROCESS is a network or serial process, resume handling of incoming
traffic.  */)
  (Lisp_Object process, Lisp_Object current_group)
{
  if (PROCESSP (process) && (NETCONN_P (process) || SERIALCONN_P (process)))
    {
      struct Lisp_Process *p;

      p = XPROCESS (process);
      if (EQ (p->command, Qt)
	  && p->infd >= 0
	  && (!EQ (p->filter, Qt) || EQ (p->status, Qlisten)))
	{
	  add_non_keyboard_read_fd (p->infd);
#ifdef WINDOWSNT
	  if (fd_info[ p->infd ].flags & FILE_SERIAL)
	    PurgeComm (fd_info[ p->infd ].hnd, PURGE_RXABORT | PURGE_RXCLEAR);
#else /* not WINDOWSNT */
	  tcflush (p->infd, TCIFLUSH);
#endif /* not WINDOWSNT */
	}
      pset_command (p, Qnil);
      return process;
    }
#ifdef SIGCONT
    process_send_signal (process, SIGCONT, current_group, 0);
#else
    error ("No SIGCONT support");
#endif
  return process;
}

/* Return the integer value of the signal whose abbreviation is ABBR,
   or a negative number if there is no such signal.  */
static int
abbr_to_signal (char const *name)
{
  int i, signo;
  char sigbuf[20]; /* Large enough for all valid signal abbreviations.  */

  if (!strncmp (name, "SIG", 3) || !strncmp (name, "sig", 3))
    name += 3;

  for (i = 0; i < sizeof sigbuf; i++)
    {
      sigbuf[i] = c_toupper (name[i]);
      if (! sigbuf[i])
	return str2sig (sigbuf, &signo) == 0 ? signo : -1;
    }

  return -1;
}

DEFUN ("signal-process", Fsignal_process, Ssignal_process,
       2, 2, "sProcess (name or number): \nnSignal code: ",
       doc: /* Send PROCESS the signal with code SIGCODE.
PROCESS may also be a number specifying the process id of the
process to signal; in this case, the process need not be a child of
this Emacs.
SIGCODE may be an integer, or a symbol whose name is a signal name.  */)
  (Lisp_Object process, Lisp_Object sigcode)
{
  pid_t pid;
  int signo;

  if (STRINGP (process))
    {
      Lisp_Object tem = Fget_process (process);
      if (NILP (tem))
	{
	  Lisp_Object process_number =
	    string_to_number (SSDATA (process), 10, 1);
	  if (INTEGERP (process_number) || FLOATP (process_number))
	    tem = process_number;
	}
      process = tem;
    }
  else if (!NUMBERP (process))
    process = get_process (process);

  if (NILP (process))
    return process;

  if (NUMBERP (process))
    CONS_TO_INTEGER (process, pid_t, pid);
  else
    {
      CHECK_PROCESS (process);
      pid = XPROCESS (process)->pid;
      if (pid <= 0)
	error ("Cannot signal process %s", SDATA (XPROCESS (process)->name));
    }

  if (INTEGERP (sigcode))
    {
      CHECK_TYPE_RANGED_INTEGER (int, sigcode);
      signo = XINT (sigcode);
    }
  else
    {
      char *name;

      CHECK_SYMBOL (sigcode);
      name = SSDATA (SYMBOL_NAME (sigcode));

      signo = abbr_to_signal (name);
      if (signo < 0)
	error ("Undefined signal name %s", name);
    }

  return make_number (kill (pid, signo));
}

DEFUN ("process-send-eof", Fprocess_send_eof, Sprocess_send_eof, 0, 1, 0,
       doc: /* Make PROCESS see end-of-file in its input.
EOF comes after any text already sent to it.
PROCESS may be a process, a buffer, the name of a process or buffer, or
nil, indicating the current buffer's process.
If PROCESS is a network connection, or is a process communicating
through a pipe (as opposed to a pty), then you cannot send any more
text to PROCESS after you call this function.
If PROCESS is a serial process, wait until all output written to the
process has been transmitted to the serial port.  */)
  (Lisp_Object process)
{
  Lisp_Object proc;
  struct coding_system *coding;

  if (DATAGRAM_CONN_P (process))
    return process;

  proc = get_process (process);
  coding = proc_encode_coding_system[XPROCESS (proc)->outfd];

  /* Make sure the process is really alive.  */
  if (XPROCESS (proc)->raw_status_new)
    update_status (XPROCESS (proc));
  if (! EQ (XPROCESS (proc)->status, Qrun))
    error ("Process %s not running", SDATA (XPROCESS (proc)->name));

  if (CODING_REQUIRE_FLUSHING (coding))
    {
      coding->mode |= CODING_MODE_LAST_BLOCK;
      send_process (proc, "", 0, Qnil);
    }

  if (XPROCESS (proc)->pty_flag)
    send_process (proc, "\004", 1, Qnil);
  else if (EQ (XPROCESS (proc)->type, Qserial))
    {
#ifndef WINDOWSNT
      if (tcdrain (XPROCESS (proc)->outfd) != 0)
	report_file_error ("Failed tcdrain", Qnil);
#endif /* not WINDOWSNT */
      /* Do nothing on Windows because writes are blocking.  */
    }
  else
    {
      int old_outfd, new_outfd;

#ifdef HAVE_SHUTDOWN
      /* If this is a network connection, or socketpair is used
	 for communication with the subprocess, call shutdown to cause EOF.
	 (In some old system, shutdown to socketpair doesn't work.
	 Then we just can't win.)  */
      if (EQ (XPROCESS (proc)->type, Qnetwork)
	  || XPROCESS (proc)->outfd == XPROCESS (proc)->infd)
	shutdown (XPROCESS (proc)->outfd, 1);
      /* In case of socketpair, outfd == infd, so don't close it.  */
      if (XPROCESS (proc)->outfd != XPROCESS (proc)->infd)
	emacs_close (XPROCESS (proc)->outfd);
#else /* not HAVE_SHUTDOWN */
      emacs_close (XPROCESS (proc)->outfd);
#endif /* not HAVE_SHUTDOWN */
      new_outfd = emacs_open (NULL_DEVICE, O_WRONLY, 0);
      if (new_outfd < 0)
	emacs_abort ();
      old_outfd = XPROCESS (proc)->outfd;

      if (!proc_encode_coding_system[new_outfd])
	proc_encode_coding_system[new_outfd]
	  = xmalloc (sizeof (struct coding_system));
      *proc_encode_coding_system[new_outfd]
	= *proc_encode_coding_system[old_outfd];
      memset (proc_encode_coding_system[old_outfd], 0,
	      sizeof (struct coding_system));

      XPROCESS (proc)->outfd = new_outfd;
    }
  return process;
}

/* The main Emacs thread records child processes in three places:

   - Vprocess_alist, for asynchronous subprocesses, which are child
     processes visible to Lisp.

   - deleted_pid_list, for child processes invisible to Lisp,
     typically because of delete-process.  These are recorded so that
     the processes can be reaped when they exit, so that the operating
     system's process table is not cluttered by zombies.

   - the local variable PID in Fcall_process, call_process_cleanup and
     call_process_kill, for synchronous subprocesses.
     record_unwind_protect is used to make sure this process is not
     forgotten: if the user interrupts call-process and the child
     process refuses to exit immediately even with two C-g's,
     call_process_kill adds PID's contents to deleted_pid_list before
     returning.

   The main Emacs thread invokes waitpid only on child processes that
   it creates and that have not been reaped.  This avoid races on
   platforms such as GTK, where other threads create their own
   subprocesses which the main thread should not reap.  For example,
   if the main thread attempted to reap an already-reaped child, it
   might inadvertently reap a GTK-created process that happened to
   have the same process ID.  */

/* LIB_CHILD_HANDLER is a SIGCHLD handler that Emacs calls while doing
   its own SIGCHLD handling.  On POSIXish systems, glib needs this to
   keep track of its own children.  GNUstep is similar.  */

static void dummy_handler (int sig) {}
static signal_handler_t volatile lib_child_handler;

/* Handle a SIGCHLD signal by looking for known child processes of
   Emacs whose status have changed.  For each one found, record its
   new status.

   All we do is change the status; we do not run sentinels or print
   notifications.  That is saved for the next time keyboard input is
   done, in order to avoid timing errors.

   ** WARNING: this can be called during garbage collection.
   Therefore, it must not be fooled by the presence of mark bits in
   Lisp objects.

   ** USG WARNING: Although it is not obvious from the documentation
   in signal(2), on a USG system the SIGCLD handler MUST NOT call
   signal() before executing at least one wait(), otherwise the
   handler will be called again, resulting in an infinite loop.  The
   relevant portion of the documentation reads "SIGCLD signals will be
   queued and the signal-catching function will be continually
   reentered until the queue is empty".  Invoking signal() causes the
   kernel to reexamine the SIGCLD queue.  Fred Fish, UniSoft Systems
   Inc.

   ** Malloc WARNING: This should never call malloc either directly or
   indirectly; if it does, that is a bug  */

static void
handle_child_signal (int sig)
{
  Lisp_Object tail;

  /* Find the process that signaled us, and record its status.  */

  /* The process can have been deleted by Fdelete_process, or have
     been started asynchronously by Fcall_process.  */
  for (tail = deleted_pid_list; CONSP (tail); tail = XCDR (tail))
    {
      bool all_pids_are_fixnums
	= (MOST_NEGATIVE_FIXNUM <= TYPE_MINIMUM (pid_t)
	   && TYPE_MAXIMUM (pid_t) <= MOST_POSITIVE_FIXNUM);
      Lisp_Object xpid = XCAR (tail);
      if (all_pids_are_fixnums ? INTEGERP (xpid) : NUMBERP (xpid))
	{
	  pid_t deleted_pid;
	  if (INTEGERP (xpid))
	    deleted_pid = XINT (xpid);
	  else
	    deleted_pid = XFLOAT_DATA (xpid);
	  if (child_status_changed (deleted_pid, 0, 0))
	    XSETCAR (tail, Qnil);
	}
    }

  /* Otherwise, if it is asynchronous, it is in Vprocess_alist.  */
  for (tail = Vprocess_alist; CONSP (tail); tail = XCDR (tail))
    {
      Lisp_Object proc = XCDR (XCAR (tail));
      struct Lisp_Process *p = XPROCESS (proc);
      int status;

      if (p->alive
	  && child_status_changed (p->pid, &status, WUNTRACED | WCONTINUED))
	{
	  /* Change the status of the process that was found.  */
	  p->tick = ++process_tick;
	  p->raw_status = status;
	  p->raw_status_new = 1;

	  /* If process has terminated, stop waiting for its output.  */
	  if (WIFSIGNALED (status) || WIFEXITED (status))
	    {
	      bool clear_desc_flag = 0;
	      p->alive = 0;
	      if (p->infd >= 0)
		clear_desc_flag = 1;

	      /* clear_desc_flag avoids a compiler bug in Microsoft C.  */
	      if (clear_desc_flag)
		delete_read_fd (p->infd);
	    }
	}
    }

  lib_child_handler (sig);
#ifdef NS_IMPL_GNUSTEP
  /* NSTask in GNUStep sets its child handler each time it is called.
     So we must re-set ours.  */
  catch_child_signal();
#endif
}

static void
deliver_child_signal (int sig)
{
  deliver_process_signal (sig, handle_child_signal);
}


static Lisp_Object
exec_sentinel_error_handler (Lisp_Object error_val)
{
  cmd_error_internal (error_val, "error in process sentinel: ");
  Vinhibit_quit = Qt;
  update_echo_area ();
  Fsleep_for (make_number (2), Qnil);
  return Qt;
}

static void
exec_sentinel (Lisp_Object proc, Lisp_Object reason)
{
  Lisp_Object sentinel, odeactivate;
  struct Lisp_Process *p = XPROCESS (proc);
  ptrdiff_t count = SPECPDL_INDEX ();
  bool outer_running_asynch_code = running_asynch_code;
  int waiting = waiting_for_user_input_p;

  if (inhibit_sentinels)
    return;

  /* No need to gcpro these, because all we do with them later
     is test them for EQness, and none of them should be a string.  */
  odeactivate = Vdeactivate_mark;
#if 0
  Lisp_Object obuffer, okeymap;
  XSETBUFFER (obuffer, current_buffer);
  okeymap = BVAR (current_buffer, keymap);
#endif

  /* There's no good reason to let sentinels change the current
     buffer, and many callers of accept-process-output, sit-for, and
     friends don't expect current-buffer to be changed from under them.  */
  record_unwind_current_buffer ();

  sentinel = p->sentinel;

  /* Inhibit quit so that random quits don't screw up a running filter.  */
  specbind (Qinhibit_quit, Qt);
  specbind (Qlast_nonmenu_event, Qt); /* Why? --Stef  */

  /* In case we get recursively called,
     and we already saved the match data nonrecursively,
     save the same match data in safely recursive fashion.  */
  if (outer_running_asynch_code)
    {
      Lisp_Object tem;
      tem = Fmatch_data (Qnil, Qnil, Qnil);
      restore_search_regs ();
      record_unwind_save_match_data ();
      Fset_match_data (tem, Qt);
    }

  /* For speed, if a search happens within this code,
     save the match data in a special nonrecursive fashion.  */
  running_asynch_code = 1;

  internal_condition_case_1 (read_process_output_call,
			     list3 (sentinel, proc, reason),
			     !NILP (Vdebug_on_error) ? Qnil : Qerror,
			     exec_sentinel_error_handler);

  /* If we saved the match data nonrecursively, restore it now.  */
  restore_search_regs ();
  running_asynch_code = outer_running_asynch_code;

  Vdeactivate_mark = odeactivate;

  /* Restore waiting_for_user_input_p as it was
     when we were called, in case the filter clobbered it.  */
  waiting_for_user_input_p = waiting;

#if 0
  if (! EQ (Fcurrent_buffer (), obuffer)
      || ! EQ (current_buffer->keymap, okeymap))
#endif
    /* But do it only if the caller is actually going to read events.
       Otherwise there's no need to make him wake up, and it could
       cause trouble (for example it would make sit_for return).  */
    if (waiting_for_user_input_p == -1)
      record_asynch_buffer_change ();

  unbind_to (count, Qnil);
}

/* Report all recent events of a change in process status
   (either run the sentinel or output a message).
   This is usually done while Emacs is waiting for keyboard input
   but can be done at other times.  */

static void
status_notify (struct Lisp_Process *deleting_process)
{
  register Lisp_Object proc;
  Lisp_Object tail, msg;
  struct gcpro gcpro1, gcpro2;

  tail = Qnil;
  msg = Qnil;
  /* We need to gcpro tail; if read_process_output calls a filter
     which deletes a process and removes the cons to which tail points
     from Vprocess_alist, and then causes a GC, tail is an unprotected
     reference.  */
  GCPRO2 (tail, msg);

  /* Set this now, so that if new processes are created by sentinels
     that we run, we get called again to handle their status changes.  */
  update_tick = process_tick;

  for (tail = Vprocess_alist; CONSP (tail); tail = XCDR (tail))
    {
      Lisp_Object symbol;
      register struct Lisp_Process *p;

      proc = Fcdr (XCAR (tail));
      p = XPROCESS (proc);

      if (p->tick != p->update_tick)
	{
	  p->update_tick = p->tick;

	  /* If process is still active, read any output that remains.  */
	  while (! EQ (p->filter, Qt)
		 && ! EQ (p->status, Qconnect)
		 && ! EQ (p->status, Qlisten)
		 /* Network or serial process not stopped:  */
		 && ! EQ (p->command, Qt)
		 && p->infd >= 0
		 && p != deleting_process
		 && read_process_output (proc, p->infd) > 0);

	  /* Get the text to use for the message.  */
	  if (p->raw_status_new)
	    update_status (p);
	  msg = status_message (p);

	  /* If process is terminated, deactivate it or delete it.  */
	  symbol = p->status;
	  if (CONSP (p->status))
	    symbol = XCAR (p->status);

	  if (EQ (symbol, Qsignal) || EQ (symbol, Qexit)
	      || EQ (symbol, Qclosed))
	    {
	      if (delete_exited_processes)
		remove_process (proc);
	      else
		deactivate_process (proc);
	    }

	  /* The actions above may have further incremented p->tick.
	     So set p->update_tick again so that an error in the sentinel will
	     not cause this code to be run again.  */
	  p->update_tick = p->tick;
	  /* Now output the message suitably.  */
	  exec_sentinel (proc, msg);
	}
    } /* end for */

  update_mode_lines++;  /* In case buffers use %s in mode-line-format.  */
  UNGCPRO;
}

DEFUN ("internal-default-process-sentinel", Finternal_default_process_sentinel,
       Sinternal_default_process_sentinel, 2, 2, 0,
       doc: /* Function used as default sentinel for processes.  */)
     (Lisp_Object proc, Lisp_Object msg)
{
  Lisp_Object buffer, symbol;
  struct Lisp_Process *p;
  CHECK_PROCESS (proc);
  p = XPROCESS (proc);
  buffer = p->buffer;
  symbol = p->status;
  if (CONSP (symbol))
    symbol = XCAR (symbol);

  if (!EQ (symbol, Qrun) && !NILP (buffer))
    {
      Lisp_Object tem;
      struct buffer *old = current_buffer;
      ptrdiff_t opoint, opoint_byte;
      ptrdiff_t before, before_byte;

      /* Avoid error if buffer is deleted
	 (probably that's why the process is dead, too).  */
      if (!BUFFER_LIVE_P (XBUFFER (buffer)))
	return Qnil;
      Fset_buffer (buffer);

      if (NILP (BVAR (current_buffer, enable_multibyte_characters)))
	msg = (code_convert_string_norecord
	       (msg, Vlocale_coding_system, 1));

      opoint = PT;
      opoint_byte = PT_BYTE;
      /* Insert new output into buffer
	 at the current end-of-output marker,
	 thus preserving logical ordering of input and output.  */
      if (XMARKER (p->mark)->buffer)
	Fgoto_char (p->mark);
      else
	SET_PT_BOTH (ZV, ZV_BYTE);

      before = PT;
      before_byte = PT_BYTE;

      tem = BVAR (current_buffer, read_only);
      bset_read_only (current_buffer, Qnil);
      insert_string ("\nProcess ");
      { /* FIXME: temporary kludge.  */
	Lisp_Object tem2 = p->name; Finsert (1, &tem2); }
      insert_string (" ");
      Finsert (1, &msg);
      bset_read_only (current_buffer, tem);
      set_marker_both (p->mark, p->buffer, PT, PT_BYTE);

      if (opoint >= before)
	SET_PT_BOTH (opoint + (PT - before),
		     opoint_byte + (PT_BYTE - before_byte));
      else
	SET_PT_BOTH (opoint, opoint_byte);

      set_buffer_internal (old);
    }
  return Qnil;
}


DEFUN ("set-process-coding-system", Fset_process_coding_system,
       Sset_process_coding_system, 1, 3, 0,
       doc: /* Set coding systems of PROCESS to DECODING and ENCODING.
DECODING will be used to decode subprocess output and ENCODING to
encode subprocess input.  */)
  (register Lisp_Object process, Lisp_Object decoding, Lisp_Object encoding)
{
  register struct Lisp_Process *p;

  CHECK_PROCESS (process);
  p = XPROCESS (process);
  if (p->infd < 0)
    error ("Input file descriptor of %s closed", SDATA (p->name));
  if (p->outfd < 0)
    error ("Output file descriptor of %s closed", SDATA (p->name));
  Fcheck_coding_system (decoding);
  Fcheck_coding_system (encoding);
  encoding = coding_inherit_eol_type (encoding, Qnil);
  pset_decode_coding_system (p, decoding);
  pset_encode_coding_system (p, encoding);
  setup_process_coding_systems (process);

  return Qnil;
}

DEFUN ("process-coding-system",
       Fprocess_coding_system, Sprocess_coding_system, 1, 1, 0,
       doc: /* Return a cons of coding systems for decoding and encoding of PROCESS.  */)
  (register Lisp_Object process)
{
  CHECK_PROCESS (process);
  return Fcons (XPROCESS (process)->decode_coding_system,
		XPROCESS (process)->encode_coding_system);
}

DEFUN ("set-process-filter-multibyte", Fset_process_filter_multibyte,
       Sset_process_filter_multibyte, 2, 2, 0,
       doc: /* Set multibyteness of the strings given to PROCESS's filter.
If FLAG is non-nil, the filter is given multibyte strings.
If FLAG is nil, the filter is given unibyte strings.  In this case,
all character code conversion except for end-of-line conversion is
suppressed.  */)
  (Lisp_Object process, Lisp_Object flag)
{
  register struct Lisp_Process *p;

  CHECK_PROCESS (process);
  p = XPROCESS (process);
  if (NILP (flag))
    pset_decode_coding_system
      (p, raw_text_coding_system (p->decode_coding_system));
  setup_process_coding_systems (process);

  return Qnil;
}

DEFUN ("process-filter-multibyte-p", Fprocess_filter_multibyte_p,
       Sprocess_filter_multibyte_p, 1, 1, 0,
       doc: /* Return t if a multibyte string is given to PROCESS's filter.*/)
  (Lisp_Object process)
{
  register struct Lisp_Process *p;
  struct coding_system *coding;

  CHECK_PROCESS (process);
  p = XPROCESS (process);
  coding = proc_decode_coding_system[p->infd];
  return (CODING_FOR_UNIBYTE (coding) ? Qnil : Qt);
}




# ifdef HAVE_GPM

void
add_gpm_wait_descriptor (int desc)
{
  add_keyboard_wait_descriptor (desc);
}

void
delete_gpm_wait_descriptor (int desc)
{
  delete_keyboard_wait_descriptor (desc);
}

# endif

# ifdef USABLE_SIGIO

/* Return true if *MASK has a bit set
   that corresponds to one of the keyboard input descriptors.  */

static bool
keyboard_bit_set (fd_set *mask)
{
  int fd;

  for (fd = 0; fd <= max_desc; fd++)
    if (FD_ISSET (fd, mask)
	&& ((fd_callback_info[fd].flags & KEYBOARD_FD) != 0))
      return 1;

  return 0;
}
# endif

#else  /* not subprocesses */

/* Defined on msdos.c.  */
extern int sys_select (int, SELECT_TYPE *, SELECT_TYPE *, SELECT_TYPE *,
		       EMACS_TIME *, void *);

/* Implementation of wait_reading_process_output, assuming that there
   are no subprocesses.  Used only by the MS-DOS build.

   Wait for timeout to elapse and/or keyboard input to be available.

   TIME_LIMIT is:
     timeout in seconds
     If negative, gobble data immediately available but don't wait for any.

   NSECS is:
     an additional duration to wait, measured in nanoseconds
     If TIME_LIMIT is zero, then:
       If NSECS == 0, there is no limit.
       If NSECS > 0, the timeout consists of NSECS only.
       If NSECS < 0, gobble data immediately, as if TIME_LIMIT were negative.

   READ_KBD is:
     0 to ignore keyboard input, or
     1 to return when input is available, or
     -1 means caller will actually read the input, so don't throw to
       the quit handler.

   see full version for other parameters. We know that wait_proc will
     always be NULL, since `subprocesses' isn't defined.

   DO_DISPLAY means redisplay should be done to show subprocess
   output that arrives.

   Return true if we received input from any process.  */

bool
wait_reading_process_output (intmax_t time_limit, int nsecs, int read_kbd,
			     bool do_display,
			     Lisp_Object wait_for_cell,
			     struct Lisp_Process *wait_proc, int just_wait_proc)
{
  register int nfds;
  EMACS_TIME end_time, timeout;

  if (time_limit < 0)
    {
      time_limit = 0;
      nsecs = -1;
    }
  else if (TYPE_MAXIMUM (time_t) < time_limit)
    time_limit = TYPE_MAXIMUM (time_t);

  /* What does time_limit really mean?  */
  if (time_limit || nsecs > 0)
    {
      timeout = make_emacs_time (time_limit, nsecs);
      end_time = add_emacs_time (current_emacs_time (), timeout);
    }

  /* Turn off periodic alarms (in case they are in use)
     and then turn off any other atimers,
     because the select emulator uses alarms.  */
  stop_polling ();
  turn_on_atimers (0);

  while (1)
    {
      bool timeout_reduced_for_timers = 0;
      SELECT_TYPE waitchannels;
      int xerrno;

      /* If calling from keyboard input, do not quit
	 since we want to return C-g as an input character.
	 Otherwise, do pending quit if requested.  */
      if (read_kbd >= 0)
	QUIT;

      /* Exit now if the cell we're waiting for became non-nil.  */
      if (! NILP (wait_for_cell) && ! NILP (XCAR (wait_for_cell)))
	break;

      /* Compute time from now till when time limit is up.  */
      /* Exit if already run out.  */
      if (nsecs < 0)
	{
	  /* A negative timeout means
	     gobble output available now
	     but don't wait at all.  */

	  timeout = make_emacs_time (0, 0);
	}
      else if (time_limit || nsecs > 0)
	{
	  EMACS_TIME now = current_emacs_time ();
	  if (EMACS_TIME_LE (end_time, now))
	    break;
	  timeout = sub_emacs_time (end_time, now);
	}
      else
	{
	  timeout = make_emacs_time (100000, 0);
	}

      /* If our caller will not immediately handle keyboard events,
	 run timer events directly.
	 (Callers that will immediately read keyboard events
	 call timer_delay on their own.)  */
      if (NILP (wait_for_cell))
	{
	  EMACS_TIME timer_delay;

	  do
	    {
	      unsigned old_timers_run = timers_run;
	      timer_delay = timer_check ();
	      if (timers_run != old_timers_run && do_display)
		/* We must retry, since a timer may have requeued itself
		   and that could alter the time delay.  */
		redisplay_preserve_echo_area (14);
	      else
		break;
	    }
	  while (!detect_input_pending ());

	  /* If there is unread keyboard input, also return.  */
	  if (read_kbd != 0
	      && requeued_events_pending_p ())
	    break;

	  if (EMACS_TIME_VALID_P (timer_delay) && nsecs >= 0)
	    {
	      if (EMACS_TIME_LT (timer_delay, timeout))
		{
		  timeout = timer_delay;
		  timeout_reduced_for_timers = 1;
		}
	    }
	}

      /* Cause C-g and alarm signals to take immediate action,
	 and cause input available signals to zero out timeout.  */
      if (read_kbd < 0)
	set_waiting_for_input (&timeout);

      /* If a frame has been newly mapped and needs updating,
	 reprocess its display stuff.  */
      if (frame_garbaged && do_display)
	{
	  clear_waiting_for_input ();
	  redisplay_preserve_echo_area (15);
	  if (read_kbd < 0)
	    set_waiting_for_input (&timeout);
	}

      /* Wait till there is something to do.  */
      FD_ZERO (&waitchannels);
      if (read_kbd && detect_input_pending ())
	nfds = 0;
      else
	{
	  if (read_kbd || !NILP (wait_for_cell))
	    FD_SET (0, &waitchannels);
	  nfds = pselect (1, &waitchannels, NULL, NULL, &timeout, NULL);
	}

      xerrno = errno;

      /* Make C-g and alarm signals set flags again */
      clear_waiting_for_input ();

      /*  If we woke up due to SIGWINCH, actually change size now.  */
      do_pending_window_change (0);

      if ((time_limit || nsecs) && nfds == 0 && ! timeout_reduced_for_timers)
	/* We waited the full specified time, so return now.  */
	break;

      if (nfds == -1)
	{
	  /* If the system call was interrupted, then go around the
	     loop again.  */
	  if (xerrno == EINTR)
	    FD_ZERO (&waitchannels);
	  else
	    report_file_errno ("Failed select", Qnil, xerrno);
	}

      /* Check for keyboard input */

      if (read_kbd
	  && detect_input_pending_run_timers (do_display))
	{
	  swallow_events (do_display);
	  if (detect_input_pending_run_timers (do_display))
	    break;
	}

      /* If there is unread keyboard input, also return.  */
      if (read_kbd
	  && requeued_events_pending_p ())
	break;

      /* If wait_for_cell. check for keyboard input
	 but don't run any timers.
	 ??? (It seems wrong to me to check for keyboard
	 input at all when wait_for_cell, but the code
	 has been this way since July 1994.
	 Try changing this after version 19.31.)  */
      if (! NILP (wait_for_cell)
	  && detect_input_pending ())
	{
	  swallow_events (do_display);
	  if (detect_input_pending ())
	    break;
	}

      /* Exit now if the cell we're waiting for became non-nil.  */
      if (! NILP (wait_for_cell) && ! NILP (XCAR (wait_for_cell)))
	break;
    }

  start_polling ();

  return 0;
}

#endif	/* not subprocesses */

/* The following functions are needed even if async subprocesses are
   not supported.  Some of them are no-op stubs in that case.  */

/* Add DESC to the set of keyboard input descriptors.  */

void
add_keyboard_wait_descriptor (int desc)
{
#ifdef subprocesses /* actually means "not MSDOS" */
  eassert (desc >= 0 && desc < MAXDESC);
  fd_callback_info[desc].flags |= FOR_READ | KEYBOARD_FD;
  if (desc > max_desc)
    max_desc = desc;
#endif
}

/* From now on, do not expect DESC to give keyboard input.  */

void
delete_keyboard_wait_descriptor (int desc)
{
#ifdef subprocesses
  int fd;
  int lim = max_desc;

  eassert (desc >= 0 && desc < MAXDESC);
  eassert (desc <= max_desc);

  fd_callback_info[desc].flags &= ~(FOR_READ | KEYBOARD_FD | PROCESS_FD);

  if (desc == max_desc)
    recompute_max_desc ();
#endif
}

/* Setup coding systems of PROCESS.  */

void
setup_process_coding_systems (Lisp_Object process)
{
#ifdef subprocesses
  struct Lisp_Process *p = XPROCESS (process);
  int inch = p->infd;
  int outch = p->outfd;
  Lisp_Object coding_system;

  if (inch < 0 || outch < 0)
    return;

  if (!proc_decode_coding_system[inch])
    proc_decode_coding_system[inch] = xmalloc (sizeof (struct coding_system));
  coding_system = p->decode_coding_system;
  if (EQ (p->filter, Qinternal_default_process_filter)
      && BUFFERP (p->buffer))
    {
      if (NILP (BVAR (XBUFFER (p->buffer), enable_multibyte_characters)))
	coding_system = raw_text_coding_system (coding_system);
    }
  setup_coding_system (coding_system, proc_decode_coding_system[inch]);

  if (!proc_encode_coding_system[outch])
    proc_encode_coding_system[outch] = xmalloc (sizeof (struct coding_system));
  setup_coding_system (p->encode_coding_system,
		       proc_encode_coding_system[outch]);
#endif
}

DEFUN ("get-buffer-process", Fget_buffer_process, Sget_buffer_process, 1, 1, 0,
       doc: /* Return the (or a) process associated with BUFFER.
BUFFER may be a buffer or the name of one.  */)
  (register Lisp_Object buffer)
{
#ifdef subprocesses
  register Lisp_Object buf, tail, proc;

  if (NILP (buffer)) return Qnil;
  buf = Fget_buffer (buffer);
  if (NILP (buf)) return Qnil;

  for (tail = Vprocess_alist; CONSP (tail); tail = XCDR (tail))
    {
      proc = Fcdr (XCAR (tail));
      if (PROCESSP (proc) && EQ (XPROCESS (proc)->buffer, buf))
	return proc;
    }
#endif	/* subprocesses */
  return Qnil;
}

DEFUN ("process-inherit-coding-system-flag",
       Fprocess_inherit_coding_system_flag, Sprocess_inherit_coding_system_flag,
       1, 1, 0,
       doc: /* Return the value of inherit-coding-system flag for PROCESS.
If this flag is t, `buffer-file-coding-system' of the buffer
associated with PROCESS will inherit the coding system used to decode
the process output.  */)
  (register Lisp_Object process)
{
#ifdef subprocesses
  CHECK_PROCESS (process);
  return XPROCESS (process)->inherit_coding_system_flag ? Qt : Qnil;
#else
  /* Ignore the argument and return the value of
     inherit-process-coding-system.  */
  return inherit_process_coding_system ? Qt : Qnil;
#endif
}

/* Kill all processes associated with `buffer'.
   If `buffer' is nil, kill all processes  */

void
kill_buffer_processes (Lisp_Object buffer)
{
#ifdef subprocesses
  Lisp_Object tail, proc;

  for (tail = Vprocess_alist; CONSP (tail); tail = XCDR (tail))
    {
      proc = XCDR (XCAR (tail));
      if (PROCESSP (proc)
	  && (NILP (buffer) || EQ (XPROCESS (proc)->buffer, buffer)))
	{
	  if (NETCONN_P (proc) || SERIALCONN_P (proc))
	    Fdelete_process (proc);
	  else if (XPROCESS (proc)->infd >= 0)
	    process_send_signal (proc, SIGHUP, Qnil, 1);
	}
    }
#else  /* subprocesses */
  /* Since we have no subprocesses, this does nothing.  */
#endif /* subprocesses */
}

DEFUN ("waiting-for-user-input-p", Fwaiting_for_user_input_p,
       Swaiting_for_user_input_p, 0, 0, 0,
       doc: /* Return non-nil if Emacs is waiting for input from the user.
This is intended for use by asynchronous process output filters and sentinels.  */)
  (void)
{
#ifdef subprocesses
  return (waiting_for_user_input_p ? Qt : Qnil);
#else
  return Qnil;
#endif
}

/* Stop reading input from keyboard sources.  */

void
hold_keyboard_input (void)
{
  kbd_is_on_hold = 1;
}

/* Resume reading input from keyboard sources.  */

void
unhold_keyboard_input (void)
{
  kbd_is_on_hold = 0;
}

/* Return true if keyboard input is on hold, zero otherwise.  */

bool
kbd_on_hold_p (void)
{
  return kbd_is_on_hold;
}


/* Enumeration of and access to system processes a-la ps(1).  */

DEFUN ("list-system-processes", Flist_system_processes, Slist_system_processes,
       0, 0, 0,
       doc: /* Return a list of numerical process IDs of all running processes.
If this functionality is unsupported, return nil.

See `process-attributes' for getting attributes of a process given its ID.  */)
  (void)
{
  return list_system_processes ();
}

DEFUN ("process-attributes", Fprocess_attributes,
       Sprocess_attributes, 1, 1, 0,
       doc: /* Return attributes of the process given by its PID, a number.

Value is an alist where each element is a cons cell of the form

    \(KEY . VALUE)

If this functionality is unsupported, the value is nil.

See `list-system-processes' for getting a list of all process IDs.

The KEYs of the attributes that this function may return are listed
below, together with the type of the associated VALUE (in parentheses).
Not all platforms support all of these attributes; unsupported
attributes will not appear in the returned alist.
Unless explicitly indicated otherwise, numbers can have either
integer or floating point values.

 euid    -- Effective user User ID of the process (number)
 user    -- User name corresponding to euid (string)
 egid    -- Effective user Group ID of the process (number)
 group   -- Group name corresponding to egid (string)
 comm    -- Command name (executable name only) (string)
 state   -- Process state code, such as "S", "R", or "T" (string)
 ppid    -- Parent process ID (number)
 pgrp    -- Process group ID (number)
 sess    -- Session ID, i.e. process ID of session leader (number)
 ttname  -- Controlling tty name (string)
 tpgid   -- ID of foreground process group on the process's tty (number)
 minflt  -- number of minor page faults (number)
 majflt  -- number of major page faults (number)
 cminflt -- cumulative number of minor page faults (number)
 cmajflt -- cumulative number of major page faults (number)
 utime   -- user time used by the process, in (current-time) format,
              which is a list of integers (HIGH LOW USEC PSEC)
 stime   -- system time used by the process (current-time)
 time    -- sum of utime and stime (current-time)
 cutime  -- user time used by the process and its children (current-time)
 cstime  -- system time used by the process and its children (current-time)
 ctime   -- sum of cutime and cstime (current-time)
 pri     -- priority of the process (number)
 nice    -- nice value of the process (number)
 thcount -- process thread count (number)
 start   -- time the process started (current-time)
 vsize   -- virtual memory size of the process in KB's (number)
 rss     -- resident set size of the process in KB's (number)
 etime   -- elapsed time the process is running, in (HIGH LOW USEC PSEC) format
 pcpu    -- percents of CPU time used by the process (floating-point number)
 pmem    -- percents of total physical memory used by process's resident set
              (floating-point number)
 args    -- command line which invoked the process (string).  */)
  ( Lisp_Object pid)
{
  return system_process_attributes (pid);
}

/* Arrange to catch SIGCHLD if this hasn't already been arranged.
   Invoke this after init_process_emacs, and after glib and/or GNUstep
   futz with the SIGCHLD handler, but before Emacs forks any children.
   This function's caller should block SIGCHLD.  */

#ifndef NS_IMPL_GNUSTEP
static
#endif
void
catch_child_signal (void)
{
  struct sigaction action, old_action;
  emacs_sigaction_init (&action, deliver_child_signal);
  block_child_signal ();
  sigaction (SIGCHLD, &action, &old_action);
  eassert (! (old_action.sa_flags & SA_SIGINFO));

  if (old_action.sa_handler != deliver_child_signal)
    lib_child_handler
      = (old_action.sa_handler == SIG_DFL || old_action.sa_handler == SIG_IGN
	 ? dummy_handler
	 : old_action.sa_handler);
  unblock_child_signal ();
}


/* This is not called "init_process" because that is the name of a
   Mach system call, so it would cause problems on Darwin systems.  */
void
init_process_emacs (void)
{
#ifdef subprocesses
  register int i;

  inhibit_sentinels = 0;

#ifndef CANNOT_DUMP
  if (! noninteractive || initialized)
#endif
    {
#if defined HAVE_GLIB && !defined WINDOWSNT
      /* Tickle glib's child-handling code.  Ask glib to wait for Emacs itself;
	 this should always fail, but is enough to initialize glib's
	 private SIGCHLD handler, allowing catch_child_signal to copy
	 it into lib_child_handler.  */
      g_source_unref (g_child_watch_source_new (getpid ()));
#endif
      catch_child_signal ();
    }

  max_desc = 0;
  memset (fd_callback_info, 0, sizeof (fd_callback_info));

#ifdef NON_BLOCKING_CONNECT
  num_pending_connects = 0;
#endif

#ifdef ADAPTIVE_READ_BUFFERING
  process_output_delay_count = 0;
  process_output_skip = 0;
#endif

  /* Don't do this, it caused infinite select loops.  The display
     method should call add_keyboard_wait_descriptor on stdin if it
     needs that.  */
#if 0
  FD_SET (0, &input_wait_mask);
#endif

  Vprocess_alist = Qnil;
  deleted_pid_list = Qnil;
  for (i = 0; i < MAXDESC; i++)
    {
      chan_process[i] = Qnil;
      proc_buffered_char[i] = -1;
    }
  memset (proc_decode_coding_system, 0, sizeof proc_decode_coding_system);
  memset (proc_encode_coding_system, 0, sizeof proc_encode_coding_system);
#ifdef DATAGRAM_SOCKETS
  memset (datagram_address, 0, sizeof datagram_address);
#endif

 {
   Lisp_Object subfeatures = Qnil;
   const struct socket_options *sopt;

#define ADD_SUBFEATURE(key, val) \
  subfeatures = pure_cons (pure_cons (key, pure_cons (val, Qnil)), subfeatures)

#ifdef NON_BLOCKING_CONNECT
   ADD_SUBFEATURE (QCnowait, Qt);
#endif
#ifdef DATAGRAM_SOCKETS
   ADD_SUBFEATURE (QCtype, Qdatagram);
#endif
#ifdef HAVE_SEQPACKET
   ADD_SUBFEATURE (QCtype, Qseqpacket);
#endif
#ifdef HAVE_LOCAL_SOCKETS
   ADD_SUBFEATURE (QCfamily, Qlocal);
#endif
   ADD_SUBFEATURE (QCfamily, Qipv4);
#ifdef AF_INET6
   ADD_SUBFEATURE (QCfamily, Qipv6);
#endif
#ifdef HAVE_GETSOCKNAME
   ADD_SUBFEATURE (QCservice, Qt);
#endif
   ADD_SUBFEATURE (QCserver, Qt);

   for (sopt = socket_options; sopt->name; sopt++)
     subfeatures = pure_cons (intern_c_string (sopt->name), subfeatures);

   Fprovide (intern_c_string ("make-network-process"), subfeatures);
 }

#if defined (DARWIN_OS)
  /* PTYs are broken on Darwin < 6, but are sometimes useful for interactive
     processes.  As such, we only change the default value.  */
 if (initialized)
  {
    char const *release = (STRINGP (Voperating_system_release)
			   ? SSDATA (Voperating_system_release)
			   : 0);
    if (!release || !release[0] || (release[0] < '7' && release[1] == '.')) {
      Vprocess_connection_type = Qnil;
    }
  }
#endif
#endif	/* subprocesses */
  kbd_is_on_hold = 0;
}

void
syms_of_process (void)
{
#ifdef subprocesses

  DEFSYM (Qprocessp, "processp");
  DEFSYM (Qrun, "run");
  DEFSYM (Qstop, "stop");
  DEFSYM (Qsignal, "signal");

  /* Qexit is already staticpro'd by syms_of_eval; don't staticpro it
     here again.

     Qexit = intern_c_string ("exit");
     staticpro (&Qexit); */

  DEFSYM (Qopen, "open");
  DEFSYM (Qclosed, "closed");
  DEFSYM (Qconnect, "connect");
  DEFSYM (Qfailed, "failed");
  DEFSYM (Qlisten, "listen");
  DEFSYM (Qlocal, "local");
  DEFSYM (Qipv4, "ipv4");
#ifdef AF_INET6
  DEFSYM (Qipv6, "ipv6");
#endif
  DEFSYM (Qdatagram, "datagram");
  DEFSYM (Qseqpacket, "seqpacket");

  DEFSYM (QCport, ":port");
  DEFSYM (QCspeed, ":speed");
  DEFSYM (QCprocess, ":process");

  DEFSYM (QCbytesize, ":bytesize");
  DEFSYM (QCstopbits, ":stopbits");
  DEFSYM (QCparity, ":parity");
  DEFSYM (Qodd, "odd");
  DEFSYM (Qeven, "even");
  DEFSYM (QCflowcontrol, ":flowcontrol");
  DEFSYM (Qhw, "hw");
  DEFSYM (Qsw, "sw");
  DEFSYM (QCsummary, ":summary");

  DEFSYM (Qreal, "real");
  DEFSYM (Qnetwork, "network");
  DEFSYM (Qserial, "serial");
  DEFSYM (QCbuffer, ":buffer");
  DEFSYM (QChost, ":host");
  DEFSYM (QCservice, ":service");
  DEFSYM (QClocal, ":local");
  DEFSYM (QCremote, ":remote");
  DEFSYM (QCcoding, ":coding");
  DEFSYM (QCserver, ":server");
  DEFSYM (QCnowait, ":nowait");
  DEFSYM (QCsentinel, ":sentinel");
  DEFSYM (QClog, ":log");
  DEFSYM (QCnoquery, ":noquery");
  DEFSYM (QCstop, ":stop");
  DEFSYM (QCoptions, ":options");
  DEFSYM (QCplist, ":plist");

  DEFSYM (Qlast_nonmenu_event, "last-nonmenu-event");

  staticpro (&Vprocess_alist);
  staticpro (&deleted_pid_list);

#endif	/* subprocesses */

  DEFSYM (QCname, ":name");
  DEFSYM (QCtype, ":type");

  DEFSYM (Qeuid, "euid");
  DEFSYM (Qegid, "egid");
  DEFSYM (Quser, "user");
  DEFSYM (Qgroup, "group");
  DEFSYM (Qcomm, "comm");
  DEFSYM (Qstate, "state");
  DEFSYM (Qppid, "ppid");
  DEFSYM (Qpgrp, "pgrp");
  DEFSYM (Qsess, "sess");
  DEFSYM (Qttname, "ttname");
  DEFSYM (Qtpgid, "tpgid");
  DEFSYM (Qminflt, "minflt");
  DEFSYM (Qmajflt, "majflt");
  DEFSYM (Qcminflt, "cminflt");
  DEFSYM (Qcmajflt, "cmajflt");
  DEFSYM (Qutime, "utime");
  DEFSYM (Qstime, "stime");
  DEFSYM (Qtime, "time");
  DEFSYM (Qcutime, "cutime");
  DEFSYM (Qcstime, "cstime");
  DEFSYM (Qctime, "ctime");
  DEFSYM (Qinternal_default_process_sentinel,
	  "internal-default-process-sentinel");
  DEFSYM (Qinternal_default_process_filter,
	  "internal-default-process-filter");
  DEFSYM (Qpri, "pri");
  DEFSYM (Qnice, "nice");
  DEFSYM (Qthcount, "thcount");
  DEFSYM (Qstart, "start");
  DEFSYM (Qvsize, "vsize");
  DEFSYM (Qrss, "rss");
  DEFSYM (Qetime, "etime");
  DEFSYM (Qpcpu, "pcpu");
  DEFSYM (Qpmem, "pmem");
  DEFSYM (Qargs, "args");

  DEFVAR_BOOL ("delete-exited-processes", delete_exited_processes,
	       doc: /* Non-nil means delete processes immediately when they exit.
A value of nil means don't delete them until `list-processes' is run.  */);

  delete_exited_processes = 1;

#ifdef subprocesses
  DEFVAR_LISP ("process-connection-type", Vprocess_connection_type,
	       doc: /* Control type of device used to communicate with subprocesses.
Values are nil to use a pipe, or t or `pty' to use a pty.
The value has no effect if the system has no ptys or if all ptys are busy:
then a pipe is used in any case.
The value takes effect when `start-process' is called.  */);
  Vprocess_connection_type = Qt;

#ifdef ADAPTIVE_READ_BUFFERING
  DEFVAR_LISP ("process-adaptive-read-buffering", Vprocess_adaptive_read_buffering,
	       doc: /* If non-nil, improve receive buffering by delaying after short reads.
On some systems, when Emacs reads the output from a subprocess, the output data
is read in very small blocks, potentially resulting in very poor performance.
This behavior can be remedied to some extent by setting this variable to a
non-nil value, as it will automatically delay reading from such processes, to
allow them to produce more output before Emacs tries to read it.
If the value is t, the delay is reset after each write to the process; any other
non-nil value means that the delay is not reset on write.
The variable takes effect when `start-process' is called.  */);
  Vprocess_adaptive_read_buffering = Qt;
#endif

  defsubr (&Sprocessp);
  defsubr (&Sget_process);
  defsubr (&Sdelete_process);
  defsubr (&Sprocess_status);
  defsubr (&Sprocess_exit_status);
  defsubr (&Sprocess_id);
  defsubr (&Sprocess_name);
  defsubr (&Sprocess_tty_name);
  defsubr (&Sprocess_command);
  defsubr (&Sset_process_buffer);
  defsubr (&Sprocess_buffer);
  defsubr (&Sprocess_mark);
  defsubr (&Sset_process_filter);
  defsubr (&Sprocess_filter);
  defsubr (&Sset_process_sentinel);
  defsubr (&Sprocess_sentinel);
  defsubr (&Sset_process_thread);
  defsubr (&Sprocess_thread);
  defsubr (&Sset_process_window_size);
  defsubr (&Sset_process_inherit_coding_system_flag);
  defsubr (&Sset_process_query_on_exit_flag);
  defsubr (&Sprocess_query_on_exit_flag);
  defsubr (&Sprocess_contact);
  defsubr (&Sprocess_plist);
  defsubr (&Sset_process_plist);
  defsubr (&Sprocess_list);
  defsubr (&Sstart_process);
  defsubr (&Sserial_process_configure);
  defsubr (&Smake_serial_process);
  defsubr (&Sset_network_process_option);
  defsubr (&Smake_network_process);
  defsubr (&Sformat_network_address);
#if defined (HAVE_NET_IF_H)
#ifdef SIOCGIFCONF
  defsubr (&Snetwork_interface_list);
#endif
#if defined (SIOCGIFADDR) || defined (SIOCGIFHWADDR) || defined (SIOCGIFFLAGS)
  defsubr (&Snetwork_interface_info);
#endif
#endif /* defined (HAVE_NET_IF_H) */
#ifdef DATAGRAM_SOCKETS
  defsubr (&Sprocess_datagram_address);
  defsubr (&Sset_process_datagram_address);
#endif
  defsubr (&Saccept_process_output);
  defsubr (&Sprocess_send_region);
  defsubr (&Sprocess_send_string);
  defsubr (&Sinterrupt_process);
  defsubr (&Skill_process);
  defsubr (&Squit_process);
  defsubr (&Sstop_process);
  defsubr (&Scontinue_process);
  defsubr (&Sprocess_running_child_p);
  defsubr (&Sprocess_send_eof);
  defsubr (&Ssignal_process);
  defsubr (&Swaiting_for_user_input_p);
  defsubr (&Sprocess_type);
  defsubr (&Sinternal_default_process_sentinel);
  defsubr (&Sinternal_default_process_filter);
  defsubr (&Sset_process_coding_system);
  defsubr (&Sprocess_coding_system);
  defsubr (&Sset_process_filter_multibyte);
  defsubr (&Sprocess_filter_multibyte_p);

#endif	/* subprocesses */

  defsubr (&Sget_buffer_process);
  defsubr (&Sprocess_inherit_coding_system_flag);
  defsubr (&Slist_system_processes);
  defsubr (&Sprocess_attributes);
}<|MERGE_RESOLUTION|>--- conflicted
+++ resolved
@@ -2117,17 +2117,8 @@
       pset_status (XPROCESS (process), Qrun);
       setup_process_coding_systems (process);
 
-<<<<<<< HEAD
-  add_process_read_fd (inchannel);
-=======
-      FD_SET (inchannel, &input_wait_mask);
-      FD_SET (inchannel, &non_keyboard_wait_mask);
-      if (inchannel > max_process_desc)
-	max_process_desc = inchannel;
-
       pset_tty_name (XPROCESS (process), build_string (pty_name));
     }
->>>>>>> fec92060
 
   XPROCESS (process)->pid = -2;
 }
@@ -4321,30 +4312,11 @@
 			  build_string ("\n")));
 }
 
-<<<<<<< HEAD
-static Lisp_Object
-wait_reading_process_output_unwind (Lisp_Object data)
-{
-  clear_waiting_thread_info ();
-  waiting_for_user_input_p = XINT (data);
-  return Qnil;
-=======
-/* This variable is different from waiting_for_input in keyboard.c.
-   It is used to communicate to a lisp process-filter/sentinel (via the
-   function Fwaiting_for_user_input_p below) whether Emacs was waiting
-   for user-input when that process-filter was called.
-   waiting_for_input cannot be used as that is by definition 0 when
-   lisp code is being evalled.
-   This is also used in record_asynch_buffer_change.
-   For that purpose, this must be 0
-   when not inside wait_reading_process_output.  */
-static int waiting_for_user_input_p;
-
 static void
 wait_reading_process_output_unwind (int data)
 {
+  clear_waiting_thread_info ();
   waiting_for_user_input_p = data;
->>>>>>> fec92060
 }
 
 /* This is here so breakpoints can be put on it.  */
