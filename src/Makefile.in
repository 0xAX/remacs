--- conflicted
+++ resolved
@@ -383,12 +383,8 @@
 	syntax.o $(UNEXEC_OBJ) bytecode.o \
 	process.o gnutls.o callproc.o \
 	region-cache.o sound.o atimer.o \
-<<<<<<< HEAD
-	doprnt.o intervals.o textprop.o composite.o xml.o inotify.o \
+	doprnt.o intervals.o textprop.o composite.o xml.o $(NOTIFY_OBJ) \
 	xwidget.o \
-=======
-	doprnt.o intervals.o textprop.o composite.o xml.o $(NOTIFY_OBJ) \
->>>>>>> 84d6f465
 	profiler.o \
 	$(MSDOS_OBJ) $(MSDOS_X_OBJ) $(NS_OBJ) $(CYGWIN_OBJ) $(FONT_OBJ) \
 	$(W32_OBJ) $(WINDOW_SYSTEM_OBJ) $(XGSELOBJ)
