/* Storage allocation and gc for GNU Emacs Lisp interpreter.

Copyright (C) 1985-1986, 1988, 1993-1995, 1997-2017 Free Software
Foundation, Inc.

This file is part of GNU Emacs.

GNU Emacs is free software: you can redistribute it and/or modify
it under the terms of the GNU General Public License as published by
the Free Software Foundation, either version 3 of the License, or (at
your option) any later version.

GNU Emacs is distributed in the hope that it will be useful,
but WITHOUT ANY WARRANTY; without even the implied warranty of
MERCHANTABILITY or FITNESS FOR A PARTICULAR PURPOSE.  See the
GNU General Public License for more details.

You should have received a copy of the GNU General Public License
along with GNU Emacs.  If not, see <http://www.gnu.org/licenses/>.  */

#include <config.h>

#include <errno.h>
#include <stdio.h>
#include <stdlib.h>
#include <limits.h>		/* For CHAR_BIT.  */
#include <signal.h>		/* For SIGABRT, SIGDANGER.  */

#ifdef HAVE_PTHREAD
#include <pthread.h>
#endif

#include "lisp.h"
#include "dispextern.h"
#include "intervals.h"
#include "puresize.h"
#include "sheap.h"
#include "systime.h"
#include "character.h"
#include "buffer.h"
#include "window.h"
#include "keyboard.h"
#include "frame.h"
#include "blockinput.h"
#include "termhooks.h"		/* For struct terminal.  */
#ifdef HAVE_WINDOW_SYSTEM
#include TERM_HEADER
#endif /* HAVE_WINDOW_SYSTEM */

#include <flexmember.h>
#include <verify.h>
#include <execinfo.h>           /* For backtrace.  */

#ifdef HAVE_LINUX_SYSINFO
#include <sys/sysinfo.h>
#endif

<<<<<<< HEAD
=======
#ifdef MSDOS
#include "dosfns.h"		/* For dos_memory_info.  */
#endif

#ifdef HAVE_MALLOC_H
# include <malloc.h>
#endif

>>>>>>> af3db69e
#if (defined ENABLE_CHECKING			\
     && defined HAVE_VALGRIND_VALGRIND_H	\
     && !defined USE_VALGRIND)
# define USE_VALGRIND 1
#endif

#if USE_VALGRIND
#include <valgrind/valgrind.h>
#include <valgrind/memcheck.h>
static bool valgrind_p;
#endif

/* GC_CHECK_MARKED_OBJECTS means do sanity checks on allocated objects.  */

/* GC_MALLOC_CHECK defined means perform validity checks of malloc'd
   memory.  Can do this only if using gmalloc.c and if not checking
   marked objects.  */

#if (defined SYSTEM_MALLOC || defined DOUG_LEA_MALLOC \
     || defined HYBRID_MALLOC || defined GC_CHECK_MARKED_OBJECTS)
#undef GC_MALLOC_CHECK
#endif

#include <unistd.h>
#include <fcntl.h>

#ifdef USE_GTK
# include "gtkutil.h"
#endif
#ifdef WINDOWSNT
#include "w32.h"
#include "w32heap.h"	/* for sbrk */
#endif

#ifdef GNU_LINUX
/* The address where the heap starts.  */
void *
my_heap_start (void)
{
  static void *start;
  if (! start)
    start = sbrk (0);
  return start;
}
#endif

#ifdef DOUG_LEA_MALLOC

/* Specify maximum number of areas to mmap.  It would be nice to use a
   value that explicitly means "no limit".  */

#define MMAP_MAX_AREAS 100000000

/* A pointer to the memory allocated that copies that static data
   inside glibc's malloc.  */
static void *malloc_state_ptr;

/* Restore the dumped malloc state.  Because malloc can be invoked
   even before main (e.g. by the dynamic linker), the dumped malloc
   state must be restored as early as possible using this special hook.  */
static void
malloc_initialize_hook (void)
{
  static bool malloc_using_checking;

  if (! initialized)
    {
#ifdef GNU_LINUX
      my_heap_start ();
#endif
      malloc_using_checking = getenv ("MALLOC_CHECK_") != NULL;
    }
  else
    {
      if (!malloc_using_checking)
	{
	  /* Work around a bug in glibc's malloc.  MALLOC_CHECK_ must be
	     ignored if the heap to be restored was constructed without
	     malloc checking.  Can't use unsetenv, since that calls malloc.  */
	  char **p = environ;
	  if (p)
	    for (; *p; p++)
	      if (strncmp (*p, "MALLOC_CHECK_=", 14) == 0)
		{
		  do
		    *p = p[1];
		  while (*++p);

		  break;
		}
	}

      if (malloc_set_state (malloc_state_ptr) != 0)
	emacs_abort ();
# ifndef XMALLOC_OVERRUN_CHECK
      alloc_unexec_post ();
# endif
    }
}

/* Declare the malloc initialization hook, which runs before 'main' starts.
   EXTERNALLY_VISIBLE works around Bug#22522.  */
# ifndef __MALLOC_HOOK_VOLATILE
#  define __MALLOC_HOOK_VOLATILE
# endif
voidfuncptr __MALLOC_HOOK_VOLATILE __malloc_initialize_hook EXTERNALLY_VISIBLE
  = malloc_initialize_hook;

#endif

#if defined DOUG_LEA_MALLOC || !defined CANNOT_DUMP

/* Allocator-related actions to do just before and after unexec.  */

void
alloc_unexec_pre (void)
{
# ifdef DOUG_LEA_MALLOC
  malloc_state_ptr = malloc_get_state ();
  if (!malloc_state_ptr)
    fatal ("malloc_get_state: %s", strerror (errno));
# endif
# ifdef HYBRID_MALLOC
  bss_sbrk_did_unexec = true;
# endif
}

void
alloc_unexec_post (void)
{
# ifdef DOUG_LEA_MALLOC
  free (malloc_state_ptr);
# endif
# ifdef HYBRID_MALLOC
  bss_sbrk_did_unexec = false;
# endif
}
#endif

/* Mark, unmark, query mark bit of a Lisp string.  S must be a pointer
   to a struct Lisp_String.  */

#define MARK_STRING(S)		((S)->size |= ARRAY_MARK_FLAG)
#define UNMARK_STRING(S)	((S)->size &= ~ARRAY_MARK_FLAG)
#define STRING_MARKED_P(S)	(((S)->size & ARRAY_MARK_FLAG) != 0)

#define VECTOR_MARK(V)		((V)->header.size |= ARRAY_MARK_FLAG)
#define VECTOR_UNMARK(V)	((V)->header.size &= ~ARRAY_MARK_FLAG)
#define VECTOR_MARKED_P(V)	(((V)->header.size & ARRAY_MARK_FLAG) != 0)

/* Default value of gc_cons_threshold (see below).  */

#define GC_DEFAULT_THRESHOLD (100000 * word_size)

/* Global variables.  */
struct emacs_globals globals;

/* Number of bytes of consing done since the last gc.  */

EMACS_INT consing_since_gc;

/* Similar minimum, computed from Vgc_cons_percentage.  */

EMACS_INT gc_relative_threshold;

/* Minimum number of bytes of consing since GC before next GC,
   when memory is full.  */

EMACS_INT memory_full_cons_threshold;

/* True during GC.  */

bool gc_in_progress;

/* Number of live and free conses etc.  */

static EMACS_INT total_conses, total_markers, total_symbols, total_buffers;
static EMACS_INT total_free_conses, total_free_markers, total_free_symbols;
static EMACS_INT total_free_floats, total_floats;

/* Points to memory space allocated as "spare", to be freed if we run
   out of memory.  We keep one large block, four cons-blocks, and
   two string blocks.  */

static char *spare_memory[7];

/* Amount of spare memory to keep in large reserve block, or to see
   whether this much is available when malloc fails on a larger request.  */

#define SPARE_MEMORY (1 << 14)

/* Initialize it to a nonzero value to force it into data space
   (rather than bss space).  That way unexec will remap it into text
   space (pure), on some systems.  We have not implemented the
   remapping on more recent systems because this is less important
   nowadays than in the days of small memories and timesharing.  */

EMACS_INT pure[(PURESIZE + sizeof (EMACS_INT) - 1) / sizeof (EMACS_INT)] = {1,};
#define PUREBEG (char *) pure

/* Pointer to the pure area, and its size.  */

static char *purebeg;
static ptrdiff_t pure_size;

/* Number of bytes of pure storage used before pure storage overflowed.
   If this is non-zero, this implies that an overflow occurred.  */

static ptrdiff_t pure_bytes_used_before_overflow;

/* Index in pure at which next pure Lisp object will be allocated..  */

static ptrdiff_t pure_bytes_used_lisp;

/* Number of bytes allocated for non-Lisp objects in pure storage.  */

static ptrdiff_t pure_bytes_used_non_lisp;

/* If nonzero, this is a warning delivered by malloc and not yet
   displayed.  */

const char *pending_malloc_warning;

#if 0 /* Normally, pointer sanity only on request... */
#ifdef ENABLE_CHECKING
#define SUSPICIOUS_OBJECT_CHECKING 1
#endif
#endif

/* ... but unconditionally use SUSPICIOUS_OBJECT_CHECKING while the GC
   bug is unresolved.  */
#define SUSPICIOUS_OBJECT_CHECKING 1

#ifdef SUSPICIOUS_OBJECT_CHECKING
struct suspicious_free_record
{
  void *suspicious_object;
  void *backtrace[128];
};
static void *suspicious_objects[32];
static int suspicious_object_index;
struct suspicious_free_record suspicious_free_history[64] EXTERNALLY_VISIBLE;
static int suspicious_free_history_index;
/* Find the first currently-monitored suspicious pointer in range
   [begin,end) or NULL if no such pointer exists.  */
static void *find_suspicious_object_in_range (void *begin, void *end);
static void detect_suspicious_free (void *ptr);
#else
# define find_suspicious_object_in_range(begin, end) NULL
# define detect_suspicious_free(ptr) (void)
#endif

/* Maximum amount of C stack to save when a GC happens.  */

#ifndef MAX_SAVE_STACK
#define MAX_SAVE_STACK 16000
#endif

/* Buffer in which we save a copy of the C stack at each GC.  */

#if MAX_SAVE_STACK > 0
static char *stack_copy;
static ptrdiff_t stack_copy_size;

/* Copy to DEST a block of memory from SRC of size SIZE bytes,
   avoiding any address sanitization.  */

static void * ATTRIBUTE_NO_SANITIZE_ADDRESS
no_sanitize_memcpy (void *dest, void const *src, size_t size)
{
  if (! ADDRESS_SANITIZER)
    return memcpy (dest, src, size);
  else
    {
      size_t i;
      char *d = dest;
      char const *s = src;
      for (i = 0; i < size; i++)
	d[i] = s[i];
      return dest;
    }
}

#endif /* MAX_SAVE_STACK > 0 */

static void mark_terminals (void);
static void gc_sweep (void);
static Lisp_Object make_pure_vector (ptrdiff_t);
static void mark_buffer (struct buffer *);

#if !defined REL_ALLOC || defined SYSTEM_MALLOC || defined HYBRID_MALLOC
static void refill_memory_reserve (void);
#endif
static void compact_small_strings (void);
static void free_large_strings (void);
extern Lisp_Object which_symbols (Lisp_Object, EMACS_INT) EXTERNALLY_VISIBLE;

/* When scanning the C stack for live Lisp objects, Emacs keeps track of
   what memory allocated via lisp_malloc and lisp_align_malloc is intended
   for what purpose.  This enumeration specifies the type of memory.  */

enum mem_type
{
  MEM_TYPE_NON_LISP,
  MEM_TYPE_BUFFER,
  MEM_TYPE_CONS,
  MEM_TYPE_STRING,
  MEM_TYPE_MISC,
  MEM_TYPE_SYMBOL,
  MEM_TYPE_FLOAT,
  /* Since all non-bool pseudovectors are small enough to be
     allocated from vector blocks, this memory type denotes
     large regular vectors and large bool pseudovectors.  */
  MEM_TYPE_VECTORLIKE,
  /* Special type to denote vector blocks.  */
  MEM_TYPE_VECTOR_BLOCK,
  /* Special type to denote reserved memory.  */
  MEM_TYPE_SPARE
};

/* A unique object in pure space used to make some Lisp objects
   on free lists recognizable in O(1).  */

static Lisp_Object Vdead;
#define DEADP(x) EQ (x, Vdead)

#ifdef GC_MALLOC_CHECK

enum mem_type allocated_mem_type;

#endif /* GC_MALLOC_CHECK */

/* A node in the red-black tree describing allocated memory containing
   Lisp data.  Each such block is recorded with its start and end
   address when it is allocated, and removed from the tree when it
   is freed.

   A red-black tree is a balanced binary tree with the following
   properties:

   1. Every node is either red or black.
   2. Every leaf is black.
   3. If a node is red, then both of its children are black.
   4. Every simple path from a node to a descendant leaf contains
   the same number of black nodes.
   5. The root is always black.

   When nodes are inserted into the tree, or deleted from the tree,
   the tree is "fixed" so that these properties are always true.

   A red-black tree with N internal nodes has height at most 2
   log(N+1).  Searches, insertions and deletions are done in O(log N).
   Please see a text book about data structures for a detailed
   description of red-black trees.  Any book worth its salt should
   describe them.  */

struct mem_node
{
  /* Children of this node.  These pointers are never NULL.  When there
     is no child, the value is MEM_NIL, which points to a dummy node.  */
  struct mem_node *left, *right;

  /* The parent of this node.  In the root node, this is NULL.  */
  struct mem_node *parent;

  /* Start and end of allocated region.  */
  void *start, *end;

  /* Node color.  */
  enum {MEM_BLACK, MEM_RED} color;

  /* Memory type.  */
  enum mem_type type;
};

/* Root of the tree describing allocated Lisp memory.  */

static struct mem_node *mem_root;

/* Lowest and highest known address in the heap.  */

static void *min_heap_address, *max_heap_address;

/* Sentinel node of the tree.  */

static struct mem_node mem_z;
#define MEM_NIL &mem_z

static struct mem_node *mem_insert (void *, void *, enum mem_type);
static void mem_insert_fixup (struct mem_node *);
static void mem_rotate_left (struct mem_node *);
static void mem_rotate_right (struct mem_node *);
static void mem_delete (struct mem_node *);
static void mem_delete_fixup (struct mem_node *);
static struct mem_node *mem_find (void *);

#ifndef DEADP
# define DEADP(x) 0
#endif

/* Addresses of staticpro'd variables.  Initialize it to a nonzero
   value; otherwise some compilers put it into BSS.  */

enum { NSTATICS = 2048 };
static Lisp_Object *staticvec[NSTATICS] = {&Vpurify_flag};

/* Index of next unused slot in staticvec.  */

static int staticidx;

static void *pure_alloc (size_t, int);

/* True if N is a power of 2.  N should be positive.  */

#define POWER_OF_2(n) (((n) & ((n) - 1)) == 0)

/* Return X rounded to the next multiple of Y.  Y should be positive,
   and Y - 1 + X should not overflow.  Arguments should not have side
   effects, as they are evaluated more than once.  Tune for Y being a
   power of 2.  */

#define ROUNDUP(x, y) (POWER_OF_2 (y)					\
		       ? ((y) - 1 + (x)) & ~ ((y) - 1)			\
		       : ((y) - 1 + (x)) - ((y) - 1 + (x)) % (y))

/* Return PTR rounded up to the next multiple of ALIGNMENT.  */

static void *
pointer_align (void *ptr, int alignment)
{
  return (void *) ROUNDUP ((uintptr_t) ptr, alignment);
}

/* Extract the pointer hidden within A, if A is not a symbol.
   If A is a symbol, extract the hidden pointer's offset from lispsym,
   converted to void *.  */

#define macro_XPNTR_OR_SYMBOL_OFFSET(a) \
  ((void *) (intptr_t) (USE_LSB_TAG ? XLI (a) - XTYPE (a) : XLI (a) & VALMASK))

/* Extract the pointer hidden within A.  */

#define macro_XPNTR(a) \
  ((void *) ((intptr_t) XPNTR_OR_SYMBOL_OFFSET (a) \
	     + (SYMBOLP (a) ? (char *) lispsym : NULL)))

/* For pointer access, define XPNTR and XPNTR_OR_SYMBOL_OFFSET as
   functions, as functions are cleaner and can be used in debuggers.
   Also, define them as macros if being compiled with GCC without
   optimization, for performance in that case.  The macro_* names are
   private to this section of code.  */

static ATTRIBUTE_UNUSED void *
XPNTR_OR_SYMBOL_OFFSET (Lisp_Object a)
{
  return macro_XPNTR_OR_SYMBOL_OFFSET (a);
}
static ATTRIBUTE_UNUSED void *
XPNTR (Lisp_Object a)
{
  return macro_XPNTR (a);
}

#if DEFINE_KEY_OPS_AS_MACROS
# define XPNTR_OR_SYMBOL_OFFSET(a) macro_XPNTR_OR_SYMBOL_OFFSET (a)
# define XPNTR(a) macro_XPNTR (a)
#endif

static void
XFLOAT_INIT (Lisp_Object f, double n)
{
  XFLOAT (f)->u.data = n;
}

#ifdef DOUG_LEA_MALLOC
static bool
pointers_fit_in_lispobj_p (void)
{
  return (UINTPTR_MAX <= VAL_MAX) || USE_LSB_TAG;
}

static bool
mmap_lisp_allowed_p (void)
{
  /* If we can't store all memory addresses in our lisp objects, it's
     risky to let the heap use mmap and give us addresses from all
     over our address space.  We also can't use mmap for lisp objects
     if we might dump: unexec doesn't preserve the contents of mmapped
     regions.  */
  return pointers_fit_in_lispobj_p () && !might_dump;
}
#endif

/* Head of a circularly-linked list of extant finalizers. */
static struct Lisp_Finalizer finalizers;

/* Head of a circularly-linked list of finalizers that must be invoked
   because we deemed them unreachable.  This list must be global, and
   not a local inside garbage_collect_1, in case we GC again while
   running finalizers.  */
static struct Lisp_Finalizer doomed_finalizers;


/************************************************************************
				Malloc
 ************************************************************************/

#if defined SIGDANGER || (!defined SYSTEM_MALLOC && !defined HYBRID_MALLOC)

/* Function malloc calls this if it finds we are near exhausting storage.  */

void
malloc_warning (const char *str)
{
  pending_malloc_warning = str;
}

#endif

/* Display an already-pending malloc warning.  */

void
display_malloc_warning (void)
{
  call3 (intern ("display-warning"),
	 intern ("alloc"),
	 build_string (pending_malloc_warning),
	 intern ("emergency"));
  pending_malloc_warning = 0;
}

/* Called if we can't allocate relocatable space for a buffer.  */

void
buffer_memory_full (ptrdiff_t nbytes)
{
  /* If buffers use the relocating allocator, no need to free
     spare_memory, because we may have plenty of malloc space left
     that we could get, and if we don't, the malloc that fails will
     itself cause spare_memory to be freed.  If buffers don't use the
     relocating allocator, treat this like any other failing
     malloc.  */

#ifndef REL_ALLOC
  memory_full (nbytes);
#else
  /* This used to call error, but if we've run out of memory, we could
     get infinite recursion trying to build the string.  */
  xsignal (Qnil, Vmemory_signal_data);
#endif
}

/* A common multiple of the positive integers A and B.  Ideally this
   would be the least common multiple, but there's no way to do that
   as a constant expression in C, so do the best that we can easily do.  */
#define COMMON_MULTIPLE(a, b) \
  ((a) % (b) == 0 ? (a) : (b) % (a) == 0 ? (b) : (a) * (b))

#ifndef XMALLOC_OVERRUN_CHECK
#define XMALLOC_OVERRUN_CHECK_OVERHEAD 0
#else

/* Check for overrun in malloc'ed buffers by wrapping a header and trailer
   around each block.

   The header consists of XMALLOC_OVERRUN_CHECK_SIZE fixed bytes
   followed by XMALLOC_OVERRUN_SIZE_SIZE bytes containing the original
   block size in little-endian order.  The trailer consists of
   XMALLOC_OVERRUN_CHECK_SIZE fixed bytes.

   The header is used to detect whether this block has been allocated
   through these functions, as some low-level libc functions may
   bypass the malloc hooks.  */

#define XMALLOC_OVERRUN_CHECK_SIZE 16
#define XMALLOC_OVERRUN_CHECK_OVERHEAD \
  (2 * XMALLOC_OVERRUN_CHECK_SIZE + XMALLOC_OVERRUN_SIZE_SIZE)

#define XMALLOC_BASE_ALIGNMENT alignof (max_align_t)

#define XMALLOC_HEADER_ALIGNMENT \
   COMMON_MULTIPLE (GCALIGNMENT, XMALLOC_BASE_ALIGNMENT)

/* Define XMALLOC_OVERRUN_SIZE_SIZE so that (1) it's large enough to
   hold a size_t value and (2) the header size is a multiple of the
   alignment that Emacs needs for C types and for USE_LSB_TAG.  */
#define XMALLOC_OVERRUN_SIZE_SIZE				\
   (((XMALLOC_OVERRUN_CHECK_SIZE + sizeof (size_t)		\
      + XMALLOC_HEADER_ALIGNMENT - 1)				\
     / XMALLOC_HEADER_ALIGNMENT * XMALLOC_HEADER_ALIGNMENT)	\
    - XMALLOC_OVERRUN_CHECK_SIZE)

static char const xmalloc_overrun_check_header[XMALLOC_OVERRUN_CHECK_SIZE] =
  { '\x9a', '\x9b', '\xae', '\xaf',
    '\xbf', '\xbe', '\xce', '\xcf',
    '\xea', '\xeb', '\xec', '\xed',
    '\xdf', '\xde', '\x9c', '\x9d' };

static char const xmalloc_overrun_check_trailer[XMALLOC_OVERRUN_CHECK_SIZE] =
  { '\xaa', '\xab', '\xac', '\xad',
    '\xba', '\xbb', '\xbc', '\xbd',
    '\xca', '\xcb', '\xcc', '\xcd',
    '\xda', '\xdb', '\xdc', '\xdd' };

/* Insert and extract the block size in the header.  */

static void
xmalloc_put_size (unsigned char *ptr, size_t size)
{
  int i;
  for (i = 0; i < XMALLOC_OVERRUN_SIZE_SIZE; i++)
    {
      *--ptr = size & ((1 << CHAR_BIT) - 1);
      size >>= CHAR_BIT;
    }
}

static size_t
xmalloc_get_size (unsigned char *ptr)
{
  size_t size = 0;
  int i;
  ptr -= XMALLOC_OVERRUN_SIZE_SIZE;
  for (i = 0; i < XMALLOC_OVERRUN_SIZE_SIZE; i++)
    {
      size <<= CHAR_BIT;
      size += *ptr++;
    }
  return size;
}


/* Like malloc, but wraps allocated block with header and trailer.  */

static void *
overrun_check_malloc (size_t size)
{
  register unsigned char *val;
  if (SIZE_MAX - XMALLOC_OVERRUN_CHECK_OVERHEAD < size)
    emacs_abort ();

  val = malloc (size + XMALLOC_OVERRUN_CHECK_OVERHEAD);
  if (val)
    {
      memcpy (val, xmalloc_overrun_check_header, XMALLOC_OVERRUN_CHECK_SIZE);
      val += XMALLOC_OVERRUN_CHECK_SIZE + XMALLOC_OVERRUN_SIZE_SIZE;
      xmalloc_put_size (val, size);
      memcpy (val + size, xmalloc_overrun_check_trailer,
	      XMALLOC_OVERRUN_CHECK_SIZE);
    }
  return val;
}


/* Like realloc, but checks old block for overrun, and wraps new block
   with header and trailer.  */

static void *
overrun_check_realloc (void *block, size_t size)
{
  register unsigned char *val = (unsigned char *) block;
  if (SIZE_MAX - XMALLOC_OVERRUN_CHECK_OVERHEAD < size)
    emacs_abort ();

  if (val
      && memcmp (xmalloc_overrun_check_header,
		 val - XMALLOC_OVERRUN_CHECK_SIZE - XMALLOC_OVERRUN_SIZE_SIZE,
		 XMALLOC_OVERRUN_CHECK_SIZE) == 0)
    {
      size_t osize = xmalloc_get_size (val);
      if (memcmp (xmalloc_overrun_check_trailer, val + osize,
		  XMALLOC_OVERRUN_CHECK_SIZE))
	emacs_abort ();
      memset (val + osize, 0, XMALLOC_OVERRUN_CHECK_SIZE);
      val -= XMALLOC_OVERRUN_CHECK_SIZE + XMALLOC_OVERRUN_SIZE_SIZE;
      memset (val, 0, XMALLOC_OVERRUN_CHECK_SIZE + XMALLOC_OVERRUN_SIZE_SIZE);
    }

  val = realloc (val, size + XMALLOC_OVERRUN_CHECK_OVERHEAD);

  if (val)
    {
      memcpy (val, xmalloc_overrun_check_header, XMALLOC_OVERRUN_CHECK_SIZE);
      val += XMALLOC_OVERRUN_CHECK_SIZE + XMALLOC_OVERRUN_SIZE_SIZE;
      xmalloc_put_size (val, size);
      memcpy (val + size, xmalloc_overrun_check_trailer,
	      XMALLOC_OVERRUN_CHECK_SIZE);
    }
  return val;
}

/* Like free, but checks block for overrun.  */

static void
overrun_check_free (void *block)
{
  unsigned char *val = (unsigned char *) block;

  if (val
      && memcmp (xmalloc_overrun_check_header,
		 val - XMALLOC_OVERRUN_CHECK_SIZE - XMALLOC_OVERRUN_SIZE_SIZE,
		 XMALLOC_OVERRUN_CHECK_SIZE) == 0)
    {
      size_t osize = xmalloc_get_size (val);
      if (memcmp (xmalloc_overrun_check_trailer, val + osize,
		  XMALLOC_OVERRUN_CHECK_SIZE))
	emacs_abort ();
#ifdef XMALLOC_CLEAR_FREE_MEMORY
      val -= XMALLOC_OVERRUN_CHECK_SIZE + XMALLOC_OVERRUN_SIZE_SIZE;
      memset (val, 0xff, osize + XMALLOC_OVERRUN_CHECK_OVERHEAD);
#else
      memset (val + osize, 0, XMALLOC_OVERRUN_CHECK_SIZE);
      val -= XMALLOC_OVERRUN_CHECK_SIZE + XMALLOC_OVERRUN_SIZE_SIZE;
      memset (val, 0, XMALLOC_OVERRUN_CHECK_SIZE + XMALLOC_OVERRUN_SIZE_SIZE);
#endif
    }

  free (val);
}

#undef malloc
#undef realloc
#undef free
#define malloc overrun_check_malloc
#define realloc overrun_check_realloc
#define free overrun_check_free
#endif

/* If compiled with XMALLOC_BLOCK_INPUT_CHECK, define a symbol
   BLOCK_INPUT_IN_MEMORY_ALLOCATORS that is visible to the debugger.
   If that variable is set, block input while in one of Emacs's memory
   allocation functions.  There should be no need for this debugging
   option, since signal handlers do not allocate memory, but Emacs
   formerly allocated memory in signal handlers and this compile-time
   option remains as a way to help debug the issue should it rear its
   ugly head again.  */
#ifdef XMALLOC_BLOCK_INPUT_CHECK
bool block_input_in_memory_allocators EXTERNALLY_VISIBLE;
static void
malloc_block_input (void)
{
  if (block_input_in_memory_allocators)
    block_input ();
}
static void
malloc_unblock_input (void)
{
  if (block_input_in_memory_allocators)
    unblock_input ();
}
# define MALLOC_BLOCK_INPUT malloc_block_input ()
# define MALLOC_UNBLOCK_INPUT malloc_unblock_input ()
#else
# define MALLOC_BLOCK_INPUT ((void) 0)
# define MALLOC_UNBLOCK_INPUT ((void) 0)
#endif

#define MALLOC_PROBE(size)			\
  do {						\
    if (profiler_memory_running)		\
      malloc_probe (size);			\
  } while (0)

static void *lmalloc (size_t) ATTRIBUTE_MALLOC_SIZE ((1));
static void *lrealloc (void *, size_t);

/* Like malloc but check for no memory and block interrupt input.  */

void *
xmalloc (size_t size)
{
  void *val;

  MALLOC_BLOCK_INPUT;
  val = lmalloc (size);
  MALLOC_UNBLOCK_INPUT;

  if (!val && size)
    memory_full (size);
  MALLOC_PROBE (size);
  return val;
}

/* Like the above, but zeroes out the memory just allocated.  */

void *
xzalloc (size_t size)
{
  void *val;

  MALLOC_BLOCK_INPUT;
  val = lmalloc (size);
  MALLOC_UNBLOCK_INPUT;

  if (!val && size)
    memory_full (size);
  memset (val, 0, size);
  MALLOC_PROBE (size);
  return val;
}

/* Like realloc but check for no memory and block interrupt input..  */

void *
xrealloc (void *block, size_t size)
{
  void *val;

  MALLOC_BLOCK_INPUT;
  /* We must call malloc explicitly when BLOCK is 0, since some
     reallocs don't do this.  */
  if (! block)
    val = lmalloc (size);
  else
    val = lrealloc (block, size);
  MALLOC_UNBLOCK_INPUT;

  if (!val && size)
    memory_full (size);
  MALLOC_PROBE (size);
  return val;
}


/* Like free but block interrupt input.  */

void
xfree (void *block)
{
  if (!block)
    return;
  MALLOC_BLOCK_INPUT;
  free (block);
  MALLOC_UNBLOCK_INPUT;
  /* We don't call refill_memory_reserve here
     because in practice the call in r_alloc_free seems to suffice.  */
}


/* Other parts of Emacs pass large int values to allocator functions
   expecting ptrdiff_t.  This is portable in practice, but check it to
   be safe.  */
verify (INT_MAX <= PTRDIFF_MAX);


/* Allocate an array of NITEMS items, each of size ITEM_SIZE.
   Signal an error on memory exhaustion, and block interrupt input.  */

void *
xnmalloc (ptrdiff_t nitems, ptrdiff_t item_size)
{
  eassert (0 <= nitems && 0 < item_size);
  ptrdiff_t nbytes;
  if (INT_MULTIPLY_WRAPV (nitems, item_size, &nbytes) || SIZE_MAX < nbytes)
    memory_full (SIZE_MAX);
  return xmalloc (nbytes);
}


/* Reallocate an array PA to make it of NITEMS items, each of size ITEM_SIZE.
   Signal an error on memory exhaustion, and block interrupt input.  */

void *
xnrealloc (void *pa, ptrdiff_t nitems, ptrdiff_t item_size)
{
  eassert (0 <= nitems && 0 < item_size);
  ptrdiff_t nbytes;
  if (INT_MULTIPLY_WRAPV (nitems, item_size, &nbytes) || SIZE_MAX < nbytes)
    memory_full (SIZE_MAX);
  return xrealloc (pa, nbytes);
}


/* Grow PA, which points to an array of *NITEMS items, and return the
   location of the reallocated array, updating *NITEMS to reflect its
   new size.  The new array will contain at least NITEMS_INCR_MIN more
   items, but will not contain more than NITEMS_MAX items total.
   ITEM_SIZE is the size of each item, in bytes.

   ITEM_SIZE and NITEMS_INCR_MIN must be positive.  *NITEMS must be
   nonnegative.  If NITEMS_MAX is -1, it is treated as if it were
   infinity.

   If PA is null, then allocate a new array instead of reallocating
   the old one.

   Block interrupt input as needed.  If memory exhaustion occurs, set
   *NITEMS to zero if PA is null, and signal an error (i.e., do not
   return).

   Thus, to grow an array A without saving its old contents, do
   { xfree (A); A = NULL; A = xpalloc (NULL, &AITEMS, ...); }.
   The A = NULL avoids a dangling pointer if xpalloc exhausts memory
   and signals an error, and later this code is reexecuted and
   attempts to free A.  */

void *
xpalloc (void *pa, ptrdiff_t *nitems, ptrdiff_t nitems_incr_min,
	 ptrdiff_t nitems_max, ptrdiff_t item_size)
{
  ptrdiff_t n0 = *nitems;
  eassume (0 < item_size && 0 < nitems_incr_min && 0 <= n0 && -1 <= nitems_max);

  /* The approximate size to use for initial small allocation
     requests.  This is the largest "small" request for the GNU C
     library malloc.  */
  enum { DEFAULT_MXFAST = 64 * sizeof (size_t) / 4 };

  /* If the array is tiny, grow it to about (but no greater than)
     DEFAULT_MXFAST bytes.  Otherwise, grow it by about 50%.
     Adjust the growth according to three constraints: NITEMS_INCR_MIN,
     NITEMS_MAX, and what the C language can represent safely.  */

  ptrdiff_t n, nbytes;
  if (INT_ADD_WRAPV (n0, n0 >> 1, &n))
    n = PTRDIFF_MAX;
  if (0 <= nitems_max && nitems_max < n)
    n = nitems_max;

  ptrdiff_t adjusted_nbytes
    = ((INT_MULTIPLY_WRAPV (n, item_size, &nbytes) || SIZE_MAX < nbytes)
       ? min (PTRDIFF_MAX, SIZE_MAX)
       : nbytes < DEFAULT_MXFAST ? DEFAULT_MXFAST : 0);
  if (adjusted_nbytes)
    {
      n = adjusted_nbytes / item_size;
      nbytes = adjusted_nbytes - adjusted_nbytes % item_size;
    }

  if (! pa)
    *nitems = 0;
  if (n - n0 < nitems_incr_min
      && (INT_ADD_WRAPV (n0, nitems_incr_min, &n)
	  || (0 <= nitems_max && nitems_max < n)
	  || INT_MULTIPLY_WRAPV (n, item_size, &nbytes)))
    memory_full (SIZE_MAX);
  pa = xrealloc (pa, nbytes);
  *nitems = n;
  return pa;
}


/* Like strdup, but uses xmalloc.  */

char *
xstrdup (const char *s)
{
  ptrdiff_t size;
  eassert (s);
  size = strlen (s) + 1;
  return memcpy (xmalloc (size), s, size);
}

/* Like above, but duplicates Lisp string to C string.  */

char *
xlispstrdup (Lisp_Object string)
{
  ptrdiff_t size = SBYTES (string) + 1;
  return memcpy (xmalloc (size), SSDATA (string), size);
}

/* Assign to *PTR a copy of STRING, freeing any storage *PTR formerly
   pointed to.  If STRING is null, assign it without copying anything.
   Allocate before freeing, to avoid a dangling pointer if allocation
   fails.  */

void
dupstring (char **ptr, char const *string)
{
  char *old = *ptr;
  *ptr = string ? xstrdup (string) : 0;
  xfree (old);
}


/* Like putenv, but (1) use the equivalent of xmalloc and (2) the
   argument is a const pointer.  */

void
xputenv (char const *string)
{
  if (putenv ((char *) string) != 0)
    memory_full (0);
}

/* Return a newly allocated memory block of SIZE bytes, remembering
   to free it when unwinding.  */
void *
record_xmalloc (size_t size)
{
  void *p = xmalloc (size);
  record_unwind_protect_ptr (xfree, p);
  return p;
}


/* Like malloc but used for allocating Lisp data.  NBYTES is the
   number of bytes to allocate, TYPE describes the intended use of the
   allocated memory block (for strings, for conses, ...).  */

#if ! USE_LSB_TAG
void *lisp_malloc_loser EXTERNALLY_VISIBLE;
#endif

static void *
lisp_malloc (size_t nbytes, enum mem_type type)
{
  register void *val;

  MALLOC_BLOCK_INPUT;

#ifdef GC_MALLOC_CHECK
  allocated_mem_type = type;
#endif

  val = lmalloc (nbytes);

#if ! USE_LSB_TAG
  /* If the memory just allocated cannot be addressed thru a Lisp
     object's pointer, and it needs to be,
     that's equivalent to running out of memory.  */
  if (val && type != MEM_TYPE_NON_LISP)
    {
      Lisp_Object tem;
      XSETCONS (tem, (char *) val + nbytes - 1);
      if ((char *) XCONS (tem) != (char *) val + nbytes - 1)
	{
	  lisp_malloc_loser = val;
	  free (val);
	  val = 0;
	}
    }
#endif

#ifndef GC_MALLOC_CHECK
  if (val && type != MEM_TYPE_NON_LISP)
    mem_insert (val, (char *) val + nbytes, type);
#endif

  MALLOC_UNBLOCK_INPUT;
  if (!val && nbytes)
    memory_full (nbytes);
  MALLOC_PROBE (nbytes);
  return val;
}

/* Free BLOCK.  This must be called to free memory allocated with a
   call to lisp_malloc.  */

static void
lisp_free (void *block)
{
  MALLOC_BLOCK_INPUT;
  free (block);
#ifndef GC_MALLOC_CHECK
  mem_delete (mem_find (block));
#endif
  MALLOC_UNBLOCK_INPUT;
}

/*****  Allocation of aligned blocks of memory to store Lisp data.  *****/

/* The entry point is lisp_align_malloc which returns blocks of at most
   BLOCK_BYTES and guarantees they are aligned on a BLOCK_ALIGN boundary.  */

/* Byte alignment of storage blocks.  */
#define BLOCK_ALIGN (1 << 10)
verify (POWER_OF_2 (BLOCK_ALIGN));

/* Use aligned_alloc if it or a simple substitute is available.
   Address sanitization breaks aligned allocation, as of gcc 4.8.2 and
   clang 3.3 anyway.  Aligned allocation is incompatible with
   unexmacosx.c, so don't use it on Darwin.  */

#if ! ADDRESS_SANITIZER && !defined DARWIN_OS
# if (defined HAVE_ALIGNED_ALLOC					\
      || (defined HYBRID_MALLOC						\
	  ? defined HAVE_POSIX_MEMALIGN					\
	  : !defined SYSTEM_MALLOC && !defined DOUG_LEA_MALLOC))
#  define USE_ALIGNED_ALLOC 1
# elif !defined HYBRID_MALLOC && defined HAVE_POSIX_MEMALIGN
#  define USE_ALIGNED_ALLOC 1
#  define aligned_alloc my_aligned_alloc /* Avoid collision with lisp.h.  */
static void *
aligned_alloc (size_t alignment, size_t size)
{
  /* POSIX says the alignment must be a power-of-2 multiple of sizeof (void *).
     Verify this for all arguments this function is given.  */
  verify (BLOCK_ALIGN % sizeof (void *) == 0
	  && POWER_OF_2 (BLOCK_ALIGN / sizeof (void *)));
  verify (GCALIGNMENT % sizeof (void *) == 0
	  && POWER_OF_2 (GCALIGNMENT / sizeof (void *)));
  eassert (alignment == BLOCK_ALIGN || alignment == GCALIGNMENT);

  void *p;
  return posix_memalign (&p, alignment, size) == 0 ? p : 0;
}
# endif
#endif

/* Padding to leave at the end of a malloc'd block.  This is to give
   malloc a chance to minimize the amount of memory wasted to alignment.
   It should be tuned to the particular malloc library used.
   On glibc-2.3.2, malloc never tries to align, so a padding of 0 is best.
   aligned_alloc on the other hand would ideally prefer a value of 4
   because otherwise, there's 1020 bytes wasted between each ablocks.
   In Emacs, testing shows that those 1020 can most of the time be
   efficiently used by malloc to place other objects, so a value of 0 can
   still preferable unless you have a lot of aligned blocks and virtually
   nothing else.  */
#define BLOCK_PADDING 0
#define BLOCK_BYTES \
  (BLOCK_ALIGN - sizeof (struct ablocks *) - BLOCK_PADDING)

/* Internal data structures and constants.  */

#define ABLOCKS_SIZE 16

/* An aligned block of memory.  */
struct ablock
{
  union
  {
    char payload[BLOCK_BYTES];
    struct ablock *next_free;
  } x;

  /* ABASE is the aligned base of the ablocks.  It is overloaded to
     hold a virtual "busy" field that counts twice the number of used
     ablock values in the parent ablocks, plus one if the real base of
     the parent ablocks is ABASE (if the "busy" field is even, the
     word before the first ablock holds a pointer to the real base).
     The first ablock has a "busy" ABASE, and the others have an
     ordinary pointer ABASE.  To tell the difference, the code assumes
     that pointers, when cast to uintptr_t, are at least 2 *
     ABLOCKS_SIZE + 1.  */
  struct ablocks *abase;

  /* The padding of all but the last ablock is unused.  The padding of
     the last ablock in an ablocks is not allocated.  */
#if BLOCK_PADDING
  char padding[BLOCK_PADDING];
#endif
};

/* A bunch of consecutive aligned blocks.  */
struct ablocks
{
  struct ablock blocks[ABLOCKS_SIZE];
};

/* Size of the block requested from malloc or aligned_alloc.  */
#define ABLOCKS_BYTES (sizeof (struct ablocks) - BLOCK_PADDING)

#define ABLOCK_ABASE(block) \
  (((uintptr_t) (block)->abase) <= (1 + 2 * ABLOCKS_SIZE)	\
   ? (struct ablocks *) (block)					\
   : (block)->abase)

/* Virtual `busy' field.  */
#define ABLOCKS_BUSY(a_base) ((a_base)->blocks[0].abase)

/* Pointer to the (not necessarily aligned) malloc block.  */
#ifdef USE_ALIGNED_ALLOC
#define ABLOCKS_BASE(abase) (abase)
#else
#define ABLOCKS_BASE(abase) \
  (1 & (intptr_t) ABLOCKS_BUSY (abase) ? abase : ((void **) (abase))[-1])
#endif

/* The list of free ablock.   */
static struct ablock *free_ablock;

/* Allocate an aligned block of nbytes.
   Alignment is on a multiple of BLOCK_ALIGN and `nbytes' has to be
   smaller or equal to BLOCK_BYTES.  */
static void *
lisp_align_malloc (size_t nbytes, enum mem_type type)
{
  void *base, *val;
  struct ablocks *abase;

  eassert (nbytes <= BLOCK_BYTES);

  MALLOC_BLOCK_INPUT;

#ifdef GC_MALLOC_CHECK
  allocated_mem_type = type;
#endif

  if (!free_ablock)
    {
      int i;
      bool aligned;

#ifdef DOUG_LEA_MALLOC
      if (!mmap_lisp_allowed_p ())
        mallopt (M_MMAP_MAX, 0);
#endif

#ifdef USE_ALIGNED_ALLOC
      verify (ABLOCKS_BYTES % BLOCK_ALIGN == 0);
      abase = base = aligned_alloc (BLOCK_ALIGN, ABLOCKS_BYTES);
#else
      base = malloc (ABLOCKS_BYTES);
      abase = pointer_align (base, BLOCK_ALIGN);
#endif

      if (base == 0)
	{
	  MALLOC_UNBLOCK_INPUT;
	  memory_full (ABLOCKS_BYTES);
	}

      aligned = (base == abase);
      if (!aligned)
	((void **) abase)[-1] = base;

#ifdef DOUG_LEA_MALLOC
      if (!mmap_lisp_allowed_p ())
          mallopt (M_MMAP_MAX, MMAP_MAX_AREAS);
#endif

#if ! USE_LSB_TAG
      /* If the memory just allocated cannot be addressed thru a Lisp
	 object's pointer, and it needs to be, that's equivalent to
	 running out of memory.  */
      if (type != MEM_TYPE_NON_LISP)
	{
	  Lisp_Object tem;
	  char *end = (char *) base + ABLOCKS_BYTES - 1;
	  XSETCONS (tem, end);
	  if ((char *) XCONS (tem) != end)
	    {
	      lisp_malloc_loser = base;
	      free (base);
	      MALLOC_UNBLOCK_INPUT;
	      memory_full (SIZE_MAX);
	    }
	}
#endif

      /* Initialize the blocks and put them on the free list.
	 If `base' was not properly aligned, we can't use the last block.  */
      for (i = 0; i < (aligned ? ABLOCKS_SIZE : ABLOCKS_SIZE - 1); i++)
	{
	  abase->blocks[i].abase = abase;
	  abase->blocks[i].x.next_free = free_ablock;
	  free_ablock = &abase->blocks[i];
	}
      intptr_t ialigned = aligned;
      ABLOCKS_BUSY (abase) = (struct ablocks *) ialigned;

      eassert ((uintptr_t) abase % BLOCK_ALIGN == 0);
      eassert (ABLOCK_ABASE (&abase->blocks[3]) == abase); /* 3 is arbitrary */
      eassert (ABLOCK_ABASE (&abase->blocks[0]) == abase);
      eassert (ABLOCKS_BASE (abase) == base);
      eassert ((intptr_t) ABLOCKS_BUSY (abase) == aligned);
    }

  abase = ABLOCK_ABASE (free_ablock);
  ABLOCKS_BUSY (abase)
    = (struct ablocks *) (2 + (intptr_t) ABLOCKS_BUSY (abase));
  val = free_ablock;
  free_ablock = free_ablock->x.next_free;

#ifndef GC_MALLOC_CHECK
  if (type != MEM_TYPE_NON_LISP)
    mem_insert (val, (char *) val + nbytes, type);
#endif

  MALLOC_UNBLOCK_INPUT;

  MALLOC_PROBE (nbytes);

  eassert (0 == ((uintptr_t) val) % BLOCK_ALIGN);
  return val;
}

static void
lisp_align_free (void *block)
{
  struct ablock *ablock = block;
  struct ablocks *abase = ABLOCK_ABASE (ablock);

  MALLOC_BLOCK_INPUT;
#ifndef GC_MALLOC_CHECK
  mem_delete (mem_find (block));
#endif
  /* Put on free list.  */
  ablock->x.next_free = free_ablock;
  free_ablock = ablock;
  /* Update busy count.  */
  intptr_t busy = (intptr_t) ABLOCKS_BUSY (abase) - 2;
  eassume (0 <= busy && busy <= 2 * ABLOCKS_SIZE - 1);
  ABLOCKS_BUSY (abase) = (struct ablocks *) busy;

  if (busy < 2)
    { /* All the blocks are free.  */
      int i = 0;
      bool aligned = busy;
      struct ablock **tem = &free_ablock;
      struct ablock *atop = &abase->blocks[aligned ? ABLOCKS_SIZE : ABLOCKS_SIZE - 1];

      while (*tem)
	{
	  if (*tem >= (struct ablock *) abase && *tem < atop)
	    {
	      i++;
	      *tem = (*tem)->x.next_free;
	    }
	  else
	    tem = &(*tem)->x.next_free;
	}
      eassert ((aligned & 1) == aligned);
      eassert (i == (aligned ? ABLOCKS_SIZE : ABLOCKS_SIZE - 1));
#ifdef USE_POSIX_MEMALIGN
      eassert ((uintptr_t) ABLOCKS_BASE (abase) % BLOCK_ALIGN == 0);
#endif
      free (ABLOCKS_BASE (abase));
    }
  MALLOC_UNBLOCK_INPUT;
}

#if !defined __GNUC__ && !defined __alignof__
# define __alignof__(type) alignof (type)
#endif

/* True if malloc (N) is known to return a multiple of GCALIGNMENT
   whenever N is also a multiple.  In practice this is true if
   __alignof__ (max_align_t) is a multiple as well, assuming
   GCALIGNMENT is 8; other values of GCALIGNMENT have not been looked
   into.  Use __alignof__ if available, as otherwise
   MALLOC_IS_GC_ALIGNED would be false on GCC x86 even though the
   alignment is OK there.

   This is a macro, not an enum constant, for portability to HP-UX
   10.20 cc and AIX 3.2.5 xlc.  */
#define MALLOC_IS_GC_ALIGNED \
  (GCALIGNMENT == 8 && __alignof__ (max_align_t) % GCALIGNMENT == 0)

/* True if a malloc-returned pointer P is suitably aligned for SIZE,
   where Lisp alignment may be needed if SIZE is Lisp-aligned.  */

static bool
laligned (void *p, size_t size)
{
  return (MALLOC_IS_GC_ALIGNED || (intptr_t) p % GCALIGNMENT == 0
	  || size % GCALIGNMENT != 0);
}

/* Like malloc and realloc except that if SIZE is Lisp-aligned, make
   sure the result is too, if necessary by reallocating (typically
   with larger and larger sizes) until the allocator returns a
   Lisp-aligned pointer.  Code that needs to allocate C heap memory
   for a Lisp object should use one of these functions to obtain a
   pointer P; that way, if T is an enum Lisp_Type value and L ==
   make_lisp_ptr (P, T), then XPNTR (L) == P and XTYPE (L) == T.

   On typical modern platforms these functions' loops do not iterate.
   On now-rare (and perhaps nonexistent) platforms, the loops in
   theory could repeat forever.  If an infinite loop is possible on a
   platform, a build would surely loop and the builder can then send
   us a bug report.  Adding a counter to try to detect any such loop
   would complicate the code (and possibly introduce bugs, in code
   that's never really exercised) for little benefit.  */

static void *
lmalloc (size_t size)
{
#if USE_ALIGNED_ALLOC
  if (! MALLOC_IS_GC_ALIGNED && size % GCALIGNMENT == 0)
    return aligned_alloc (GCALIGNMENT, size);
#endif

  while (true)
    {
      void *p = malloc (size);
      if (laligned (p, size))
	return p;
      free (p);
      size_t bigger = size + GCALIGNMENT;
      if (size < bigger)
	size = bigger;
    }
}

static void *
lrealloc (void *p, size_t size)
{
  while (true)
    {
      p = realloc (p, size);
      if (laligned (p, size))
	return p;
      size_t bigger = size + GCALIGNMENT;
      if (size < bigger)
	size = bigger;
    }
}


/***********************************************************************
			 Interval Allocation
 ***********************************************************************/

/* Number of intervals allocated in an interval_block structure.
   The 1020 is 1024 minus malloc overhead.  */

#define INTERVAL_BLOCK_SIZE \
  ((1020 - sizeof (struct interval_block *)) / sizeof (struct interval))

/* Intervals are allocated in chunks in the form of an interval_block
   structure.  */

struct interval_block
{
  /* Place `intervals' first, to preserve alignment.  */
  struct interval intervals[INTERVAL_BLOCK_SIZE];
  struct interval_block *next;
};

/* Current interval block.  Its `next' pointer points to older
   blocks.  */

static struct interval_block *interval_block;

/* Index in interval_block above of the next unused interval
   structure.  */

static int interval_block_index = INTERVAL_BLOCK_SIZE;

/* Number of free and live intervals.  */

static EMACS_INT total_free_intervals, total_intervals;

/* List of free intervals.  */

static INTERVAL interval_free_list;

/* Return a new interval.  */

INTERVAL
make_interval (void)
{
  INTERVAL val;

  MALLOC_BLOCK_INPUT;

  if (interval_free_list)
    {
      val = interval_free_list;
      interval_free_list = INTERVAL_PARENT (interval_free_list);
    }
  else
    {
      if (interval_block_index == INTERVAL_BLOCK_SIZE)
	{
	  struct interval_block *newi
	    = lisp_malloc (sizeof *newi, MEM_TYPE_NON_LISP);

	  newi->next = interval_block;
	  interval_block = newi;
	  interval_block_index = 0;
	  total_free_intervals += INTERVAL_BLOCK_SIZE;
	}
      val = &interval_block->intervals[interval_block_index++];
    }

  MALLOC_UNBLOCK_INPUT;

  consing_since_gc += sizeof (struct interval);
  intervals_consed++;
  total_free_intervals--;
  RESET_INTERVAL (val);
  val->gcmarkbit = 0;
  return val;
}


/* Mark Lisp objects in interval I.  */

static void
mark_interval (register INTERVAL i, Lisp_Object dummy)
{
  /* Intervals should never be shared.  So, if extra internal checking is
     enabled, GC aborts if it seems to have visited an interval twice.  */
  eassert (!i->gcmarkbit);
  i->gcmarkbit = 1;
  mark_object (i->plist);
}

/* Mark the interval tree rooted in I.  */

#define MARK_INTERVAL_TREE(i)					\
  do {								\
    if (i && !i->gcmarkbit)					\
      traverse_intervals_noorder (i, mark_interval, Qnil);	\
  } while (0)

/***********************************************************************
			  String Allocation
 ***********************************************************************/

/* Lisp_Strings are allocated in string_block structures.  When a new
   string_block is allocated, all the Lisp_Strings it contains are
   added to a free-list string_free_list.  When a new Lisp_String is
   needed, it is taken from that list.  During the sweep phase of GC,
   string_blocks that are entirely free are freed, except two which
   we keep.

   String data is allocated from sblock structures.  Strings larger
   than LARGE_STRING_BYTES, get their own sblock, data for smaller
   strings is sub-allocated out of sblocks of size SBLOCK_SIZE.

   Sblocks consist internally of sdata structures, one for each
   Lisp_String.  The sdata structure points to the Lisp_String it
   belongs to.  The Lisp_String points back to the `u.data' member of
   its sdata structure.

   When a Lisp_String is freed during GC, it is put back on
   string_free_list, and its `data' member and its sdata's `string'
   pointer is set to null.  The size of the string is recorded in the
   `n.nbytes' member of the sdata.  So, sdata structures that are no
   longer used, can be easily recognized, and it's easy to compact the
   sblocks of small strings which we do in compact_small_strings.  */

/* Size in bytes of an sblock structure used for small strings.  This
   is 8192 minus malloc overhead.  */

#define SBLOCK_SIZE 8188

/* Strings larger than this are considered large strings.  String data
   for large strings is allocated from individual sblocks.  */

#define LARGE_STRING_BYTES 1024

/* The SDATA typedef is a struct or union describing string memory
   sub-allocated from an sblock.  This is where the contents of Lisp
   strings are stored.  */

struct sdata
{
  /* Back-pointer to the string this sdata belongs to.  If null, this
     structure is free, and NBYTES (in this structure or in the union below)
     contains the string's byte size (the same value that STRING_BYTES
     would return if STRING were non-null).  If non-null, STRING_BYTES
     (STRING) is the size of the data, and DATA contains the string's
     contents.  */
  struct Lisp_String *string;

#ifdef GC_CHECK_STRING_BYTES
  ptrdiff_t nbytes;
#endif

  unsigned char data[FLEXIBLE_ARRAY_MEMBER];
};

#ifdef GC_CHECK_STRING_BYTES

typedef struct sdata sdata;
#define SDATA_NBYTES(S)	(S)->nbytes
#define SDATA_DATA(S)	(S)->data

#else

typedef union
{
  struct Lisp_String *string;

  /* When STRING is nonnull, this union is actually of type 'struct sdata',
     which has a flexible array member.  However, if implemented by
     giving this union a member of type 'struct sdata', the union
     could not be the last (flexible) member of 'struct sblock',
     because C99 prohibits a flexible array member from having a type
     that is itself a flexible array.  So, comment this member out here,
     but remember that the option's there when using this union.  */
#if 0
  struct sdata u;
#endif

  /* When STRING is null.  */
  struct
  {
    struct Lisp_String *string;
    ptrdiff_t nbytes;
  } n;
} sdata;

#define SDATA_NBYTES(S)	(S)->n.nbytes
#define SDATA_DATA(S)	((struct sdata *) (S))->data

#endif /* not GC_CHECK_STRING_BYTES */

enum { SDATA_DATA_OFFSET = offsetof (struct sdata, data) };

/* Structure describing a block of memory which is sub-allocated to
   obtain string data memory for strings.  Blocks for small strings
   are of fixed size SBLOCK_SIZE.  Blocks for large strings are made
   as large as needed.  */

struct sblock
{
  /* Next in list.  */
  struct sblock *next;

  /* Pointer to the next free sdata block.  This points past the end
     of the sblock if there isn't any space left in this block.  */
  sdata *next_free;

  /* String data.  */
  sdata data[FLEXIBLE_ARRAY_MEMBER];
};

/* Number of Lisp strings in a string_block structure.  The 1020 is
   1024 minus malloc overhead.  */

#define STRING_BLOCK_SIZE \
  ((1020 - sizeof (struct string_block *)) / sizeof (struct Lisp_String))

/* Structure describing a block from which Lisp_String structures
   are allocated.  */

struct string_block
{
  /* Place `strings' first, to preserve alignment.  */
  struct Lisp_String strings[STRING_BLOCK_SIZE];
  struct string_block *next;
};

/* Head and tail of the list of sblock structures holding Lisp string
   data.  We always allocate from current_sblock.  The NEXT pointers
   in the sblock structures go from oldest_sblock to current_sblock.  */

static struct sblock *oldest_sblock, *current_sblock;

/* List of sblocks for large strings.  */

static struct sblock *large_sblocks;

/* List of string_block structures.  */

static struct string_block *string_blocks;

/* Free-list of Lisp_Strings.  */

static struct Lisp_String *string_free_list;

/* Number of live and free Lisp_Strings.  */

static EMACS_INT total_strings, total_free_strings;

/* Number of bytes used by live strings.  */

static EMACS_INT total_string_bytes;

/* Given a pointer to a Lisp_String S which is on the free-list
   string_free_list, return a pointer to its successor in the
   free-list.  */

#define NEXT_FREE_LISP_STRING(S) (*(struct Lisp_String **) (S))

/* Return a pointer to the sdata structure belonging to Lisp string S.
   S must be live, i.e. S->data must not be null.  S->data is actually
   a pointer to the `u.data' member of its sdata structure; the
   structure starts at a constant offset in front of that.  */

#define SDATA_OF_STRING(S) ((sdata *) ((S)->data - SDATA_DATA_OFFSET))


#ifdef GC_CHECK_STRING_OVERRUN

/* We check for overrun in string data blocks by appending a small
   "cookie" after each allocated string data block, and check for the
   presence of this cookie during GC.  */

#define GC_STRING_OVERRUN_COOKIE_SIZE	4
static char const string_overrun_cookie[GC_STRING_OVERRUN_COOKIE_SIZE] =
  { '\xde', '\xad', '\xbe', '\xef' };

#else
#define GC_STRING_OVERRUN_COOKIE_SIZE 0
#endif

/* Value is the size of an sdata structure large enough to hold NBYTES
   bytes of string data.  The value returned includes a terminating
   NUL byte, the size of the sdata structure, and padding.  */

#ifdef GC_CHECK_STRING_BYTES

#define SDATA_SIZE(NBYTES) FLEXSIZEOF (struct sdata, data, NBYTES)

#else /* not GC_CHECK_STRING_BYTES */

/* The 'max' reserves space for the nbytes union member even when NBYTES + 1 is
   less than the size of that member.  The 'max' is not needed when
   SDATA_DATA_OFFSET is a multiple of FLEXALIGNOF (struct sdata),
   because then the alignment code reserves enough space.  */

#define SDATA_SIZE(NBYTES)				      \
     ((SDATA_DATA_OFFSET				      \
       + (SDATA_DATA_OFFSET % FLEXALIGNOF (struct sdata) == 0 \
	  ? NBYTES					      \
	  : max (NBYTES, FLEXALIGNOF (struct sdata) - 1))     \
       + 1						      \
       + FLEXALIGNOF (struct sdata) - 1)		      \
      & ~(FLEXALIGNOF (struct sdata) - 1))

#endif /* not GC_CHECK_STRING_BYTES */

/* Extra bytes to allocate for each string.  */

#define GC_STRING_EXTRA (GC_STRING_OVERRUN_COOKIE_SIZE)

/* Exact bound on the number of bytes in a string, not counting the
   terminating null.  A string cannot contain more bytes than
   STRING_BYTES_BOUND, nor can it be so long that the size_t
   arithmetic in allocate_string_data would overflow while it is
   calculating a value to be passed to malloc.  */
static ptrdiff_t const STRING_BYTES_MAX =
  min (STRING_BYTES_BOUND,
       ((SIZE_MAX - XMALLOC_OVERRUN_CHECK_OVERHEAD
	 - GC_STRING_EXTRA
	 - offsetof (struct sblock, data)
	 - SDATA_DATA_OFFSET)
	& ~(sizeof (EMACS_INT) - 1)));

/* Initialize string allocation.  Called from init_alloc_once.  */

static void
init_strings (void)
{
  empty_unibyte_string = make_pure_string ("", 0, 0, 0);
  empty_multibyte_string = make_pure_string ("", 0, 0, 1);
}


#ifdef GC_CHECK_STRING_BYTES

static int check_string_bytes_count;

/* Like STRING_BYTES, but with debugging check.  Can be
   called during GC, so pay attention to the mark bit.  */

ptrdiff_t
string_bytes (struct Lisp_String *s)
{
  ptrdiff_t nbytes =
    (s->size_byte < 0 ? s->size & ~ARRAY_MARK_FLAG : s->size_byte);

  if (!PURE_P (s) && s->data && nbytes != SDATA_NBYTES (SDATA_OF_STRING (s)))
    emacs_abort ();
  return nbytes;
}

/* Check validity of Lisp strings' string_bytes member in B.  */

static void
check_sblock (struct sblock *b)
{
  sdata *from, *end, *from_end;

  end = b->next_free;

  for (from = b->data; from < end; from = from_end)
    {
      /* Compute the next FROM here because copying below may
	 overwrite data we need to compute it.  */
      ptrdiff_t nbytes;

      /* Check that the string size recorded in the string is the
	 same as the one recorded in the sdata structure.  */
      nbytes = SDATA_SIZE (from->string ? string_bytes (from->string)
			   : SDATA_NBYTES (from));
      from_end = (sdata *) ((char *) from + nbytes + GC_STRING_EXTRA);
    }
}


/* Check validity of Lisp strings' string_bytes member.  ALL_P
   means check all strings, otherwise check only most
   recently allocated strings.  Used for hunting a bug.  */

static void
check_string_bytes (bool all_p)
{
  if (all_p)
    {
      struct sblock *b;

      for (b = large_sblocks; b; b = b->next)
	{
	  struct Lisp_String *s = b->data[0].string;
	  if (s)
	    string_bytes (s);
	}

      for (b = oldest_sblock; b; b = b->next)
	check_sblock (b);
    }
  else if (current_sblock)
    check_sblock (current_sblock);
}

#else /* not GC_CHECK_STRING_BYTES */

#define check_string_bytes(all) ((void) 0)

#endif /* GC_CHECK_STRING_BYTES */

#ifdef GC_CHECK_STRING_FREE_LIST

/* Walk through the string free list looking for bogus next pointers.
   This may catch buffer overrun from a previous string.  */

static void
check_string_free_list (void)
{
  struct Lisp_String *s;

  /* Pop a Lisp_String off the free-list.  */
  s = string_free_list;
  while (s != NULL)
    {
      if ((uintptr_t) s < 1024)
	emacs_abort ();
      s = NEXT_FREE_LISP_STRING (s);
    }
}
#else
#define check_string_free_list()
#endif

/* Return a new Lisp_String.  */

static struct Lisp_String *
allocate_string (void)
{
  struct Lisp_String *s;

  MALLOC_BLOCK_INPUT;

  /* If the free-list is empty, allocate a new string_block, and
     add all the Lisp_Strings in it to the free-list.  */
  if (string_free_list == NULL)
    {
      struct string_block *b = lisp_malloc (sizeof *b, MEM_TYPE_STRING);
      int i;

      b->next = string_blocks;
      string_blocks = b;

      for (i = STRING_BLOCK_SIZE - 1; i >= 0; --i)
	{
	  s = b->strings + i;
	  /* Every string on a free list should have NULL data pointer.  */
	  s->data = NULL;
	  NEXT_FREE_LISP_STRING (s) = string_free_list;
	  string_free_list = s;
	}

      total_free_strings += STRING_BLOCK_SIZE;
    }

  check_string_free_list ();

  /* Pop a Lisp_String off the free-list.  */
  s = string_free_list;
  string_free_list = NEXT_FREE_LISP_STRING (s);

  MALLOC_UNBLOCK_INPUT;

  --total_free_strings;
  ++total_strings;
  ++strings_consed;
  consing_since_gc += sizeof *s;

#ifdef GC_CHECK_STRING_BYTES
  if (!noninteractive)
    {
      if (++check_string_bytes_count == 200)
	{
	  check_string_bytes_count = 0;
	  check_string_bytes (1);
	}
      else
	check_string_bytes (0);
    }
#endif /* GC_CHECK_STRING_BYTES */

  return s;
}


/* Set up Lisp_String S for holding NCHARS characters, NBYTES bytes,
   plus a NUL byte at the end.  Allocate an sdata structure for S, and
   set S->data to its `u.data' member.  Store a NUL byte at the end of
   S->data.  Set S->size to NCHARS and S->size_byte to NBYTES.  Free
   S->data if it was initially non-null.  */

void
allocate_string_data (struct Lisp_String *s,
		      EMACS_INT nchars, EMACS_INT nbytes)
{
  sdata *data, *old_data;
  struct sblock *b;
  ptrdiff_t needed, old_nbytes;

  if (STRING_BYTES_MAX < nbytes)
    string_overflow ();

  /* Determine the number of bytes needed to store NBYTES bytes
     of string data.  */
  needed = SDATA_SIZE (nbytes);
  if (s->data)
    {
      old_data = SDATA_OF_STRING (s);
      old_nbytes = STRING_BYTES (s);
    }
  else
    old_data = NULL;

  MALLOC_BLOCK_INPUT;

  if (nbytes > LARGE_STRING_BYTES)
    {
      size_t size = FLEXSIZEOF (struct sblock, data, needed);

#ifdef DOUG_LEA_MALLOC
      if (!mmap_lisp_allowed_p ())
        mallopt (M_MMAP_MAX, 0);
#endif

      b = lisp_malloc (size + GC_STRING_EXTRA, MEM_TYPE_NON_LISP);

#ifdef DOUG_LEA_MALLOC
      if (!mmap_lisp_allowed_p ())
        mallopt (M_MMAP_MAX, MMAP_MAX_AREAS);
#endif

      data = b->data;
      b->next = large_sblocks;
      b->next_free = data;
      large_sblocks = b;
    }
  else if (current_sblock == NULL
	   || (((char *) current_sblock + SBLOCK_SIZE
		- (char *) current_sblock->next_free)
	       < (needed + GC_STRING_EXTRA)))
    {
      /* Not enough room in the current sblock.  */
      b = lisp_malloc (SBLOCK_SIZE, MEM_TYPE_NON_LISP);
      data = b->data;
      b->next = NULL;
      b->next_free = data;

      if (current_sblock)
	current_sblock->next = b;
      else
	oldest_sblock = b;
      current_sblock = b;
    }
  else
    {
      b = current_sblock;
      data = b->next_free;
    }

  data->string = s;
  b->next_free = (sdata *) ((char *) data + needed + GC_STRING_EXTRA);

  MALLOC_UNBLOCK_INPUT;

  s->data = SDATA_DATA (data);
#ifdef GC_CHECK_STRING_BYTES
  SDATA_NBYTES (data) = nbytes;
#endif
  s->size = nchars;
  s->size_byte = nbytes;
  s->data[nbytes] = '\0';
#ifdef GC_CHECK_STRING_OVERRUN
  memcpy ((char *) data + needed, string_overrun_cookie,
	  GC_STRING_OVERRUN_COOKIE_SIZE);
#endif

  /* Note that Faset may call to this function when S has already data
     assigned.  In this case, mark data as free by setting it's string
     back-pointer to null, and record the size of the data in it.  */
  if (old_data)
    {
      SDATA_NBYTES (old_data) = old_nbytes;
      old_data->string = NULL;
    }

  consing_since_gc += needed;
}


/* Sweep and compact strings.  */

NO_INLINE /* For better stack traces */
static void
sweep_strings (void)
{
  struct string_block *b, *next;
  struct string_block *live_blocks = NULL;

  string_free_list = NULL;
  total_strings = total_free_strings = 0;
  total_string_bytes = 0;

  /* Scan strings_blocks, free Lisp_Strings that aren't marked.  */
  for (b = string_blocks; b; b = next)
    {
      int i, nfree = 0;
      struct Lisp_String *free_list_before = string_free_list;

      next = b->next;

      for (i = 0; i < STRING_BLOCK_SIZE; ++i)
	{
	  struct Lisp_String *s = b->strings + i;

	  if (s->data)
	    {
	      /* String was not on free-list before.  */
	      if (STRING_MARKED_P (s))
		{
		  /* String is live; unmark it and its intervals.  */
		  UNMARK_STRING (s);

		  /* Do not use string_(set|get)_intervals here.  */
		  s->intervals = balance_intervals (s->intervals);

		  ++total_strings;
		  total_string_bytes += STRING_BYTES (s);
		}
	      else
		{
		  /* String is dead.  Put it on the free-list.  */
		  sdata *data = SDATA_OF_STRING (s);

		  /* Save the size of S in its sdata so that we know
		     how large that is.  Reset the sdata's string
		     back-pointer so that we know it's free.  */
#ifdef GC_CHECK_STRING_BYTES
		  if (string_bytes (s) != SDATA_NBYTES (data))
		    emacs_abort ();
#else
		  data->n.nbytes = STRING_BYTES (s);
#endif
		  data->string = NULL;

		  /* Reset the strings's `data' member so that we
		     know it's free.  */
		  s->data = NULL;

		  /* Put the string on the free-list.  */
		  NEXT_FREE_LISP_STRING (s) = string_free_list;
		  string_free_list = s;
		  ++nfree;
		}
	    }
	  else
	    {
	      /* S was on the free-list before.  Put it there again.  */
	      NEXT_FREE_LISP_STRING (s) = string_free_list;
	      string_free_list = s;
	      ++nfree;
	    }
	}

      /* Free blocks that contain free Lisp_Strings only, except
	 the first two of them.  */
      if (nfree == STRING_BLOCK_SIZE
	  && total_free_strings > STRING_BLOCK_SIZE)
	{
	  lisp_free (b);
	  string_free_list = free_list_before;
	}
      else
	{
	  total_free_strings += nfree;
	  b->next = live_blocks;
	  live_blocks = b;
	}
    }

  check_string_free_list ();

  string_blocks = live_blocks;
  free_large_strings ();
  compact_small_strings ();

  check_string_free_list ();
}


/* Free dead large strings.  */

static void
free_large_strings (void)
{
  struct sblock *b, *next;
  struct sblock *live_blocks = NULL;

  for (b = large_sblocks; b; b = next)
    {
      next = b->next;

      if (b->data[0].string == NULL)
	lisp_free (b);
      else
	{
	  b->next = live_blocks;
	  live_blocks = b;
	}
    }

  large_sblocks = live_blocks;
}


/* Compact data of small strings.  Free sblocks that don't contain
   data of live strings after compaction.  */

static void
compact_small_strings (void)
{
  /* TB is the sblock we copy to, TO is the sdata within TB we copy
     to, and TB_END is the end of TB.  */
  struct sblock *tb = oldest_sblock;
  if (tb)
    {
      sdata *tb_end = (sdata *) ((char *) tb + SBLOCK_SIZE);
      sdata *to = tb->data;

      /* Step through the blocks from the oldest to the youngest.  We
	 expect that old blocks will stabilize over time, so that less
	 copying will happen this way.  */
      struct sblock *b = tb;
      do
	{
	  sdata *end = b->next_free;
	  eassert ((char *) end <= (char *) b + SBLOCK_SIZE);

	  for (sdata *from = b->data; from < end; )
	    {
	      /* Compute the next FROM here because copying below may
		 overwrite data we need to compute it.  */
	      ptrdiff_t nbytes;
	      struct Lisp_String *s = from->string;

#ifdef GC_CHECK_STRING_BYTES
	      /* Check that the string size recorded in the string is the
		 same as the one recorded in the sdata structure.  */
	      if (s && string_bytes (s) != SDATA_NBYTES (from))
		emacs_abort ();
#endif /* GC_CHECK_STRING_BYTES */

	      nbytes = s ? STRING_BYTES (s) : SDATA_NBYTES (from);
	      eassert (nbytes <= LARGE_STRING_BYTES);

	      nbytes = SDATA_SIZE (nbytes);
	      sdata *from_end = (sdata *) ((char *) from
					   + nbytes + GC_STRING_EXTRA);

#ifdef GC_CHECK_STRING_OVERRUN
	      if (memcmp (string_overrun_cookie,
			  (char *) from_end - GC_STRING_OVERRUN_COOKIE_SIZE,
			  GC_STRING_OVERRUN_COOKIE_SIZE))
		emacs_abort ();
#endif

	      /* Non-NULL S means it's alive.  Copy its data.  */
	      if (s)
		{
		  /* If TB is full, proceed with the next sblock.  */
		  sdata *to_end = (sdata *) ((char *) to
					     + nbytes + GC_STRING_EXTRA);
		  if (to_end > tb_end)
		    {
		      tb->next_free = to;
		      tb = tb->next;
		      tb_end = (sdata *) ((char *) tb + SBLOCK_SIZE);
		      to = tb->data;
		      to_end = (sdata *) ((char *) to + nbytes + GC_STRING_EXTRA);
		    }

		  /* Copy, and update the string's `data' pointer.  */
		  if (from != to)
		    {
		      eassert (tb != b || to < from);
		      memmove (to, from, nbytes + GC_STRING_EXTRA);
		      to->string->data = SDATA_DATA (to);
		    }

		  /* Advance past the sdata we copied to.  */
		  to = to_end;
		}
	      from = from_end;
	    }
	  b = b->next;
	}
      while (b);

      /* The rest of the sblocks following TB don't contain live data, so
	 we can free them.  */
      for (b = tb->next; b; )
	{
	  struct sblock *next = b->next;
	  lisp_free (b);
	  b = next;
	}

      tb->next_free = to;
      tb->next = NULL;
    }

  current_sblock = tb;
}

void
string_overflow (void)
{
  error ("Maximum string size exceeded");
}

DEFUN ("make-string", Fmake_string, Smake_string, 2, 2, 0,
       doc: /* Return a newly created string of length LENGTH, with INIT in each element.
LENGTH must be an integer.
INIT must be an integer that represents a character.  */)
  (Lisp_Object length, Lisp_Object init)
{
  register Lisp_Object val;
  int c;
  EMACS_INT nbytes;

  CHECK_NATNUM (length);
  CHECK_CHARACTER (init);

  c = XFASTINT (init);
  if (ASCII_CHAR_P (c))
    {
      nbytes = XINT (length);
      val = make_uninit_string (nbytes);
      if (nbytes)
	{
	  memset (SDATA (val), c, nbytes);
	  SDATA (val)[nbytes] = 0;
	}
    }
  else
    {
      unsigned char str[MAX_MULTIBYTE_LENGTH];
      ptrdiff_t len = CHAR_STRING (c, str);
      EMACS_INT string_len = XINT (length);
      unsigned char *p, *beg, *end;

      if (INT_MULTIPLY_WRAPV (len, string_len, &nbytes))
	string_overflow ();
      val = make_uninit_multibyte_string (string_len, nbytes);
      for (beg = SDATA (val), p = beg, end = beg + nbytes; p < end; p += len)
	{
	  /* First time we just copy `str' to the data of `val'.  */
	  if (p == beg)
	    memcpy (p, str, len);
	  else
	    {
	      /* Next time we copy largest possible chunk from
		 initialized to uninitialized part of `val'.  */
	      len = min (p - beg, end - p);
	      memcpy (p, beg, len);
	    }
	}
      if (nbytes)
	*p = 0;
    }

  return val;
}

/* Fill A with 1 bits if INIT is non-nil, and with 0 bits otherwise.
   Return A.  */

Lisp_Object
bool_vector_fill (Lisp_Object a, Lisp_Object init)
{
  EMACS_INT nbits = bool_vector_size (a);
  if (0 < nbits)
    {
      unsigned char *data = bool_vector_uchar_data (a);
      int pattern = NILP (init) ? 0 : (1 << BOOL_VECTOR_BITS_PER_CHAR) - 1;
      ptrdiff_t nbytes = bool_vector_bytes (nbits);
      int last_mask = ~ (~0u << ((nbits - 1) % BOOL_VECTOR_BITS_PER_CHAR + 1));
      memset (data, pattern, nbytes - 1);
      data[nbytes - 1] = pattern & last_mask;
    }
  return a;
}

/* Return a newly allocated, uninitialized bool vector of size NBITS.  */

Lisp_Object
make_uninit_bool_vector (EMACS_INT nbits)
{
  Lisp_Object val;
  EMACS_INT words = bool_vector_words (nbits);
  EMACS_INT word_bytes = words * sizeof (bits_word);
  EMACS_INT needed_elements = ((bool_header_size - header_size + word_bytes
				+ word_size - 1)
			       / word_size);
  struct Lisp_Bool_Vector *p
    = (struct Lisp_Bool_Vector *) allocate_vector (needed_elements);
  XSETVECTOR (val, p);
  XSETPVECTYPESIZE (XVECTOR (val), PVEC_BOOL_VECTOR, 0, 0);
  p->size = nbits;

  /* Clear padding at the end.  */
  if (words)
    p->data[words - 1] = 0;

  return val;
}

DEFUN ("make-bool-vector", Fmake_bool_vector, Smake_bool_vector, 2, 2, 0,
       doc: /* Return a new bool-vector of length LENGTH, using INIT for each element.
LENGTH must be a number.  INIT matters only in whether it is t or nil.  */)
  (Lisp_Object length, Lisp_Object init)
{
  Lisp_Object val;

  CHECK_NATNUM (length);
  val = make_uninit_bool_vector (XFASTINT (length));
  return bool_vector_fill (val, init);
}

DEFUN ("bool-vector", Fbool_vector, Sbool_vector, 0, MANY, 0,
       doc: /* Return a new bool-vector with specified arguments as elements.
Any number of arguments, even zero arguments, are allowed.
usage: (bool-vector &rest OBJECTS)  */)
  (ptrdiff_t nargs, Lisp_Object *args)
{
  ptrdiff_t i;
  Lisp_Object vector;

  vector = make_uninit_bool_vector (nargs);
  for (i = 0; i < nargs; i++)
    bool_vector_set (vector, i, !NILP (args[i]));

  return vector;
}

/* Make a string from NBYTES bytes at CONTENTS, and compute the number
   of characters from the contents.  This string may be unibyte or
   multibyte, depending on the contents.  */

Lisp_Object
make_string (const char *contents, ptrdiff_t nbytes)
{
  register Lisp_Object val;
  ptrdiff_t nchars, multibyte_nbytes;

  parse_str_as_multibyte ((const unsigned char *) contents, nbytes,
			  &nchars, &multibyte_nbytes);
  if (nbytes == nchars || nbytes != multibyte_nbytes)
    /* CONTENTS contains no multibyte sequences or contains an invalid
       multibyte sequence.  We must make unibyte string.  */
    val = make_unibyte_string (contents, nbytes);
  else
    val = make_multibyte_string (contents, nchars, nbytes);
  return val;
}

/* Make a unibyte string from LENGTH bytes at CONTENTS.  */

Lisp_Object
make_unibyte_string (const char *contents, ptrdiff_t length)
{
  register Lisp_Object val;
  val = make_uninit_string (length);
  memcpy (SDATA (val), contents, length);
  return val;
}


/* Make a multibyte string from NCHARS characters occupying NBYTES
   bytes at CONTENTS.  */

Lisp_Object
make_multibyte_string (const char *contents,
		       ptrdiff_t nchars, ptrdiff_t nbytes)
{
  register Lisp_Object val;
  val = make_uninit_multibyte_string (nchars, nbytes);
  memcpy (SDATA (val), contents, nbytes);
  return val;
}


/* Make a string from NCHARS characters occupying NBYTES bytes at
   CONTENTS.  It is a multibyte string if NBYTES != NCHARS.  */

Lisp_Object
make_string_from_bytes (const char *contents,
			ptrdiff_t nchars, ptrdiff_t nbytes)
{
  register Lisp_Object val;
  val = make_uninit_multibyte_string (nchars, nbytes);
  memcpy (SDATA (val), contents, nbytes);
  if (SBYTES (val) == SCHARS (val))
    STRING_SET_UNIBYTE (val);
  return val;
}


/* Make a string from NCHARS characters occupying NBYTES bytes at
   CONTENTS.  The argument MULTIBYTE controls whether to label the
   string as multibyte.  If NCHARS is negative, it counts the number of
   characters by itself.  */

Lisp_Object
make_specified_string (const char *contents,
		       ptrdiff_t nchars, ptrdiff_t nbytes, bool multibyte)
{
  Lisp_Object val;

  if (nchars < 0)
    {
      if (multibyte)
	nchars = multibyte_chars_in_text ((const unsigned char *) contents,
					  nbytes);
      else
	nchars = nbytes;
    }
  val = make_uninit_multibyte_string (nchars, nbytes);
  memcpy (SDATA (val), contents, nbytes);
  if (!multibyte)
    STRING_SET_UNIBYTE (val);
  return val;
}


/* Return a unibyte Lisp_String set up to hold LENGTH characters
   occupying LENGTH bytes.  */

Lisp_Object
make_uninit_string (EMACS_INT length)
{
  Lisp_Object val;

  if (!length)
    return empty_unibyte_string;
  val = make_uninit_multibyte_string (length, length);
  STRING_SET_UNIBYTE (val);
  return val;
}


/* Return a multibyte Lisp_String set up to hold NCHARS characters
   which occupy NBYTES bytes.  */

Lisp_Object
make_uninit_multibyte_string (EMACS_INT nchars, EMACS_INT nbytes)
{
  Lisp_Object string;
  struct Lisp_String *s;

  if (nchars < 0)
    emacs_abort ();
  if (!nbytes)
    return empty_multibyte_string;

  s = allocate_string ();
  s->intervals = NULL;
  allocate_string_data (s, nchars, nbytes);
  XSETSTRING (string, s);
  string_chars_consed += nbytes;
  return string;
}

/* Print arguments to BUF according to a FORMAT, then return
   a Lisp_String initialized with the data from BUF.  */

Lisp_Object
make_formatted_string (char *buf, const char *format, ...)
{
  va_list ap;
  int length;

  va_start (ap, format);
  length = vsprintf (buf, format, ap);
  va_end (ap);
  return make_string (buf, length);
}


/***********************************************************************
			   Float Allocation
 ***********************************************************************/

/* We store float cells inside of float_blocks, allocating a new
   float_block with malloc whenever necessary.  Float cells reclaimed
   by GC are put on a free list to be reallocated before allocating
   any new float cells from the latest float_block.  */

#define FLOAT_BLOCK_SIZE					\
  (((BLOCK_BYTES - sizeof (struct float_block *)		\
     /* The compiler might add padding at the end.  */		\
     - (sizeof (struct Lisp_Float) - sizeof (bits_word))) * CHAR_BIT) \
   / (sizeof (struct Lisp_Float) * CHAR_BIT + 1))

#define GETMARKBIT(block,n)				\
  (((block)->gcmarkbits[(n) / BITS_PER_BITS_WORD]	\
    >> ((n) % BITS_PER_BITS_WORD))			\
   & 1)

#define SETMARKBIT(block,n)				\
  ((block)->gcmarkbits[(n) / BITS_PER_BITS_WORD]	\
   |= (bits_word) 1 << ((n) % BITS_PER_BITS_WORD))

#define UNSETMARKBIT(block,n)				\
  ((block)->gcmarkbits[(n) / BITS_PER_BITS_WORD]	\
   &= ~((bits_word) 1 << ((n) % BITS_PER_BITS_WORD)))

#define FLOAT_BLOCK(fptr) \
  ((struct float_block *) (((uintptr_t) (fptr)) & ~(BLOCK_ALIGN - 1)))

#define FLOAT_INDEX(fptr) \
  ((((uintptr_t) (fptr)) & (BLOCK_ALIGN - 1)) / sizeof (struct Lisp_Float))

struct float_block
{
  /* Place `floats' at the beginning, to ease up FLOAT_INDEX's job.  */
  struct Lisp_Float floats[FLOAT_BLOCK_SIZE];
  bits_word gcmarkbits[1 + FLOAT_BLOCK_SIZE / BITS_PER_BITS_WORD];
  struct float_block *next;
};

#define FLOAT_MARKED_P(fptr) \
  GETMARKBIT (FLOAT_BLOCK (fptr), FLOAT_INDEX ((fptr)))

#define FLOAT_MARK(fptr) \
  SETMARKBIT (FLOAT_BLOCK (fptr), FLOAT_INDEX ((fptr)))

#define FLOAT_UNMARK(fptr) \
  UNSETMARKBIT (FLOAT_BLOCK (fptr), FLOAT_INDEX ((fptr)))

/* Current float_block.  */

static struct float_block *float_block;

/* Index of first unused Lisp_Float in the current float_block.  */

static int float_block_index = FLOAT_BLOCK_SIZE;

/* Free-list of Lisp_Floats.  */

static struct Lisp_Float *float_free_list;

/* Return a new float object with value FLOAT_VALUE.  */

Lisp_Object
make_float (double float_value)
{
  register Lisp_Object val;

  MALLOC_BLOCK_INPUT;

  if (float_free_list)
    {
      /* We use the data field for chaining the free list
	 so that we won't use the same field that has the mark bit.  */
      XSETFLOAT (val, float_free_list);
      float_free_list = float_free_list->u.chain;
    }
  else
    {
      if (float_block_index == FLOAT_BLOCK_SIZE)
	{
	  struct float_block *new
	    = lisp_align_malloc (sizeof *new, MEM_TYPE_FLOAT);
	  new->next = float_block;
	  memset (new->gcmarkbits, 0, sizeof new->gcmarkbits);
	  float_block = new;
	  float_block_index = 0;
	  total_free_floats += FLOAT_BLOCK_SIZE;
	}
      XSETFLOAT (val, &float_block->floats[float_block_index]);
      float_block_index++;
    }

  MALLOC_UNBLOCK_INPUT;

  XFLOAT_INIT (val, float_value);
  eassert (!FLOAT_MARKED_P (XFLOAT (val)));
  consing_since_gc += sizeof (struct Lisp_Float);
  floats_consed++;
  total_free_floats--;
  return val;
}



/***********************************************************************
			   Cons Allocation
 ***********************************************************************/

/* We store cons cells inside of cons_blocks, allocating a new
   cons_block with malloc whenever necessary.  Cons cells reclaimed by
   GC are put on a free list to be reallocated before allocating
   any new cons cells from the latest cons_block.  */

#define CONS_BLOCK_SIZE						\
  (((BLOCK_BYTES - sizeof (struct cons_block *)			\
     /* The compiler might add padding at the end.  */		\
     - (sizeof (struct Lisp_Cons) - sizeof (bits_word))) * CHAR_BIT)	\
   / (sizeof (struct Lisp_Cons) * CHAR_BIT + 1))

#define CONS_BLOCK(fptr) \
  ((struct cons_block *) ((uintptr_t) (fptr) & ~(BLOCK_ALIGN - 1)))

#define CONS_INDEX(fptr) \
  (((uintptr_t) (fptr) & (BLOCK_ALIGN - 1)) / sizeof (struct Lisp_Cons))

struct cons_block
{
  /* Place `conses' at the beginning, to ease up CONS_INDEX's job.  */
  struct Lisp_Cons conses[CONS_BLOCK_SIZE];
  bits_word gcmarkbits[1 + CONS_BLOCK_SIZE / BITS_PER_BITS_WORD];
  struct cons_block *next;
};

#define CONS_MARKED_P(fptr) \
  GETMARKBIT (CONS_BLOCK (fptr), CONS_INDEX ((fptr)))

#define CONS_MARK(fptr) \
  SETMARKBIT (CONS_BLOCK (fptr), CONS_INDEX ((fptr)))

#define CONS_UNMARK(fptr) \
  UNSETMARKBIT (CONS_BLOCK (fptr), CONS_INDEX ((fptr)))

/* Current cons_block.  */

static struct cons_block *cons_block;

/* Index of first unused Lisp_Cons in the current block.  */

static int cons_block_index = CONS_BLOCK_SIZE;

/* Free-list of Lisp_Cons structures.  */

static struct Lisp_Cons *cons_free_list;

/* Explicitly free a cons cell by putting it on the free-list.  */

void
free_cons (struct Lisp_Cons *ptr)
{
  ptr->u.chain = cons_free_list;
  ptr->car = Vdead;
  cons_free_list = ptr;
  consing_since_gc -= sizeof *ptr;
  total_free_conses++;
}

DEFUN ("cons", Fcons, Scons, 2, 2, 0,
       doc: /* Create a new cons, give it CAR and CDR as components, and return it.  */)
  (Lisp_Object car, Lisp_Object cdr)
{
  register Lisp_Object val;

  MALLOC_BLOCK_INPUT;

  if (cons_free_list)
    {
      /* We use the cdr for chaining the free list
	 so that we won't use the same field that has the mark bit.  */
      XSETCONS (val, cons_free_list);
      cons_free_list = cons_free_list->u.chain;
    }
  else
    {
      if (cons_block_index == CONS_BLOCK_SIZE)
	{
	  struct cons_block *new
	    = lisp_align_malloc (sizeof *new, MEM_TYPE_CONS);
	  memset (new->gcmarkbits, 0, sizeof new->gcmarkbits);
	  new->next = cons_block;
	  cons_block = new;
	  cons_block_index = 0;
	  total_free_conses += CONS_BLOCK_SIZE;
	}
      XSETCONS (val, &cons_block->conses[cons_block_index]);
      cons_block_index++;
    }

  MALLOC_UNBLOCK_INPUT;

  XSETCAR (val, car);
  XSETCDR (val, cdr);
  eassert (!CONS_MARKED_P (XCONS (val)));
  consing_since_gc += sizeof (struct Lisp_Cons);
  total_free_conses--;
  cons_cells_consed++;
  return val;
}

#ifdef GC_CHECK_CONS_LIST
/* Get an error now if there's any junk in the cons free list.  */
void
check_cons_list (void)
{
  struct Lisp_Cons *tail = cons_free_list;

  while (tail)
    tail = tail->u.chain;
}
#endif

/* Make a list of 1, 2, 3, 4 or 5 specified objects.  */

Lisp_Object
list1 (Lisp_Object arg1)
{
  return Fcons (arg1, Qnil);
}

Lisp_Object
list2 (Lisp_Object arg1, Lisp_Object arg2)
{
  return Fcons (arg1, Fcons (arg2, Qnil));
}


Lisp_Object
list3 (Lisp_Object arg1, Lisp_Object arg2, Lisp_Object arg3)
{
  return Fcons (arg1, Fcons (arg2, Fcons (arg3, Qnil)));
}


Lisp_Object
list4 (Lisp_Object arg1, Lisp_Object arg2, Lisp_Object arg3, Lisp_Object arg4)
{
  return Fcons (arg1, Fcons (arg2, Fcons (arg3, Fcons (arg4, Qnil))));
}


Lisp_Object
list5 (Lisp_Object arg1, Lisp_Object arg2, Lisp_Object arg3, Lisp_Object arg4, Lisp_Object arg5)
{
  return Fcons (arg1, Fcons (arg2, Fcons (arg3, Fcons (arg4,
						       Fcons (arg5, Qnil)))));
}

/* Make a list of COUNT Lisp_Objects, where ARG is the
   first one.  Allocate conses from pure space if TYPE
   is CONSTYPE_PURE, or allocate as usual if type is CONSTYPE_HEAP.  */

Lisp_Object
listn (enum constype type, ptrdiff_t count, Lisp_Object arg, ...)
{
  Lisp_Object (*cons) (Lisp_Object, Lisp_Object);
  switch (type)
    {
    case CONSTYPE_PURE: cons = pure_cons; break;
    case CONSTYPE_HEAP: cons = Fcons; break;
    default: emacs_abort ();
    }

  eassume (0 < count);
  Lisp_Object val = cons (arg, Qnil);
  Lisp_Object tail = val;

  va_list ap;
  va_start (ap, arg);
  for (ptrdiff_t i = 1; i < count; i++)
    {
      Lisp_Object elem = cons (va_arg (ap, Lisp_Object), Qnil);
      XSETCDR (tail, elem);
      tail = elem;
    }
  va_end (ap);

  return val;
}

DEFUN ("list", Flist, Slist, 0, MANY, 0,
       doc: /* Return a newly created list with specified arguments as elements.
Any number of arguments, even zero arguments, are allowed.
usage: (list &rest OBJECTS)  */)
  (ptrdiff_t nargs, Lisp_Object *args)
{
  register Lisp_Object val;
  val = Qnil;

  while (nargs > 0)
    {
      nargs--;
      val = Fcons (args[nargs], val);
    }
  return val;
}


DEFUN ("make-list", Fmake_list, Smake_list, 2, 2, 0,
       doc: /* Return a newly created list of length LENGTH, with each element being INIT.  */)
  (register Lisp_Object length, Lisp_Object init)
{
  register Lisp_Object val;
  register EMACS_INT size;

  CHECK_NATNUM (length);
  size = XFASTINT (length);

  val = Qnil;
  while (size > 0)
    {
      val = Fcons (init, val);
      --size;

      if (size > 0)
	{
	  val = Fcons (init, val);
	  --size;

	  if (size > 0)
	    {
	      val = Fcons (init, val);
	      --size;

	      if (size > 0)
		{
		  val = Fcons (init, val);
		  --size;

		  if (size > 0)
		    {
		      val = Fcons (init, val);
		      --size;
		    }
		}
	    }
	}

      QUIT;
    }

  return val;
}



/***********************************************************************
			   Vector Allocation
 ***********************************************************************/

/* Sometimes a vector's contents are merely a pointer internally used
   in vector allocation code.  On the rare platforms where a null
   pointer cannot be tagged, represent it with a Lisp 0.
   Usually you don't want to touch this.  */

static struct Lisp_Vector *
next_vector (struct Lisp_Vector *v)
{
  return XUNTAG (v->contents[0], Lisp_Int0);
}

static void
set_next_vector (struct Lisp_Vector *v, struct Lisp_Vector *p)
{
  v->contents[0] = make_lisp_ptr (p, Lisp_Int0);
}

/* This value is balanced well enough to avoid too much internal overhead
   for the most common cases; it's not required to be a power of two, but
   it's expected to be a mult-of-ROUNDUP_SIZE (see below).  */

#define VECTOR_BLOCK_SIZE 4096

enum
  {
    /* Alignment of struct Lisp_Vector objects.  */
    vector_alignment = COMMON_MULTIPLE (FLEXALIGNOF (struct Lisp_Vector),
					 GCALIGNMENT),

    /* Vector size requests are a multiple of this.  */
    roundup_size = COMMON_MULTIPLE (vector_alignment, word_size)
  };

/* Verify assumptions described above.  */
verify (VECTOR_BLOCK_SIZE % roundup_size == 0);
verify (VECTOR_BLOCK_SIZE <= (1 << PSEUDOVECTOR_SIZE_BITS));

/* Round up X to nearest mult-of-ROUNDUP_SIZE --- use at compile time.  */
#define vroundup_ct(x) ROUNDUP (x, roundup_size)
/* Round up X to nearest mult-of-ROUNDUP_SIZE --- use at runtime.  */
#define vroundup(x) (eassume ((x) >= 0), vroundup_ct (x))

/* Rounding helps to maintain alignment constraints if USE_LSB_TAG.  */

#define VECTOR_BLOCK_BYTES (VECTOR_BLOCK_SIZE - vroundup_ct (sizeof (void *)))

/* Size of the minimal vector allocated from block.  */

#define VBLOCK_BYTES_MIN vroundup_ct (header_size + sizeof (Lisp_Object))

/* Size of the largest vector allocated from block.  */

#define VBLOCK_BYTES_MAX					\
  vroundup ((VECTOR_BLOCK_BYTES / 2) - word_size)

/* We maintain one free list for each possible block-allocated
   vector size, and this is the number of free lists we have.  */

#define VECTOR_MAX_FREE_LIST_INDEX				\
  ((VECTOR_BLOCK_BYTES - VBLOCK_BYTES_MIN) / roundup_size + 1)

/* Common shortcut to advance vector pointer over a block data.  */

#define ADVANCE(v, nbytes) ((struct Lisp_Vector *) ((char *) (v) + (nbytes)))

/* Common shortcut to calculate NBYTES-vector index in VECTOR_FREE_LISTS.  */

#define VINDEX(nbytes) (((nbytes) - VBLOCK_BYTES_MIN) / roundup_size)

/* Common shortcut to setup vector on a free list.  */

#define SETUP_ON_FREE_LIST(v, nbytes, tmp)		\
  do {							\
    (tmp) = ((nbytes - header_size) / word_size);	\
    XSETPVECTYPESIZE (v, PVEC_FREE, 0, (tmp));		\
    eassert ((nbytes) % roundup_size == 0);		\
    (tmp) = VINDEX (nbytes);				\
    eassert ((tmp) < VECTOR_MAX_FREE_LIST_INDEX);	\
    set_next_vector (v, vector_free_lists[tmp]);	\
    vector_free_lists[tmp] = (v);			\
    total_free_vector_slots += (nbytes) / word_size;	\
  } while (0)

/* This internal type is used to maintain the list of large vectors
   which are allocated at their own, e.g. outside of vector blocks.

   struct large_vector itself cannot contain a struct Lisp_Vector, as
   the latter contains a flexible array member and C99 does not allow
   such structs to be nested.  Instead, each struct large_vector
   object LV is followed by a struct Lisp_Vector, which is at offset
   large_vector_offset from LV, and whose address is therefore
   large_vector_vec (&LV).  */

struct large_vector
{
  struct large_vector *next;
};

enum
{
  large_vector_offset = ROUNDUP (sizeof (struct large_vector), vector_alignment)
};

static struct Lisp_Vector *
large_vector_vec (struct large_vector *p)
{
  return (struct Lisp_Vector *) ((char *) p + large_vector_offset);
}

/* This internal type is used to maintain an underlying storage
   for small vectors.  */

struct vector_block
{
  char data[VECTOR_BLOCK_BYTES];
  struct vector_block *next;
};

/* Chain of vector blocks.  */

static struct vector_block *vector_blocks;

/* Vector free lists, where NTH item points to a chain of free
   vectors of the same NBYTES size, so NTH == VINDEX (NBYTES).  */

static struct Lisp_Vector *vector_free_lists[VECTOR_MAX_FREE_LIST_INDEX];

/* Singly-linked list of large vectors.  */

static struct large_vector *large_vectors;

/* The only vector with 0 slots, allocated from pure space.  */

Lisp_Object zero_vector;

/* Number of live vectors.  */

static EMACS_INT total_vectors;

/* Total size of live and free vectors, in Lisp_Object units.  */

static EMACS_INT total_vector_slots, total_free_vector_slots;

/* Get a new vector block.  */

static struct vector_block *
allocate_vector_block (void)
{
  struct vector_block *block = xmalloc (sizeof *block);

#ifndef GC_MALLOC_CHECK
  mem_insert (block->data, block->data + VECTOR_BLOCK_BYTES,
	      MEM_TYPE_VECTOR_BLOCK);
#endif

  block->next = vector_blocks;
  vector_blocks = block;
  return block;
}

/* Called once to initialize vector allocation.  */

static void
init_vectors (void)
{
  zero_vector = make_pure_vector (0);
}

/* Allocate vector from a vector block.  */

static struct Lisp_Vector *
allocate_vector_from_block (size_t nbytes)
{
  struct Lisp_Vector *vector;
  struct vector_block *block;
  size_t index, restbytes;

  eassert (VBLOCK_BYTES_MIN <= nbytes && nbytes <= VBLOCK_BYTES_MAX);
  eassert (nbytes % roundup_size == 0);

  /* First, try to allocate from a free list
     containing vectors of the requested size.  */
  index = VINDEX (nbytes);
  if (vector_free_lists[index])
    {
      vector = vector_free_lists[index];
      vector_free_lists[index] = next_vector (vector);
      total_free_vector_slots -= nbytes / word_size;
      return vector;
    }

  /* Next, check free lists containing larger vectors.  Since
     we will split the result, we should have remaining space
     large enough to use for one-slot vector at least.  */
  for (index = VINDEX (nbytes + VBLOCK_BYTES_MIN);
       index < VECTOR_MAX_FREE_LIST_INDEX; index++)
    if (vector_free_lists[index])
      {
	/* This vector is larger than requested.  */
	vector = vector_free_lists[index];
	vector_free_lists[index] = next_vector (vector);
	total_free_vector_slots -= nbytes / word_size;

	/* Excess bytes are used for the smaller vector,
	   which should be set on an appropriate free list.  */
	restbytes = index * roundup_size + VBLOCK_BYTES_MIN - nbytes;
	eassert (restbytes % roundup_size == 0);
	SETUP_ON_FREE_LIST (ADVANCE (vector, nbytes), restbytes, index);
	return vector;
      }

  /* Finally, need a new vector block.  */
  block = allocate_vector_block ();

  /* New vector will be at the beginning of this block.  */
  vector = (struct Lisp_Vector *) block->data;

  /* If the rest of space from this block is large enough
     for one-slot vector at least, set up it on a free list.  */
  restbytes = VECTOR_BLOCK_BYTES - nbytes;
  if (restbytes >= VBLOCK_BYTES_MIN)
    {
      eassert (restbytes % roundup_size == 0);
      SETUP_ON_FREE_LIST (ADVANCE (vector, nbytes), restbytes, index);
    }
  return vector;
}

/* Nonzero if VECTOR pointer is valid pointer inside BLOCK.  */

#define VECTOR_IN_BLOCK(vector, block)		\
  ((char *) (vector) <= (block)->data		\
   + VECTOR_BLOCK_BYTES - VBLOCK_BYTES_MIN)

/* Return the memory footprint of V in bytes.  */

static ptrdiff_t
vector_nbytes (struct Lisp_Vector *v)
{
  ptrdiff_t size = v->header.size & ~ARRAY_MARK_FLAG;
  ptrdiff_t nwords;

  if (size & PSEUDOVECTOR_FLAG)
    {
      if (PSEUDOVECTOR_TYPEP (&v->header, PVEC_BOOL_VECTOR))
        {
          struct Lisp_Bool_Vector *bv = (struct Lisp_Bool_Vector *) v;
	  ptrdiff_t word_bytes = (bool_vector_words (bv->size)
				  * sizeof (bits_word));
	  ptrdiff_t boolvec_bytes = bool_header_size + word_bytes;
	  verify (header_size <= bool_header_size);
	  nwords = (boolvec_bytes - header_size + word_size - 1) / word_size;
        }
      else
	nwords = ((size & PSEUDOVECTOR_SIZE_MASK)
		  + ((size & PSEUDOVECTOR_REST_MASK)
		     >> PSEUDOVECTOR_SIZE_BITS));
    }
  else
    nwords = size;
  return vroundup (header_size + word_size * nwords);
}

/* Release extra resources still in use by VECTOR, which may be any
   vector-like object.  */

static void
cleanup_vector (struct Lisp_Vector *vector)
{
  detect_suspicious_free (vector);
  if (PSEUDOVECTOR_TYPEP (&vector->header, PVEC_FONT)
      && ((vector->header.size & PSEUDOVECTOR_SIZE_MASK)
	  == FONT_OBJECT_MAX))
    {
      struct font_driver const *drv = ((struct font *) vector)->driver;

      /* The font driver might sometimes be NULL, e.g. if Emacs was
	 interrupted before it had time to set it up.  */
      if (drv)
	{
	  /* Attempt to catch subtle bugs like Bug#16140.  */
	  eassert (valid_font_driver (drv));
	  drv->close ((struct font *) vector);
	}
    }

  if (PSEUDOVECTOR_TYPEP (&vector->header, PVEC_THREAD))
    finalize_one_thread ((struct thread_state *) vector);
  else if (PSEUDOVECTOR_TYPEP (&vector->header, PVEC_MUTEX))
    finalize_one_mutex ((struct Lisp_Mutex *) vector);
  else if (PSEUDOVECTOR_TYPEP (&vector->header, PVEC_CONDVAR))
    finalize_one_condvar ((struct Lisp_CondVar *) vector);
}

/* Reclaim space used by unmarked vectors.  */

NO_INLINE /* For better stack traces */
static void
sweep_vectors (void)
{
  struct vector_block *block, **bprev = &vector_blocks;
  struct large_vector *lv, **lvprev = &large_vectors;
  struct Lisp_Vector *vector, *next;

  total_vectors = total_vector_slots = total_free_vector_slots = 0;
  memset (vector_free_lists, 0, sizeof (vector_free_lists));

  /* Looking through vector blocks.  */

  for (block = vector_blocks; block; block = *bprev)
    {
      bool free_this_block = 0;
      ptrdiff_t nbytes;

      for (vector = (struct Lisp_Vector *) block->data;
	   VECTOR_IN_BLOCK (vector, block); vector = next)
	{
	  if (VECTOR_MARKED_P (vector))
	    {
	      VECTOR_UNMARK (vector);
	      total_vectors++;
	      nbytes = vector_nbytes (vector);
	      total_vector_slots += nbytes / word_size;
	      next = ADVANCE (vector, nbytes);
	    }
	  else
	    {
	      ptrdiff_t total_bytes;

	      cleanup_vector (vector);
	      nbytes = vector_nbytes (vector);
	      total_bytes = nbytes;
	      next = ADVANCE (vector, nbytes);

	      /* While NEXT is not marked, try to coalesce with VECTOR,
		 thus making VECTOR of the largest possible size.  */

	      while (VECTOR_IN_BLOCK (next, block))
		{
		  if (VECTOR_MARKED_P (next))
		    break;
		  cleanup_vector (next);
		  nbytes = vector_nbytes (next);
		  total_bytes += nbytes;
		  next = ADVANCE (next, nbytes);
		}

	      eassert (total_bytes % roundup_size == 0);

	      if (vector == (struct Lisp_Vector *) block->data
		  && !VECTOR_IN_BLOCK (next, block))
		/* This block should be freed because all of its
		   space was coalesced into the only free vector.  */
		free_this_block = 1;
	      else
		{
		  size_t tmp;
		  SETUP_ON_FREE_LIST (vector, total_bytes, tmp);
		}
	    }
	}

      if (free_this_block)
	{
	  *bprev = block->next;
#ifndef GC_MALLOC_CHECK
	  mem_delete (mem_find (block->data));
#endif
	  xfree (block);
	}
      else
	bprev = &block->next;
    }

  /* Sweep large vectors.  */

  for (lv = large_vectors; lv; lv = *lvprev)
    {
      vector = large_vector_vec (lv);
      if (VECTOR_MARKED_P (vector))
	{
	  VECTOR_UNMARK (vector);
	  total_vectors++;
	  if (vector->header.size & PSEUDOVECTOR_FLAG)
	    {
	      /* All non-bool pseudovectors are small enough to be allocated
		 from vector blocks.  This code should be redesigned if some
		 pseudovector type grows beyond VBLOCK_BYTES_MAX.  */
	      eassert (PSEUDOVECTOR_TYPEP (&vector->header, PVEC_BOOL_VECTOR));
              total_vector_slots += vector_nbytes (vector) / word_size;
	    }
	  else
	    total_vector_slots
	      += header_size / word_size + vector->header.size;
	  lvprev = &lv->next;
	}
      else
	{
	  *lvprev = lv->next;
	  lisp_free (lv);
	}
    }
}

/* Value is a pointer to a newly allocated Lisp_Vector structure
   with room for LEN Lisp_Objects.  */

static struct Lisp_Vector *
allocate_vectorlike (ptrdiff_t len)
{
  struct Lisp_Vector *p;

  MALLOC_BLOCK_INPUT;

  if (len == 0)
    p = XVECTOR (zero_vector);
  else
    {
      size_t nbytes = header_size + len * word_size;

#ifdef DOUG_LEA_MALLOC
      if (!mmap_lisp_allowed_p ())
        mallopt (M_MMAP_MAX, 0);
#endif

      if (nbytes <= VBLOCK_BYTES_MAX)
	p = allocate_vector_from_block (vroundup (nbytes));
      else
	{
	  struct large_vector *lv
	    = lisp_malloc ((large_vector_offset + header_size
			    + len * word_size),
			   MEM_TYPE_VECTORLIKE);
	  lv->next = large_vectors;
	  large_vectors = lv;
	  p = large_vector_vec (lv);
	}

#ifdef DOUG_LEA_MALLOC
      if (!mmap_lisp_allowed_p ())
        mallopt (M_MMAP_MAX, MMAP_MAX_AREAS);
#endif

      if (find_suspicious_object_in_range (p, (char *) p + nbytes))
        emacs_abort ();

      consing_since_gc += nbytes;
      vector_cells_consed += len;
    }

  MALLOC_UNBLOCK_INPUT;

  return p;
}


/* Allocate a vector with LEN slots.  */

struct Lisp_Vector *
allocate_vector (EMACS_INT len)
{
  struct Lisp_Vector *v;
  ptrdiff_t nbytes_max = min (PTRDIFF_MAX, SIZE_MAX);

  if (min ((nbytes_max - header_size) / word_size, MOST_POSITIVE_FIXNUM) < len)
    memory_full (SIZE_MAX);
  v = allocate_vectorlike (len);
  if (len)
    v->header.size = len;
  return v;
}


/* Allocate other vector-like structures.  */

struct Lisp_Vector *
allocate_pseudovector (int memlen, int lisplen,
		       int zerolen, enum pvec_type tag)
{
  struct Lisp_Vector *v = allocate_vectorlike (memlen);

  /* Catch bogus values.  */
  eassert (0 <= tag && tag <= PVEC_FONT);
  eassert (0 <= lisplen && lisplen <= zerolen && zerolen <= memlen);
  eassert (memlen - lisplen <= (1 << PSEUDOVECTOR_REST_BITS) - 1);
  eassert (lisplen <= (1 << PSEUDOVECTOR_SIZE_BITS) - 1);

  /* Only the first LISPLEN slots will be traced normally by the GC.  */
  memclear (v->contents, zerolen * word_size);
  XSETPVECTYPESIZE (v, tag, lisplen, memlen - lisplen);
  return v;
}

struct buffer *
allocate_buffer (void)
{
  struct buffer *b = lisp_malloc (sizeof *b, MEM_TYPE_BUFFER);

  BUFFER_PVEC_INIT (b);
  /* Put B on the chain of all buffers including killed ones.  */
  b->next = all_buffers;
  all_buffers = b;
  /* Note that the rest fields of B are not initialized.  */
  return b;
}

DEFUN ("make-vector", Fmake_vector, Smake_vector, 2, 2, 0,
       doc: /* Return a newly created vector of length LENGTH, with each element being INIT.
See also the function `vector'.  */)
  (Lisp_Object length, Lisp_Object init)
{
  CHECK_NATNUM (length);
  struct Lisp_Vector *p = allocate_vector (XFASTINT (length));
  for (ptrdiff_t i = 0; i < XFASTINT (length); i++)
    p->contents[i] = init;
  return make_lisp_ptr (p, Lisp_Vectorlike);
}

DEFUN ("vector", Fvector, Svector, 0, MANY, 0,
       doc: /* Return a newly created vector with specified arguments as elements.
Any number of arguments, even zero arguments, are allowed.
usage: (vector &rest OBJECTS)  */)
  (ptrdiff_t nargs, Lisp_Object *args)
{
  Lisp_Object val = make_uninit_vector (nargs);
  struct Lisp_Vector *p = XVECTOR (val);
  memcpy (p->contents, args, nargs * sizeof *args);
  return val;
}

void
make_byte_code (struct Lisp_Vector *v)
{
  /* Don't allow the global zero_vector to become a byte code object.  */
  eassert (0 < v->header.size);

  if (v->header.size > 1 && STRINGP (v->contents[1])
      && STRING_MULTIBYTE (v->contents[1]))
    /* BYTECODE-STRING must have been produced by Emacs 20.2 or the
       earlier because they produced a raw 8-bit string for byte-code
       and now such a byte-code string is loaded as multibyte while
       raw 8-bit characters converted to multibyte form.  Thus, now we
       must convert them back to the original unibyte form.  */
    v->contents[1] = Fstring_as_unibyte (v->contents[1]);
  XSETPVECTYPE (v, PVEC_COMPILED);
}

DEFUN ("make-byte-code", Fmake_byte_code, Smake_byte_code, 4, MANY, 0,
       doc: /* Create a byte-code object with specified arguments as elements.
The arguments should be the ARGLIST, bytecode-string BYTE-CODE, constant
vector CONSTANTS, maximum stack size DEPTH, (optional) DOCSTRING,
and (optional) INTERACTIVE-SPEC.
The first four arguments are required; at most six have any
significance.
The ARGLIST can be either like the one of `lambda', in which case the arguments
will be dynamically bound before executing the byte code, or it can be an
integer of the form NNNNNNNRMMMMMMM where the 7bit MMMMMMM specifies the
minimum number of arguments, the 7-bit NNNNNNN specifies the maximum number
of arguments (ignoring &rest) and the R bit specifies whether there is a &rest
argument to catch the left-over arguments.  If such an integer is used, the
arguments will not be dynamically bound but will be instead pushed on the
stack before executing the byte-code.
usage: (make-byte-code ARGLIST BYTE-CODE CONSTANTS DEPTH &optional DOCSTRING INTERACTIVE-SPEC &rest ELEMENTS)  */)
  (ptrdiff_t nargs, Lisp_Object *args)
{
  Lisp_Object val = make_uninit_vector (nargs);
  struct Lisp_Vector *p = XVECTOR (val);

  /* We used to purecopy everything here, if purify-flag was set.  This worked
     OK for Emacs-23, but with Emacs-24's lexical binding code, it can be
     dangerous, since make-byte-code is used during execution to build
     closures, so any closure built during the preload phase would end up
     copied into pure space, including its free variables, which is sometimes
     just wasteful and other times plainly wrong (e.g. those free vars may want
     to be setcar'd).  */

  memcpy (p->contents, args, nargs * sizeof *args);
  make_byte_code (p);
  XSETCOMPILED (val, p);
  return val;
}



/***********************************************************************
			   Symbol Allocation
 ***********************************************************************/

/* Like struct Lisp_Symbol, but padded so that the size is a multiple
   of the required alignment.  */

union aligned_Lisp_Symbol
{
  struct Lisp_Symbol s;
  unsigned char c[(sizeof (struct Lisp_Symbol) + GCALIGNMENT - 1)
		  & -GCALIGNMENT];
};

/* Each symbol_block is just under 1020 bytes long, since malloc
   really allocates in units of powers of two and uses 4 bytes for its
   own overhead.  */

#define SYMBOL_BLOCK_SIZE \
  ((1020 - sizeof (struct symbol_block *)) / sizeof (union aligned_Lisp_Symbol))

struct symbol_block
{
  /* Place `symbols' first, to preserve alignment.  */
  union aligned_Lisp_Symbol symbols[SYMBOL_BLOCK_SIZE];
  struct symbol_block *next;
};

/* Current symbol block and index of first unused Lisp_Symbol
   structure in it.  */

static struct symbol_block *symbol_block;
static int symbol_block_index = SYMBOL_BLOCK_SIZE;
/* Pointer to the first symbol_block that contains pinned symbols.
   Tests for 24.4 showed that at dump-time, Emacs contains about 15K symbols,
   10K of which are pinned (and all but 250 of them are interned in obarray),
   whereas a "typical session" has in the order of 30K symbols.
   `symbol_block_pinned' lets mark_pinned_symbols scan only 15K symbols rather
   than 30K to find the 10K symbols we need to mark.  */
static struct symbol_block *symbol_block_pinned;

/* List of free symbols.  */

static struct Lisp_Symbol *symbol_free_list;

static void
set_symbol_name (Lisp_Object sym, Lisp_Object name)
{
  XSYMBOL (sym)->name = name;
}

void
init_symbol (Lisp_Object val, Lisp_Object name)
{
  struct Lisp_Symbol *p = XSYMBOL (val);
  set_symbol_name (val, name);
  set_symbol_plist (val, Qnil);
  p->redirect = SYMBOL_PLAINVAL;
  SET_SYMBOL_VAL (p, Qunbound);
  set_symbol_function (val, Qnil);
  set_symbol_next (val, NULL);
  p->gcmarkbit = false;
  p->interned = SYMBOL_UNINTERNED;
  p->trapped_write = SYMBOL_UNTRAPPED_WRITE;
  p->declared_special = false;
  p->pinned = false;
}

DEFUN ("make-symbol", Fmake_symbol, Smake_symbol, 1, 1, 0,
       doc: /* Return a newly allocated uninterned symbol whose name is NAME.
Its value is void, and its function definition and property list are nil.  */)
  (Lisp_Object name)
{
  Lisp_Object val;

  CHECK_STRING (name);

  MALLOC_BLOCK_INPUT;

  if (symbol_free_list)
    {
      XSETSYMBOL (val, symbol_free_list);
      symbol_free_list = symbol_free_list->next;
    }
  else
    {
      if (symbol_block_index == SYMBOL_BLOCK_SIZE)
	{
	  struct symbol_block *new
	    = lisp_malloc (sizeof *new, MEM_TYPE_SYMBOL);
	  new->next = symbol_block;
	  symbol_block = new;
	  symbol_block_index = 0;
	  total_free_symbols += SYMBOL_BLOCK_SIZE;
	}
      XSETSYMBOL (val, &symbol_block->symbols[symbol_block_index].s);
      symbol_block_index++;
    }

  MALLOC_UNBLOCK_INPUT;

  init_symbol (val, name);
  consing_since_gc += sizeof (struct Lisp_Symbol);
  symbols_consed++;
  total_free_symbols--;
  return val;
}



/***********************************************************************
		       Marker (Misc) Allocation
 ***********************************************************************/

/* Like union Lisp_Misc, but padded so that its size is a multiple of
   the required alignment.  */

union aligned_Lisp_Misc
{
  union Lisp_Misc m;
  unsigned char c[(sizeof (union Lisp_Misc) + GCALIGNMENT - 1)
		  & -GCALIGNMENT];
};

/* Allocation of markers and other objects that share that structure.
   Works like allocation of conses.  */

#define MARKER_BLOCK_SIZE \
  ((1020 - sizeof (struct marker_block *)) / sizeof (union aligned_Lisp_Misc))

struct marker_block
{
  /* Place `markers' first, to preserve alignment.  */
  union aligned_Lisp_Misc markers[MARKER_BLOCK_SIZE];
  struct marker_block *next;
};

static struct marker_block *marker_block;
static int marker_block_index = MARKER_BLOCK_SIZE;

static union Lisp_Misc *marker_free_list;

/* Return a newly allocated Lisp_Misc object of specified TYPE.  */

static Lisp_Object
allocate_misc (enum Lisp_Misc_Type type)
{
  Lisp_Object val;

  MALLOC_BLOCK_INPUT;

  if (marker_free_list)
    {
      XSETMISC (val, marker_free_list);
      marker_free_list = marker_free_list->u_free.chain;
    }
  else
    {
      if (marker_block_index == MARKER_BLOCK_SIZE)
	{
	  struct marker_block *new = lisp_malloc (sizeof *new, MEM_TYPE_MISC);
	  new->next = marker_block;
	  marker_block = new;
	  marker_block_index = 0;
	  total_free_markers += MARKER_BLOCK_SIZE;
	}
      XSETMISC (val, &marker_block->markers[marker_block_index].m);
      marker_block_index++;
    }

  MALLOC_UNBLOCK_INPUT;

  --total_free_markers;
  consing_since_gc += sizeof (union Lisp_Misc);
  misc_objects_consed++;
  XMISCANY (val)->type = type;
  XMISCANY (val)->gcmarkbit = 0;
  return val;
}

/* Free a Lisp_Misc object.  */

void
free_misc (Lisp_Object misc)
{
  XMISCANY (misc)->type = Lisp_Misc_Free;
  XMISC (misc)->u_free.chain = marker_free_list;
  marker_free_list = XMISC (misc);
  consing_since_gc -= sizeof (union Lisp_Misc);
  total_free_markers++;
}

/* Verify properties of Lisp_Save_Value's representation
   that are assumed here and elsewhere.  */

verify (SAVE_UNUSED == 0);
verify (((SAVE_INTEGER | SAVE_POINTER | SAVE_FUNCPOINTER | SAVE_OBJECT)
	 >> SAVE_SLOT_BITS)
	== 0);

/* Return Lisp_Save_Value objects for the various combinations
   that callers need.  */

Lisp_Object
make_save_int_int_int (ptrdiff_t a, ptrdiff_t b, ptrdiff_t c)
{
  Lisp_Object val = allocate_misc (Lisp_Misc_Save_Value);
  struct Lisp_Save_Value *p = XSAVE_VALUE (val);
  p->save_type = SAVE_TYPE_INT_INT_INT;
  p->data[0].integer = a;
  p->data[1].integer = b;
  p->data[2].integer = c;
  return val;
}

Lisp_Object
make_save_obj_obj_obj_obj (Lisp_Object a, Lisp_Object b, Lisp_Object c,
			   Lisp_Object d)
{
  Lisp_Object val = allocate_misc (Lisp_Misc_Save_Value);
  struct Lisp_Save_Value *p = XSAVE_VALUE (val);
  p->save_type = SAVE_TYPE_OBJ_OBJ_OBJ_OBJ;
  p->data[0].object = a;
  p->data[1].object = b;
  p->data[2].object = c;
  p->data[3].object = d;
  return val;
}

Lisp_Object
make_save_ptr (void *a)
{
  Lisp_Object val = allocate_misc (Lisp_Misc_Save_Value);
  struct Lisp_Save_Value *p = XSAVE_VALUE (val);
  p->save_type = SAVE_POINTER;
  p->data[0].pointer = a;
  return val;
}

Lisp_Object
make_save_ptr_int (void *a, ptrdiff_t b)
{
  Lisp_Object val = allocate_misc (Lisp_Misc_Save_Value);
  struct Lisp_Save_Value *p = XSAVE_VALUE (val);
  p->save_type = SAVE_TYPE_PTR_INT;
  p->data[0].pointer = a;
  p->data[1].integer = b;
  return val;
}

Lisp_Object
make_save_ptr_ptr (void *a, void *b)
{
  Lisp_Object val = allocate_misc (Lisp_Misc_Save_Value);
  struct Lisp_Save_Value *p = XSAVE_VALUE (val);
  p->save_type = SAVE_TYPE_PTR_PTR;
  p->data[0].pointer = a;
  p->data[1].pointer = b;
  return val;
}

Lisp_Object
make_save_funcptr_ptr_obj (void (*a) (void), void *b, Lisp_Object c)
{
  Lisp_Object val = allocate_misc (Lisp_Misc_Save_Value);
  struct Lisp_Save_Value *p = XSAVE_VALUE (val);
  p->save_type = SAVE_TYPE_FUNCPTR_PTR_OBJ;
  p->data[0].funcpointer = a;
  p->data[1].pointer = b;
  p->data[2].object = c;
  return val;
}

/* Return a Lisp_Save_Value object that represents an array A
   of N Lisp objects.  */

Lisp_Object
make_save_memory (Lisp_Object *a, ptrdiff_t n)
{
  Lisp_Object val = allocate_misc (Lisp_Misc_Save_Value);
  struct Lisp_Save_Value *p = XSAVE_VALUE (val);
  p->save_type = SAVE_TYPE_MEMORY;
  p->data[0].pointer = a;
  p->data[1].integer = n;
  return val;
}

/* Free a Lisp_Save_Value object.  Do not use this function
   if SAVE contains pointer other than returned by xmalloc.  */

void
free_save_value (Lisp_Object save)
{
  xfree (XSAVE_POINTER (save, 0));
  free_misc (save);
}

/* Return a Lisp_Misc_Overlay object with specified START, END and PLIST.  */

Lisp_Object
build_overlay (Lisp_Object start, Lisp_Object end, Lisp_Object plist)
{
  register Lisp_Object overlay;

  overlay = allocate_misc (Lisp_Misc_Overlay);
  OVERLAY_START (overlay) = start;
  OVERLAY_END (overlay) = end;
  set_overlay_plist (overlay, plist);
  XOVERLAY (overlay)->next = NULL;
  return overlay;
}

DEFUN ("make-marker", Fmake_marker, Smake_marker, 0, 0, 0,
       doc: /* Return a newly allocated marker which does not point at any place.  */)
  (void)
{
  register Lisp_Object val;
  register struct Lisp_Marker *p;

  val = allocate_misc (Lisp_Misc_Marker);
  p = XMARKER (val);
  p->buffer = 0;
  p->bytepos = 0;
  p->charpos = 0;
  p->next = NULL;
  p->insertion_type = 0;
  p->need_adjustment = 0;
  return val;
}

/* Return a newly allocated marker which points into BUF
   at character position CHARPOS and byte position BYTEPOS.  */

Lisp_Object
build_marker (struct buffer *buf, ptrdiff_t charpos, ptrdiff_t bytepos)
{
  Lisp_Object obj;
  struct Lisp_Marker *m;

  /* No dead buffers here.  */
  eassert (BUFFER_LIVE_P (buf));

  /* Every character is at least one byte.  */
  eassert (charpos <= bytepos);

  obj = allocate_misc (Lisp_Misc_Marker);
  m = XMARKER (obj);
  m->buffer = buf;
  m->charpos = charpos;
  m->bytepos = bytepos;
  m->insertion_type = 0;
  m->need_adjustment = 0;
  m->next = BUF_MARKERS (buf);
  BUF_MARKERS (buf) = m;
  return obj;
}

/* Put MARKER back on the free list after using it temporarily.  */

void
free_marker (Lisp_Object marker)
{
  unchain_marker (XMARKER (marker));
  free_misc (marker);
}


/* Return a newly created vector or string with specified arguments as
   elements.  If all the arguments are characters that can fit
   in a string of events, make a string; otherwise, make a vector.

   Any number of arguments, even zero arguments, are allowed.  */

Lisp_Object
make_event_array (ptrdiff_t nargs, Lisp_Object *args)
{
  ptrdiff_t i;

  for (i = 0; i < nargs; i++)
    /* The things that fit in a string
       are characters that are in 0...127,
       after discarding the meta bit and all the bits above it.  */
    if (!INTEGERP (args[i])
	|| (XINT (args[i]) & ~(-CHAR_META)) >= 0200)
      return Fvector (nargs, args);

  /* Since the loop exited, we know that all the things in it are
     characters, so we can make a string.  */
  {
    Lisp_Object result;

    result = Fmake_string (make_number (nargs), make_number (0));
    for (i = 0; i < nargs; i++)
      {
	SSET (result, i, XINT (args[i]));
	/* Move the meta bit to the right place for a string char.  */
	if (XINT (args[i]) & CHAR_META)
	  SSET (result, i, SREF (result, i) | 0x80);
      }

    return result;
  }
}

#ifdef HAVE_MODULES
/* Create a new module user ptr object.  */
Lisp_Object
make_user_ptr (void (*finalizer) (void *), void *p)
{
  Lisp_Object obj;
  struct Lisp_User_Ptr *uptr;

  obj = allocate_misc (Lisp_Misc_User_Ptr);
  uptr = XUSER_PTR (obj);
  uptr->finalizer = finalizer;
  uptr->p = p;
  return obj;
}

#endif

static void
init_finalizer_list (struct Lisp_Finalizer *head)
{
  head->prev = head->next = head;
}

/* Insert FINALIZER before ELEMENT.  */

static void
finalizer_insert (struct Lisp_Finalizer *element,
                  struct Lisp_Finalizer *finalizer)
{
  eassert (finalizer->prev == NULL);
  eassert (finalizer->next == NULL);
  finalizer->next = element;
  finalizer->prev = element->prev;
  finalizer->prev->next = finalizer;
  element->prev = finalizer;
}

static void
unchain_finalizer (struct Lisp_Finalizer *finalizer)
{
  if (finalizer->prev != NULL)
    {
      eassert (finalizer->next != NULL);
      finalizer->prev->next = finalizer->next;
      finalizer->next->prev = finalizer->prev;
      finalizer->prev = finalizer->next = NULL;
    }
}

static void
mark_finalizer_list (struct Lisp_Finalizer *head)
{
  for (struct Lisp_Finalizer *finalizer = head->next;
       finalizer != head;
       finalizer = finalizer->next)
    {
      finalizer->base.gcmarkbit = true;
      mark_object (finalizer->function);
    }
}

/* Move doomed finalizers to list DEST from list SRC.  A doomed
   finalizer is one that is not GC-reachable and whose
   finalizer->function is non-nil.  */

static void
queue_doomed_finalizers (struct Lisp_Finalizer *dest,
                         struct Lisp_Finalizer *src)
{
  struct Lisp_Finalizer *finalizer = src->next;
  while (finalizer != src)
    {
      struct Lisp_Finalizer *next = finalizer->next;
      if (!finalizer->base.gcmarkbit && !NILP (finalizer->function))
        {
          unchain_finalizer (finalizer);
          finalizer_insert (dest, finalizer);
        }

      finalizer = next;
    }
}

static Lisp_Object
run_finalizer_handler (Lisp_Object args)
{
  add_to_log ("finalizer failed: %S", args);
  return Qnil;
}

static void
run_finalizer_function (Lisp_Object function)
{
  ptrdiff_t count = SPECPDL_INDEX ();

  specbind (Qinhibit_quit, Qt);
  internal_condition_case_1 (call0, function, Qt, run_finalizer_handler);
  unbind_to (count, Qnil);
}

static void
run_finalizers (struct Lisp_Finalizer *finalizers)
{
  struct Lisp_Finalizer *finalizer;
  Lisp_Object function;

  while (finalizers->next != finalizers)
    {
      finalizer = finalizers->next;
      eassert (finalizer->base.type == Lisp_Misc_Finalizer);
      unchain_finalizer (finalizer);
      function = finalizer->function;
      if (!NILP (function))
	{
	  finalizer->function = Qnil;
	  run_finalizer_function (function);
	}
    }
}

DEFUN ("make-finalizer", Fmake_finalizer, Smake_finalizer, 1, 1, 0,
       doc: /* Make a finalizer that will run FUNCTION.
FUNCTION will be called after garbage collection when the returned
finalizer object becomes unreachable.  If the finalizer object is
reachable only through references from finalizer objects, it does not
count as reachable for the purpose of deciding whether to run
FUNCTION.  FUNCTION will be run once per finalizer object.  */)
  (Lisp_Object function)
{
  Lisp_Object val = allocate_misc (Lisp_Misc_Finalizer);
  struct Lisp_Finalizer *finalizer = XFINALIZER (val);
  finalizer->function = function;
  finalizer->prev = finalizer->next = NULL;
  finalizer_insert (&finalizers, finalizer);
  return val;
}


/************************************************************************
			   Memory Full Handling
 ************************************************************************/


/* Called if malloc (NBYTES) returns zero.  If NBYTES == SIZE_MAX,
   there may have been size_t overflow so that malloc was never
   called, or perhaps malloc was invoked successfully but the
   resulting pointer had problems fitting into a tagged EMACS_INT.  In
   either case this counts as memory being full even though malloc did
   not fail.  */

void
memory_full (size_t nbytes)
{
  /* Do not go into hysterics merely because a large request failed.  */
  bool enough_free_memory = 0;
  if (SPARE_MEMORY < nbytes)
    {
      void *p;

      MALLOC_BLOCK_INPUT;
      p = malloc (SPARE_MEMORY);
      if (p)
	{
	  free (p);
	  enough_free_memory = 1;
	}
      MALLOC_UNBLOCK_INPUT;
    }

  if (! enough_free_memory)
    {
      int i;

      Vmemory_full = Qt;

      memory_full_cons_threshold = sizeof (struct cons_block);

      /* The first time we get here, free the spare memory.  */
      for (i = 0; i < ARRAYELTS (spare_memory); i++)
	if (spare_memory[i])
	  {
	    if (i == 0)
	      free (spare_memory[i]);
	    else if (i >= 1 && i <= 4)
	      lisp_align_free (spare_memory[i]);
	    else
	      lisp_free (spare_memory[i]);
	    spare_memory[i] = 0;
	  }
    }

  /* This used to call error, but if we've run out of memory, we could
     get infinite recursion trying to build the string.  */
  xsignal (Qnil, Vmemory_signal_data);
}

/* If we released our reserve (due to running out of memory),
   and we have a fair amount free once again,
   try to set aside another reserve in case we run out once more.

   This is called when a relocatable block is freed in ralloc.c,
   and also directly from this file, in case we're not using ralloc.c.  */

void
refill_memory_reserve (void)
{
#if !defined SYSTEM_MALLOC && !defined HYBRID_MALLOC
  if (spare_memory[0] == 0)
    spare_memory[0] = malloc (SPARE_MEMORY);
  if (spare_memory[1] == 0)
    spare_memory[1] = lisp_align_malloc (sizeof (struct cons_block),
						  MEM_TYPE_SPARE);
  if (spare_memory[2] == 0)
    spare_memory[2] = lisp_align_malloc (sizeof (struct cons_block),
					 MEM_TYPE_SPARE);
  if (spare_memory[3] == 0)
    spare_memory[3] = lisp_align_malloc (sizeof (struct cons_block),
					 MEM_TYPE_SPARE);
  if (spare_memory[4] == 0)
    spare_memory[4] = lisp_align_malloc (sizeof (struct cons_block),
					 MEM_TYPE_SPARE);
  if (spare_memory[5] == 0)
    spare_memory[5] = lisp_malloc (sizeof (struct string_block),
				   MEM_TYPE_SPARE);
  if (spare_memory[6] == 0)
    spare_memory[6] = lisp_malloc (sizeof (struct string_block),
				   MEM_TYPE_SPARE);
  if (spare_memory[0] && spare_memory[1] && spare_memory[5])
    Vmemory_full = Qnil;
#endif
}

/************************************************************************
			   C Stack Marking
 ************************************************************************/

/* Conservative C stack marking requires a method to identify possibly
   live Lisp objects given a pointer value.  We do this by keeping
   track of blocks of Lisp data that are allocated in a red-black tree
   (see also the comment of mem_node which is the type of nodes in
   that tree).  Function lisp_malloc adds information for an allocated
   block to the red-black tree with calls to mem_insert, and function
   lisp_free removes it with mem_delete.  Functions live_string_p etc
   call mem_find to lookup information about a given pointer in the
   tree, and use that to determine if the pointer points to a Lisp
   object or not.  */

/* Initialize this part of alloc.c.  */

static void
mem_init (void)
{
  mem_z.left = mem_z.right = MEM_NIL;
  mem_z.parent = NULL;
  mem_z.color = MEM_BLACK;
  mem_z.start = mem_z.end = NULL;
  mem_root = MEM_NIL;
}


/* Value is a pointer to the mem_node containing START.  Value is
   MEM_NIL if there is no node in the tree containing START.  */

static struct mem_node *
mem_find (void *start)
{
  struct mem_node *p;

  if (start < min_heap_address || start > max_heap_address)
    return MEM_NIL;

  /* Make the search always successful to speed up the loop below.  */
  mem_z.start = start;
  mem_z.end = (char *) start + 1;

  p = mem_root;
  while (start < p->start || start >= p->end)
    p = start < p->start ? p->left : p->right;
  return p;
}


/* Insert a new node into the tree for a block of memory with start
   address START, end address END, and type TYPE.  Value is a
   pointer to the node that was inserted.  */

static struct mem_node *
mem_insert (void *start, void *end, enum mem_type type)
{
  struct mem_node *c, *parent, *x;

  if (min_heap_address == NULL || start < min_heap_address)
    min_heap_address = start;
  if (max_heap_address == NULL || end > max_heap_address)
    max_heap_address = end;

  /* See where in the tree a node for START belongs.  In this
     particular application, it shouldn't happen that a node is already
     present.  For debugging purposes, let's check that.  */
  c = mem_root;
  parent = NULL;

  while (c != MEM_NIL)
    {
      parent = c;
      c = start < c->start ? c->left : c->right;
    }

  /* Create a new node.  */
#ifdef GC_MALLOC_CHECK
  x = malloc (sizeof *x);
  if (x == NULL)
    emacs_abort ();
#else
  x = xmalloc (sizeof *x);
#endif
  x->start = start;
  x->end = end;
  x->type = type;
  x->parent = parent;
  x->left = x->right = MEM_NIL;
  x->color = MEM_RED;

  /* Insert it as child of PARENT or install it as root.  */
  if (parent)
    {
      if (start < parent->start)
	parent->left = x;
      else
	parent->right = x;
    }
  else
    mem_root = x;

  /* Re-establish red-black tree properties.  */
  mem_insert_fixup (x);

  return x;
}


/* Re-establish the red-black properties of the tree, and thereby
   balance the tree, after node X has been inserted; X is always red.  */

static void
mem_insert_fixup (struct mem_node *x)
{
  while (x != mem_root && x->parent->color == MEM_RED)
    {
      /* X is red and its parent is red.  This is a violation of
	 red-black tree property #3.  */

      if (x->parent == x->parent->parent->left)
	{
	  /* We're on the left side of our grandparent, and Y is our
	     "uncle".  */
	  struct mem_node *y = x->parent->parent->right;

	  if (y->color == MEM_RED)
	    {
	      /* Uncle and parent are red but should be black because
		 X is red.  Change the colors accordingly and proceed
		 with the grandparent.  */
	      x->parent->color = MEM_BLACK;
	      y->color = MEM_BLACK;
	      x->parent->parent->color = MEM_RED;
	      x = x->parent->parent;
            }
	  else
	    {
	      /* Parent and uncle have different colors; parent is
		 red, uncle is black.  */
	      if (x == x->parent->right)
		{
		  x = x->parent;
		  mem_rotate_left (x);
                }

	      x->parent->color = MEM_BLACK;
	      x->parent->parent->color = MEM_RED;
	      mem_rotate_right (x->parent->parent);
            }
        }
      else
	{
	  /* This is the symmetrical case of above.  */
	  struct mem_node *y = x->parent->parent->left;

	  if (y->color == MEM_RED)
	    {
	      x->parent->color = MEM_BLACK;
	      y->color = MEM_BLACK;
	      x->parent->parent->color = MEM_RED;
	      x = x->parent->parent;
            }
	  else
	    {
	      if (x == x->parent->left)
		{
		  x = x->parent;
		  mem_rotate_right (x);
		}

	      x->parent->color = MEM_BLACK;
	      x->parent->parent->color = MEM_RED;
	      mem_rotate_left (x->parent->parent);
            }
        }
    }

  /* The root may have been changed to red due to the algorithm.  Set
     it to black so that property #5 is satisfied.  */
  mem_root->color = MEM_BLACK;
}


/*   (x)                   (y)
     / \                   / \
    a   (y)      ===>    (x)  c
        / \              / \
       b   c            a   b  */

static void
mem_rotate_left (struct mem_node *x)
{
  struct mem_node *y;

  /* Turn y's left sub-tree into x's right sub-tree.  */
  y = x->right;
  x->right = y->left;
  if (y->left != MEM_NIL)
    y->left->parent = x;

  /* Y's parent was x's parent.  */
  if (y != MEM_NIL)
    y->parent = x->parent;

  /* Get the parent to point to y instead of x.  */
  if (x->parent)
    {
      if (x == x->parent->left)
	x->parent->left = y;
      else
	x->parent->right = y;
    }
  else
    mem_root = y;

  /* Put x on y's left.  */
  y->left = x;
  if (x != MEM_NIL)
    x->parent = y;
}


/*     (x)                (Y)
       / \                / \
     (y)  c      ===>    a  (x)
     / \                    / \
    a   b                  b   c  */

static void
mem_rotate_right (struct mem_node *x)
{
  struct mem_node *y = x->left;

  x->left = y->right;
  if (y->right != MEM_NIL)
    y->right->parent = x;

  if (y != MEM_NIL)
    y->parent = x->parent;
  if (x->parent)
    {
      if (x == x->parent->right)
	x->parent->right = y;
      else
	x->parent->left = y;
    }
  else
    mem_root = y;

  y->right = x;
  if (x != MEM_NIL)
    x->parent = y;
}


/* Delete node Z from the tree.  If Z is null or MEM_NIL, do nothing.  */

static void
mem_delete (struct mem_node *z)
{
  struct mem_node *x, *y;

  if (!z || z == MEM_NIL)
    return;

  if (z->left == MEM_NIL || z->right == MEM_NIL)
    y = z;
  else
    {
      y = z->right;
      while (y->left != MEM_NIL)
	y = y->left;
    }

  if (y->left != MEM_NIL)
    x = y->left;
  else
    x = y->right;

  x->parent = y->parent;
  if (y->parent)
    {
      if (y == y->parent->left)
	y->parent->left = x;
      else
	y->parent->right = x;
    }
  else
    mem_root = x;

  if (y != z)
    {
      z->start = y->start;
      z->end = y->end;
      z->type = y->type;
    }

  if (y->color == MEM_BLACK)
    mem_delete_fixup (x);

#ifdef GC_MALLOC_CHECK
  free (y);
#else
  xfree (y);
#endif
}


/* Re-establish the red-black properties of the tree, after a
   deletion.  */

static void
mem_delete_fixup (struct mem_node *x)
{
  while (x != mem_root && x->color == MEM_BLACK)
    {
      if (x == x->parent->left)
	{
	  struct mem_node *w = x->parent->right;

	  if (w->color == MEM_RED)
	    {
	      w->color = MEM_BLACK;
	      x->parent->color = MEM_RED;
	      mem_rotate_left (x->parent);
	      w = x->parent->right;
            }

	  if (w->left->color == MEM_BLACK && w->right->color == MEM_BLACK)
	    {
	      w->color = MEM_RED;
	      x = x->parent;
            }
	  else
	    {
	      if (w->right->color == MEM_BLACK)
		{
		  w->left->color = MEM_BLACK;
		  w->color = MEM_RED;
		  mem_rotate_right (w);
		  w = x->parent->right;
                }
	      w->color = x->parent->color;
	      x->parent->color = MEM_BLACK;
	      w->right->color = MEM_BLACK;
	      mem_rotate_left (x->parent);
	      x = mem_root;
            }
        }
      else
	{
	  struct mem_node *w = x->parent->left;

	  if (w->color == MEM_RED)
	    {
	      w->color = MEM_BLACK;
	      x->parent->color = MEM_RED;
	      mem_rotate_right (x->parent);
	      w = x->parent->left;
            }

	  if (w->right->color == MEM_BLACK && w->left->color == MEM_BLACK)
	    {
	      w->color = MEM_RED;
	      x = x->parent;
            }
	  else
	    {
	      if (w->left->color == MEM_BLACK)
		{
		  w->right->color = MEM_BLACK;
		  w->color = MEM_RED;
		  mem_rotate_left (w);
		  w = x->parent->left;
                }

	      w->color = x->parent->color;
	      x->parent->color = MEM_BLACK;
	      w->left->color = MEM_BLACK;
	      mem_rotate_right (x->parent);
	      x = mem_root;
            }
        }
    }

  x->color = MEM_BLACK;
}


/* Value is non-zero if P is a pointer to a live Lisp string on
   the heap.  M is a pointer to the mem_block for P.  */

static bool
live_string_p (struct mem_node *m, void *p)
{
  if (m->type == MEM_TYPE_STRING)
    {
      struct string_block *b = m->start;
      ptrdiff_t offset = (char *) p - (char *) &b->strings[0];

      /* P must point to the start of a Lisp_String structure, and it
	 must not be on the free-list.  */
      return (offset >= 0
	      && offset % sizeof b->strings[0] == 0
	      && offset < (STRING_BLOCK_SIZE * sizeof b->strings[0])
	      && ((struct Lisp_String *) p)->data != NULL);
    }
  else
    return 0;
}


/* Value is non-zero if P is a pointer to a live Lisp cons on
   the heap.  M is a pointer to the mem_block for P.  */

static bool
live_cons_p (struct mem_node *m, void *p)
{
  if (m->type == MEM_TYPE_CONS)
    {
      struct cons_block *b = m->start;
      ptrdiff_t offset = (char *) p - (char *) &b->conses[0];

      /* P must point to the start of a Lisp_Cons, not be
	 one of the unused cells in the current cons block,
	 and not be on the free-list.  */
      return (offset >= 0
	      && offset % sizeof b->conses[0] == 0
	      && offset < (CONS_BLOCK_SIZE * sizeof b->conses[0])
	      && (b != cons_block
		  || offset / sizeof b->conses[0] < cons_block_index)
	      && !EQ (((struct Lisp_Cons *) p)->car, Vdead));
    }
  else
    return 0;
}


/* Value is non-zero if P is a pointer to a live Lisp symbol on
   the heap.  M is a pointer to the mem_block for P.  */

static bool
live_symbol_p (struct mem_node *m, void *p)
{
  if (m->type == MEM_TYPE_SYMBOL)
    {
      struct symbol_block *b = m->start;
      ptrdiff_t offset = (char *) p - (char *) &b->symbols[0];

      /* P must point to the start of a Lisp_Symbol, not be
	 one of the unused cells in the current symbol block,
	 and not be on the free-list.  */
      return (offset >= 0
	      && offset % sizeof b->symbols[0] == 0
	      && offset < (SYMBOL_BLOCK_SIZE * sizeof b->symbols[0])
	      && (b != symbol_block
		  || offset / sizeof b->symbols[0] < symbol_block_index)
	      && !EQ (((struct Lisp_Symbol *)p)->function, Vdead));
    }
  else
    return 0;
}


/* Value is non-zero if P is a pointer to a live Lisp float on
   the heap.  M is a pointer to the mem_block for P.  */

static bool
live_float_p (struct mem_node *m, void *p)
{
  if (m->type == MEM_TYPE_FLOAT)
    {
      struct float_block *b = m->start;
      ptrdiff_t offset = (char *) p - (char *) &b->floats[0];

      /* P must point to the start of a Lisp_Float and not be
	 one of the unused cells in the current float block.  */
      return (offset >= 0
	      && offset % sizeof b->floats[0] == 0
	      && offset < (FLOAT_BLOCK_SIZE * sizeof b->floats[0])
	      && (b != float_block
		  || offset / sizeof b->floats[0] < float_block_index));
    }
  else
    return 0;
}


/* Value is non-zero if P is a pointer to a live Lisp Misc on
   the heap.  M is a pointer to the mem_block for P.  */

static bool
live_misc_p (struct mem_node *m, void *p)
{
  if (m->type == MEM_TYPE_MISC)
    {
      struct marker_block *b = m->start;
      ptrdiff_t offset = (char *) p - (char *) &b->markers[0];

      /* P must point to the start of a Lisp_Misc, not be
	 one of the unused cells in the current misc block,
	 and not be on the free-list.  */
      return (offset >= 0
	      && offset % sizeof b->markers[0] == 0
	      && offset < (MARKER_BLOCK_SIZE * sizeof b->markers[0])
	      && (b != marker_block
		  || offset / sizeof b->markers[0] < marker_block_index)
	      && ((union Lisp_Misc *) p)->u_any.type != Lisp_Misc_Free);
    }
  else
    return 0;
}


/* Value is non-zero if P is a pointer to a live vector-like object.
   M is a pointer to the mem_block for P.  */

static bool
live_vector_p (struct mem_node *m, void *p)
{
  if (m->type == MEM_TYPE_VECTOR_BLOCK)
    {
      /* This memory node corresponds to a vector block.  */
      struct vector_block *block = m->start;
      struct Lisp_Vector *vector = (struct Lisp_Vector *) block->data;

      /* P is in the block's allocation range.  Scan the block
	 up to P and see whether P points to the start of some
	 vector which is not on a free list.  FIXME: check whether
	 some allocation patterns (probably a lot of short vectors)
	 may cause a substantial overhead of this loop.  */
      while (VECTOR_IN_BLOCK (vector, block)
	     && vector <= (struct Lisp_Vector *) p)
	{
	  if (!PSEUDOVECTOR_TYPEP (&vector->header, PVEC_FREE) && vector == p)
	    return 1;
	  else
	    vector = ADVANCE (vector, vector_nbytes (vector));
	}
    }
  else if (m->type == MEM_TYPE_VECTORLIKE && p == large_vector_vec (m->start))
    /* This memory node corresponds to a large vector.  */
    return 1;
  return 0;
}


/* Value is non-zero if P is a pointer to a live buffer.  M is a
   pointer to the mem_block for P.  */

static bool
live_buffer_p (struct mem_node *m, void *p)
{
  /* P must point to the start of the block, and the buffer
     must not have been killed.  */
  return (m->type == MEM_TYPE_BUFFER
	  && p == m->start
	  && !NILP (((struct buffer *) p)->name_));
}

/* Mark OBJ if we can prove it's a Lisp_Object.  */

static void
mark_maybe_object (Lisp_Object obj)
{
#if USE_VALGRIND
  if (valgrind_p)
    VALGRIND_MAKE_MEM_DEFINED (&obj, sizeof (obj));
#endif

  if (INTEGERP (obj))
    return;

  void *po = XPNTR (obj);
  struct mem_node *m = mem_find (po);

  if (m != MEM_NIL)
    {
      bool mark_p = false;

      switch (XTYPE (obj))
	{
	case Lisp_String:
	  mark_p = (live_string_p (m, po)
		    && !STRING_MARKED_P ((struct Lisp_String *) po));
	  break;

	case Lisp_Cons:
	  mark_p = (live_cons_p (m, po) && !CONS_MARKED_P (XCONS (obj)));
	  break;

	case Lisp_Symbol:
	  mark_p = (live_symbol_p (m, po) && !XSYMBOL (obj)->gcmarkbit);
	  break;

	case Lisp_Float:
	  mark_p = (live_float_p (m, po) && !FLOAT_MARKED_P (XFLOAT (obj)));
	  break;

	case Lisp_Vectorlike:
	  /* Note: can't check BUFFERP before we know it's a
	     buffer because checking that dereferences the pointer
	     PO which might point anywhere.  */
	  if (live_vector_p (m, po))
	    mark_p = !SUBRP (obj) && !VECTOR_MARKED_P (XVECTOR (obj));
	  else if (live_buffer_p (m, po))
	    mark_p = BUFFERP (obj) && !VECTOR_MARKED_P (XBUFFER (obj));
	  break;

	case Lisp_Misc:
	  mark_p = (live_misc_p (m, po) && !XMISCANY (obj)->gcmarkbit);
	  break;

	default:
	  break;
	}

      if (mark_p)
	mark_object (obj);
    }
}

/* Return true if P can point to Lisp data, and false otherwise.
   Symbols are implemented via offsets not pointers, but the offsets
   are also multiples of GCALIGNMENT.  */

static bool
maybe_lisp_pointer (void *p)
{
  return (uintptr_t) p % GCALIGNMENT == 0;
}

#ifndef HAVE_MODULES
enum { HAVE_MODULES = false };
#endif

/* If P points to Lisp data, mark that as live if it isn't already
   marked.  */

static void
mark_maybe_pointer (void *p)
{
  struct mem_node *m;

#if USE_VALGRIND
  if (valgrind_p)
    VALGRIND_MAKE_MEM_DEFINED (&p, sizeof (p));
#endif

  if (sizeof (Lisp_Object) == sizeof (void *) || !HAVE_MODULES)
    {
      if (!maybe_lisp_pointer (p))
        return;
    }
  else
    {
      /* For the wide-int case, also mark emacs_value tagged pointers,
	 which can be generated by emacs-module.c's value_to_lisp.  */
      p = (void *) ((uintptr_t) p & ~(GCALIGNMENT - 1));
    }

  m = mem_find (p);
  if (m != MEM_NIL)
    {
      Lisp_Object obj = Qnil;

      switch (m->type)
	{
	case MEM_TYPE_NON_LISP:
	case MEM_TYPE_SPARE:
	  /* Nothing to do; not a pointer to Lisp memory.  */
	  break;

	case MEM_TYPE_BUFFER:
	  if (live_buffer_p (m, p) && !VECTOR_MARKED_P ((struct buffer *)p))
	    XSETVECTOR (obj, p);
	  break;

	case MEM_TYPE_CONS:
	  if (live_cons_p (m, p) && !CONS_MARKED_P ((struct Lisp_Cons *) p))
	    XSETCONS (obj, p);
	  break;

	case MEM_TYPE_STRING:
	  if (live_string_p (m, p)
	      && !STRING_MARKED_P ((struct Lisp_String *) p))
	    XSETSTRING (obj, p);
	  break;

	case MEM_TYPE_MISC:
	  if (live_misc_p (m, p) && !((struct Lisp_Free *) p)->gcmarkbit)
	    XSETMISC (obj, p);
	  break;

	case MEM_TYPE_SYMBOL:
	  if (live_symbol_p (m, p) && !((struct Lisp_Symbol *) p)->gcmarkbit)
	    XSETSYMBOL (obj, p);
	  break;

	case MEM_TYPE_FLOAT:
	  if (live_float_p (m, p) && !FLOAT_MARKED_P (p))
	    XSETFLOAT (obj, p);
	  break;

	case MEM_TYPE_VECTORLIKE:
	case MEM_TYPE_VECTOR_BLOCK:
	  if (live_vector_p (m, p))
	    {
	      Lisp_Object tem;
	      XSETVECTOR (tem, p);
	      if (!SUBRP (tem) && !VECTOR_MARKED_P (XVECTOR (tem)))
		obj = tem;
	    }
	  break;

	default:
	  emacs_abort ();
	}

      if (!NILP (obj))
	mark_object (obj);
    }
}


/* Alignment of pointer values.  Use alignof, as it sometimes returns
   a smaller alignment than GCC's __alignof__ and mark_memory might
   miss objects if __alignof__ were used.  */
#define GC_POINTER_ALIGNMENT alignof (void *)

/* Mark Lisp objects referenced from the address range START+OFFSET..END
   or END+OFFSET..START.  */

static void ATTRIBUTE_NO_SANITIZE_ADDRESS
mark_memory (void *start, void *end)
{
  char *pp;

  /* Make START the pointer to the start of the memory region,
     if it isn't already.  */
  if (end < start)
    {
      void *tem = start;
      start = end;
      end = tem;
    }

  eassert (((uintptr_t) start) % GC_POINTER_ALIGNMENT == 0);

  /* Mark Lisp data pointed to.  This is necessary because, in some
     situations, the C compiler optimizes Lisp objects away, so that
     only a pointer to them remains.  Example:

     DEFUN ("testme", Ftestme, Stestme, 0, 0, 0, "")
     ()
     {
       Lisp_Object obj = build_string ("test");
       struct Lisp_String *s = XSTRING (obj);
       Fgarbage_collect ();
       fprintf (stderr, "test '%s'\n", s->data);
       return Qnil;
     }

     Here, `obj' isn't really used, and the compiler optimizes it
     away.  The only reference to the life string is through the
     pointer `s'.  */

  for (pp = start; (void *) pp < end; pp += GC_POINTER_ALIGNMENT)
    {
      mark_maybe_pointer (*(void **) pp);
      mark_maybe_object (*(Lisp_Object *) pp);
    }
}

#if !defined GC_SAVE_REGISTERS_ON_STACK && !defined GC_SETJMP_WORKS

static bool setjmp_tested_p;
static int longjmps_done;

#define SETJMP_WILL_LIKELY_WORK "\
\n\
Emacs garbage collector has been changed to use conservative stack\n\
marking.  Emacs has determined that the method it uses to do the\n\
marking will likely work on your system, but this isn't sure.\n\
\n\
If you are a system-programmer, or can get the help of a local wizard\n\
who is, please take a look at the function mark_stack in alloc.c, and\n\
verify that the methods used are appropriate for your system.\n\
\n\
Please mail the result to <emacs-devel@gnu.org>.\n\
"

#define SETJMP_WILL_NOT_WORK "\
\n\
Emacs garbage collector has been changed to use conservative stack\n\
marking.  Emacs has determined that the default method it uses to do the\n\
marking will not work on your system.  We will need a system-dependent\n\
solution for your system.\n\
\n\
Please take a look at the function mark_stack in alloc.c, and\n\
try to find a way to make it work on your system.\n\
\n\
Note that you may get false negatives, depending on the compiler.\n\
In particular, you need to use -O with GCC for this test.\n\
\n\
Please mail the result to <emacs-devel@gnu.org>.\n\
"


/* Perform a quick check if it looks like setjmp saves registers in a
   jmp_buf.  Print a message to stderr saying so.  When this test
   succeeds, this is _not_ a proof that setjmp is sufficient for
   conservative stack marking.  Only the sources or a disassembly
   can prove that.  */

static void
test_setjmp (void)
{
  char buf[10];
  register int x;
  sys_jmp_buf jbuf;

  /* Arrange for X to be put in a register.  */
  sprintf (buf, "1");
  x = strlen (buf);
  x = 2 * x - 1;

  sys_setjmp (jbuf);
  if (longjmps_done == 1)
    {
      /* Came here after the longjmp at the end of the function.

         If x == 1, the longjmp has restored the register to its
         value before the setjmp, and we can hope that setjmp
         saves all such registers in the jmp_buf, although that
	 isn't sure.

         For other values of X, either something really strange is
         taking place, or the setjmp just didn't save the register.  */

      if (x == 1)
	fprintf (stderr, SETJMP_WILL_LIKELY_WORK);
      else
	{
	  fprintf (stderr, SETJMP_WILL_NOT_WORK);
	  exit (1);
	}
    }

  ++longjmps_done;
  x = 2;
  if (longjmps_done == 1)
    sys_longjmp (jbuf, 1);
}

#endif /* not GC_SAVE_REGISTERS_ON_STACK && not GC_SETJMP_WORKS */


/* Mark live Lisp objects on the C stack.

   There are several system-dependent problems to consider when
   porting this to new architectures:

   Processor Registers

   We have to mark Lisp objects in CPU registers that can hold local
   variables or are used to pass parameters.

   If GC_SAVE_REGISTERS_ON_STACK is defined, it should expand to
   something that either saves relevant registers on the stack, or
   calls mark_maybe_object passing it each register's contents.

   If GC_SAVE_REGISTERS_ON_STACK is not defined, the current
   implementation assumes that calling setjmp saves registers we need
   to see in a jmp_buf which itself lies on the stack.  This doesn't
   have to be true!  It must be verified for each system, possibly
   by taking a look at the source code of setjmp.

   If __builtin_unwind_init is available (defined by GCC >= 2.8) we
   can use it as a machine independent method to store all registers
   to the stack.  In this case the macros described in the previous
   two paragraphs are not used.

   Stack Layout

   Architectures differ in the way their processor stack is organized.
   For example, the stack might look like this

     +----------------+
     |  Lisp_Object   |  size = 4
     +----------------+
     | something else |  size = 2
     +----------------+
     |  Lisp_Object   |  size = 4
     +----------------+
     |	...	      |

   In such a case, not every Lisp_Object will be aligned equally.  To
   find all Lisp_Object on the stack it won't be sufficient to walk
   the stack in steps of 4 bytes.  Instead, two passes will be
   necessary, one starting at the start of the stack, and a second
   pass starting at the start of the stack + 2.  Likewise, if the
   minimal alignment of Lisp_Objects on the stack is 1, four passes
   would be necessary, each one starting with one byte more offset
   from the stack start.  */

void
mark_stack (char *bottom, char *end)
{
  /* This assumes that the stack is a contiguous region in memory.  If
     that's not the case, something has to be done here to iterate
     over the stack segments.  */
  mark_memory (bottom, end);

  /* Allow for marking a secondary stack, like the register stack on the
     ia64.  */
#ifdef GC_MARK_SECONDARY_STACK
  GC_MARK_SECONDARY_STACK ();
#endif
}

/* This is a trampoline function that flushes registers to the stack,
   and then calls FUNC.  ARG is passed through to FUNC verbatim.

   This function must be called whenever Emacs is about to release the
   global interpreter lock.  This lets the garbage collector easily
   find roots in registers on threads that are not actively running
   Lisp.

   It is invalid to run any Lisp code or to allocate any GC memory
   from FUNC.  */

void
flush_stack_call_func (void (*func) (void *arg), void *arg)
{
  void *end;
  struct thread_state *self = current_thread;

#ifdef HAVE___BUILTIN_UNWIND_INIT
  /* Force callee-saved registers and register windows onto the stack.
     This is the preferred method if available, obviating the need for
     machine dependent methods.  */
  __builtin_unwind_init ();
  end = &end;
#else /* not HAVE___BUILTIN_UNWIND_INIT */
#ifndef GC_SAVE_REGISTERS_ON_STACK
  /* jmp_buf may not be aligned enough on darwin-ppc64 */
  union aligned_jmpbuf {
    Lisp_Object o;
    sys_jmp_buf j;
  } j;
  volatile bool stack_grows_down_p = (char *) &j > (char *) stack_bottom;
#endif
  /* This trick flushes the register windows so that all the state of
     the process is contained in the stack.  */
  /* Fixme: Code in the Boehm GC suggests flushing (with `flushrs') is
     needed on ia64 too.  See mach_dep.c, where it also says inline
     assembler doesn't work with relevant proprietary compilers.  */
#ifdef __sparc__
#if defined (__sparc64__) && defined (__FreeBSD__)
  /* FreeBSD does not have a ta 3 handler.  */
  asm ("flushw");
#else
  asm ("ta 3");
#endif
#endif

  /* Save registers that we need to see on the stack.  We need to see
     registers used to hold register variables and registers used to
     pass parameters.  */
#ifdef GC_SAVE_REGISTERS_ON_STACK
  GC_SAVE_REGISTERS_ON_STACK (end);
#else /* not GC_SAVE_REGISTERS_ON_STACK */

#ifndef GC_SETJMP_WORKS  /* If it hasn't been checked yet that
			    setjmp will definitely work, test it
			    and print a message with the result
			    of the test.  */
  if (!setjmp_tested_p)
    {
      setjmp_tested_p = 1;
      test_setjmp ();
    }
#endif /* GC_SETJMP_WORKS */

  sys_setjmp (j.j);
  end = stack_grows_down_p ? (char *) &j + sizeof j : (char *) &j;
#endif /* not GC_SAVE_REGISTERS_ON_STACK */
#endif /* not HAVE___BUILTIN_UNWIND_INIT */

  self->stack_top = end;
  (*func) (arg);

  eassert (current_thread == self);
}

static bool
c_symbol_p (struct Lisp_Symbol *sym)
{
  char *lispsym_ptr = (char *) lispsym;
  char *sym_ptr = (char *) sym;
  ptrdiff_t lispsym_offset = sym_ptr - lispsym_ptr;
  return 0 <= lispsym_offset && lispsym_offset < sizeof lispsym;
}

/* Determine whether it is safe to access memory at address P.  */
static int
valid_pointer_p (void *p)
{
#ifdef WINDOWSNT
  return w32_valid_pointer_p (p, 16);
#else

  if (ADDRESS_SANITIZER)
    return p ? -1 : 0;

  int fd[2];

  /* Obviously, we cannot just access it (we would SEGV trying), so we
     trick the o/s to tell us whether p is a valid pointer.
     Unfortunately, we cannot use NULL_DEVICE here, as emacs_write may
     not validate p in that case.  */

  if (emacs_pipe (fd) == 0)
    {
      bool valid = emacs_write (fd[1], p, 16) == 16;
      emacs_close (fd[1]);
      emacs_close (fd[0]);
      return valid;
    }

  return -1;
#endif
}

/* Return 2 if OBJ is a killed or special buffer object, 1 if OBJ is a
   valid lisp object, 0 if OBJ is NOT a valid lisp object, or -1 if we
   cannot validate OBJ.  This function can be quite slow, so its primary
   use is the manual debugging.  The only exception is print_object, where
   we use it to check whether the memory referenced by the pointer of
   Lisp_Save_Value object contains valid objects.  */

int
valid_lisp_object_p (Lisp_Object obj)
{
  if (INTEGERP (obj))
    return 1;

  void *p = XPNTR (obj);
  if (PURE_P (p))
    return 1;

  if (SYMBOLP (obj) && c_symbol_p (p))
    return ((char *) p - (char *) lispsym) % sizeof lispsym[0] == 0;

  if (p == &buffer_defaults || p == &buffer_local_symbols)
    return 2;

  struct mem_node *m = mem_find (p);

  if (m == MEM_NIL)
    {
      int valid = valid_pointer_p (p);
      if (valid <= 0)
	return valid;

      if (SUBRP (obj))
	return 1;

      return 0;
    }

  switch (m->type)
    {
    case MEM_TYPE_NON_LISP:
    case MEM_TYPE_SPARE:
      return 0;

    case MEM_TYPE_BUFFER:
      return live_buffer_p (m, p) ? 1 : 2;

    case MEM_TYPE_CONS:
      return live_cons_p (m, p);

    case MEM_TYPE_STRING:
      return live_string_p (m, p);

    case MEM_TYPE_MISC:
      return live_misc_p (m, p);

    case MEM_TYPE_SYMBOL:
      return live_symbol_p (m, p);

    case MEM_TYPE_FLOAT:
      return live_float_p (m, p);

    case MEM_TYPE_VECTORLIKE:
    case MEM_TYPE_VECTOR_BLOCK:
      return live_vector_p (m, p);

    default:
      break;
    }

  return 0;
}

/***********************************************************************
		       Pure Storage Management
 ***********************************************************************/

/* Allocate room for SIZE bytes from pure Lisp storage and return a
   pointer to it.  TYPE is the Lisp type for which the memory is
   allocated.  TYPE < 0 means it's not used for a Lisp object.  */

static void *
pure_alloc (size_t size, int type)
{
  void *result;

 again:
  if (type >= 0)
    {
      /* Allocate space for a Lisp object from the beginning of the free
	 space with taking account of alignment.  */
      result = pointer_align (purebeg + pure_bytes_used_lisp, GCALIGNMENT);
      pure_bytes_used_lisp = ((char *)result - (char *)purebeg) + size;
    }
  else
    {
      /* Allocate space for a non-Lisp object from the end of the free
	 space.  */
      pure_bytes_used_non_lisp += size;
      result = purebeg + pure_size - pure_bytes_used_non_lisp;
    }
  pure_bytes_used = pure_bytes_used_lisp + pure_bytes_used_non_lisp;

  if (pure_bytes_used <= pure_size)
    return result;

  /* Don't allocate a large amount here,
     because it might get mmap'd and then its address
     might not be usable.  */
  purebeg = xmalloc (10000);
  pure_size = 10000;
  pure_bytes_used_before_overflow += pure_bytes_used - size;
  pure_bytes_used = 0;
  pure_bytes_used_lisp = pure_bytes_used_non_lisp = 0;
  goto again;
}


#ifndef CANNOT_DUMP

/* Print a warning if PURESIZE is too small.  */

void
check_pure_size (void)
{
  if (pure_bytes_used_before_overflow)
    message (("emacs:0:Pure Lisp storage overflow (approx. %"pI"d"
	      " bytes needed)"),
	     pure_bytes_used + pure_bytes_used_before_overflow);
}
#endif


/* Find the byte sequence {DATA[0], ..., DATA[NBYTES-1], '\0'} from
   the non-Lisp data pool of the pure storage, and return its start
   address.  Return NULL if not found.  */

static char *
find_string_data_in_pure (const char *data, ptrdiff_t nbytes)
{
  int i;
  ptrdiff_t skip, bm_skip[256], last_char_skip, infinity, start, start_max;
  const unsigned char *p;
  char *non_lisp_beg;

  if (pure_bytes_used_non_lisp <= nbytes)
    return NULL;

  /* Set up the Boyer-Moore table.  */
  skip = nbytes + 1;
  for (i = 0; i < 256; i++)
    bm_skip[i] = skip;

  p = (const unsigned char *) data;
  while (--skip > 0)
    bm_skip[*p++] = skip;

  last_char_skip = bm_skip['\0'];

  non_lisp_beg = purebeg + pure_size - pure_bytes_used_non_lisp;
  start_max = pure_bytes_used_non_lisp - (nbytes + 1);

  /* See the comments in the function `boyer_moore' (search.c) for the
     use of `infinity'.  */
  infinity = pure_bytes_used_non_lisp + 1;
  bm_skip['\0'] = infinity;

  p = (const unsigned char *) non_lisp_beg + nbytes;
  start = 0;
  do
    {
      /* Check the last character (== '\0').  */
      do
	{
	  start += bm_skip[*(p + start)];
	}
      while (start <= start_max);

      if (start < infinity)
	/* Couldn't find the last character.  */
	return NULL;

      /* No less than `infinity' means we could find the last
	 character at `p[start - infinity]'.  */
      start -= infinity;

      /* Check the remaining characters.  */
      if (memcmp (data, non_lisp_beg + start, nbytes) == 0)
	/* Found.  */
	return non_lisp_beg + start;

      start += last_char_skip;
    }
  while (start <= start_max);

  return NULL;
}


/* Return a string allocated in pure space.  DATA is a buffer holding
   NCHARS characters, and NBYTES bytes of string data.  MULTIBYTE
   means make the result string multibyte.

   Must get an error if pure storage is full, since if it cannot hold
   a large string it may be able to hold conses that point to that
   string; then the string is not protected from gc.  */

Lisp_Object
make_pure_string (const char *data,
		  ptrdiff_t nchars, ptrdiff_t nbytes, bool multibyte)
{
  Lisp_Object string;
  struct Lisp_String *s = pure_alloc (sizeof *s, Lisp_String);
  s->data = (unsigned char *) find_string_data_in_pure (data, nbytes);
  if (s->data == NULL)
    {
      s->data = pure_alloc (nbytes + 1, -1);
      memcpy (s->data, data, nbytes);
      s->data[nbytes] = '\0';
    }
  s->size = nchars;
  s->size_byte = multibyte ? nbytes : -1;
  s->intervals = NULL;
  XSETSTRING (string, s);
  return string;
}

/* Return a string allocated in pure space.  Do not
   allocate the string data, just point to DATA.  */

Lisp_Object
make_pure_c_string (const char *data, ptrdiff_t nchars)
{
  Lisp_Object string;
  struct Lisp_String *s = pure_alloc (sizeof *s, Lisp_String);
  s->size = nchars;
  s->size_byte = -1;
  s->data = (unsigned char *) data;
  s->intervals = NULL;
  XSETSTRING (string, s);
  return string;
}

static Lisp_Object purecopy (Lisp_Object obj);

/* Return a cons allocated from pure space.  Give it pure copies
   of CAR as car and CDR as cdr.  */

Lisp_Object
pure_cons (Lisp_Object car, Lisp_Object cdr)
{
  Lisp_Object new;
  struct Lisp_Cons *p = pure_alloc (sizeof *p, Lisp_Cons);
  XSETCONS (new, p);
  XSETCAR (new, purecopy (car));
  XSETCDR (new, purecopy (cdr));
  return new;
}


/* Value is a float object with value NUM allocated from pure space.  */

static Lisp_Object
make_pure_float (double num)
{
  Lisp_Object new;
  struct Lisp_Float *p = pure_alloc (sizeof *p, Lisp_Float);
  XSETFLOAT (new, p);
  XFLOAT_INIT (new, num);
  return new;
}


/* Return a vector with room for LEN Lisp_Objects allocated from
   pure space.  */

static Lisp_Object
make_pure_vector (ptrdiff_t len)
{
  Lisp_Object new;
  size_t size = header_size + len * word_size;
  struct Lisp_Vector *p = pure_alloc (size, Lisp_Vectorlike);
  XSETVECTOR (new, p);
  XVECTOR (new)->header.size = len;
  return new;
}

DEFUN ("purecopy", Fpurecopy, Spurecopy, 1, 1, 0,
       doc: /* Make a copy of object OBJ in pure storage.
Recursively copies contents of vectors and cons cells.
Does not copy symbols.  Copies strings without text properties.  */)
  (register Lisp_Object obj)
{
  if (NILP (Vpurify_flag))
    return obj;
  else if (MARKERP (obj) || OVERLAYP (obj)
	   || HASH_TABLE_P (obj) || SYMBOLP (obj))
    /* Can't purify those.  */
    return obj;
  else
    return purecopy (obj);
}

static Lisp_Object
purecopy (Lisp_Object obj)
{
  if (INTEGERP (obj)
      || (! SYMBOLP (obj) && PURE_P (XPNTR_OR_SYMBOL_OFFSET (obj)))
      || SUBRP (obj))
    return obj;    /* Already pure.  */

  if (STRINGP (obj) && XSTRING (obj)->intervals)
    message_with_string ("Dropping text-properties while making string `%s' pure",
			 obj, true);

  if (HASH_TABLE_P (Vpurify_flag)) /* Hash consing.  */
    {
      Lisp_Object tmp = Fgethash (obj, Vpurify_flag, Qnil);
      if (!NILP (tmp))
	return tmp;
    }

  if (CONSP (obj))
    obj = pure_cons (XCAR (obj), XCDR (obj));
  else if (FLOATP (obj))
    obj = make_pure_float (XFLOAT_DATA (obj));
  else if (STRINGP (obj))
    obj = make_pure_string (SSDATA (obj), SCHARS (obj),
			    SBYTES (obj),
			    STRING_MULTIBYTE (obj));
  else if (COMPILEDP (obj) || VECTORP (obj) || HASH_TABLE_P (obj))
    {
      struct Lisp_Vector *objp = XVECTOR (obj);
      ptrdiff_t nbytes = vector_nbytes (objp);
      struct Lisp_Vector *vec = pure_alloc (nbytes, Lisp_Vectorlike);
      register ptrdiff_t i;
      ptrdiff_t size = ASIZE (obj);
      if (size & PSEUDOVECTOR_FLAG)
	size &= PSEUDOVECTOR_SIZE_MASK;
      memcpy (vec, objp, nbytes);
      for (i = 0; i < size; i++)
	vec->contents[i] = purecopy (vec->contents[i]);
      XSETVECTOR (obj, vec);
    }
  else if (SYMBOLP (obj))
    {
      if (!XSYMBOL (obj)->pinned && !c_symbol_p (XSYMBOL (obj)))
	{ /* We can't purify them, but they appear in many pure objects.
	     Mark them as `pinned' so we know to mark them at every GC cycle.  */
	  XSYMBOL (obj)->pinned = true;
	  symbol_block_pinned = symbol_block;
	}
      /* Don't hash-cons it.  */
      return obj;
    }
  else
    {
      AUTO_STRING (fmt, "Don't know how to purify: %S");
      Fsignal (Qerror, list1 (CALLN (Fformat, fmt, obj)));
    }

  if (HASH_TABLE_P (Vpurify_flag)) /* Hash consing.  */
    Fputhash (obj, obj, Vpurify_flag);

  return obj;
}



/***********************************************************************
			  Protection from GC
 ***********************************************************************/

/* Put an entry in staticvec, pointing at the variable with address
   VARADDRESS.  */

void
staticpro (Lisp_Object *varaddress)
{
  if (staticidx >= NSTATICS)
    fatal ("NSTATICS too small; try increasing and recompiling Emacs.");
  staticvec[staticidx++] = varaddress;
}


/***********************************************************************
			  Protection from GC
 ***********************************************************************/

/* Temporarily prevent garbage collection.  */

ptrdiff_t
inhibit_garbage_collection (void)
{
  ptrdiff_t count = SPECPDL_INDEX ();

  specbind (Qgc_cons_threshold, make_number (MOST_POSITIVE_FIXNUM));
  return count;
}

/* Used to avoid possible overflows when
   converting from C to Lisp integers.  */

static Lisp_Object
bounded_number (EMACS_INT number)
{
  return make_number (min (MOST_POSITIVE_FIXNUM, number));
}

/* Calculate total bytes of live objects.  */

static size_t
total_bytes_of_live_objects (void)
{
  size_t tot = 0;
  tot += total_conses  * sizeof (struct Lisp_Cons);
  tot += total_symbols * sizeof (struct Lisp_Symbol);
  tot += total_markers * sizeof (union Lisp_Misc);
  tot += total_string_bytes;
  tot += total_vector_slots * word_size;
  tot += total_floats  * sizeof (struct Lisp_Float);
  tot += total_intervals * sizeof (struct interval);
  tot += total_strings * sizeof (struct Lisp_String);
  return tot;
}

#ifdef HAVE_WINDOW_SYSTEM

/* Remove unmarked font-spec and font-entity objects from ENTRY, which is
   (DRIVER-TYPE NUM-FRAMES FONT-CACHE-DATA ...), and return changed entry.  */

static Lisp_Object
compact_font_cache_entry (Lisp_Object entry)
{
  Lisp_Object tail, *prev = &entry;

  for (tail = entry; CONSP (tail); tail = XCDR (tail))
    {
      bool drop = 0;
      Lisp_Object obj = XCAR (tail);

      /* Consider OBJ if it is (font-spec . [font-entity font-entity ...]).  */
      if (CONSP (obj) && GC_FONT_SPEC_P (XCAR (obj))
	  && !VECTOR_MARKED_P (GC_XFONT_SPEC (XCAR (obj)))
	  /* Don't use VECTORP here, as that calls ASIZE, which could
	     hit assertion violation during GC.  */
	  && (VECTORLIKEP (XCDR (obj))
	      && ! (gc_asize (XCDR (obj)) & PSEUDOVECTOR_FLAG)))
	{
	  ptrdiff_t i, size = gc_asize (XCDR (obj));
	  Lisp_Object obj_cdr = XCDR (obj);

	  /* If font-spec is not marked, most likely all font-entities
	     are not marked too.  But we must be sure that nothing is
	     marked within OBJ before we really drop it.  */
	  for (i = 0; i < size; i++)
            {
              Lisp_Object objlist;

              if (VECTOR_MARKED_P (GC_XFONT_ENTITY (AREF (obj_cdr, i))))
                break;

              objlist = AREF (AREF (obj_cdr, i), FONT_OBJLIST_INDEX);
              for (; CONSP (objlist); objlist = XCDR (objlist))
                {
                  Lisp_Object val = XCAR (objlist);
                  struct font *font = GC_XFONT_OBJECT (val);

                  if (!NILP (AREF (val, FONT_TYPE_INDEX))
                      && VECTOR_MARKED_P(font))
                    break;
                }
              if (CONSP (objlist))
		{
		  /* Found a marked font, bail out.  */
		  break;
		}
            }

	  if (i == size)
	    {
	      /* No marked fonts were found, so this entire font
		 entity can be dropped.  */
	      drop = 1;
	    }
	}
      if (drop)
	*prev = XCDR (tail);
      else
	prev = xcdr_addr (tail);
    }
  return entry;
}

/* Compact font caches on all terminals and mark
   everything which is still here after compaction.  */

static void
compact_font_caches (void)
{
  struct terminal *t;

  for (t = terminal_list; t; t = t->next_terminal)
    {
      Lisp_Object cache = TERMINAL_FONT_CACHE (t);
      /* Inhibit compacting the caches if the user so wishes.  Some of
	 the users don't mind a larger memory footprint, but do mind
	 slower redisplay.  */
      if (!inhibit_compacting_font_caches
	  && CONSP (cache))
	{
	  Lisp_Object entry;

	  for (entry = XCDR (cache); CONSP (entry); entry = XCDR (entry))
	    XSETCAR (entry, compact_font_cache_entry (XCAR (entry)));
	}
      mark_object (cache);
    }
}

#else /* not HAVE_WINDOW_SYSTEM */

#define compact_font_caches() (void)(0)

#endif /* HAVE_WINDOW_SYSTEM */

/* Remove (MARKER . DATA) entries with unmarked MARKER
   from buffer undo LIST and return changed list.  */

static Lisp_Object
compact_undo_list (Lisp_Object list)
{
  Lisp_Object tail, *prev = &list;

  for (tail = list; CONSP (tail); tail = XCDR (tail))
    {
      if (CONSP (XCAR (tail))
	  && MARKERP (XCAR (XCAR (tail)))
	  && !XMARKER (XCAR (XCAR (tail)))->gcmarkbit)
	*prev = XCDR (tail);
      else
	prev = xcdr_addr (tail);
    }
  return list;
}

static void
mark_pinned_symbols (void)
{
  struct symbol_block *sblk;
  int lim = (symbol_block_pinned == symbol_block
	     ? symbol_block_index : SYMBOL_BLOCK_SIZE);

  for (sblk = symbol_block_pinned; sblk; sblk = sblk->next)
    {
      union aligned_Lisp_Symbol *sym = sblk->symbols, *end = sym + lim;
      for (; sym < end; ++sym)
	if (sym->s.pinned)
	  mark_object (make_lisp_symbol (&sym->s));

      lim = SYMBOL_BLOCK_SIZE;
    }
}

/* Subroutine of Fgarbage_collect that does most of the work.  It is a
   separate function so that we could limit mark_stack in searching
   the stack frames below this function, thus avoiding the rare cases
   where mark_stack finds values that look like live Lisp objects on
   portions of stack that couldn't possibly contain such live objects.
   For more details of this, see the discussion at
   http://lists.gnu.org/archive/html/emacs-devel/2014-05/msg00270.html.  */
static Lisp_Object
garbage_collect_1 (void *end)
{
  struct buffer *nextb;
  char stack_top_variable;
  ptrdiff_t i;
  bool message_p;
  ptrdiff_t count = SPECPDL_INDEX ();
  struct timespec start;
  Lisp_Object retval = Qnil;
  size_t tot_before = 0;

  /* Can't GC if pure storage overflowed because we can't determine
     if something is a pure object or not.  */
  if (pure_bytes_used_before_overflow)
    return Qnil;

  /* Record this function, so it appears on the profiler's backtraces.  */
  record_in_backtrace (QAutomatic_GC, 0, 0);

  check_cons_list ();

  /* Don't keep undo information around forever.
     Do this early on, so it is no problem if the user quits.  */
  FOR_EACH_BUFFER (nextb)
    compact_buffer (nextb);

  if (profiler_memory_running)
    tot_before = total_bytes_of_live_objects ();

  start = current_timespec ();

  /* In case user calls debug_print during GC,
     don't let that cause a recursive GC.  */
  consing_since_gc = 0;

  /* Save what's currently displayed in the echo area.  Don't do that
     if we are GC'ing because we've run out of memory, since
     push_message will cons, and we might have no memory for that.  */
  if (NILP (Vmemory_full))
    {
      message_p = push_message ();
      record_unwind_protect_void (pop_message_unwind);
    }
  else
    message_p = false;

  /* Save a copy of the contents of the stack, for debugging.  */
#if MAX_SAVE_STACK > 0
  if (NILP (Vpurify_flag))
    {
      char *stack;
      ptrdiff_t stack_size;
      if (&stack_top_variable < stack_bottom)
	{
	  stack = &stack_top_variable;
	  stack_size = stack_bottom - &stack_top_variable;
	}
      else
	{
	  stack = stack_bottom;
	  stack_size = &stack_top_variable - stack_bottom;
	}
      if (stack_size <= MAX_SAVE_STACK)
	{
	  if (stack_copy_size < stack_size)
	    {
	      stack_copy = xrealloc (stack_copy, stack_size);
	      stack_copy_size = stack_size;
	    }
	  no_sanitize_memcpy (stack_copy, stack, stack_size);
	}
    }
#endif /* MAX_SAVE_STACK > 0 */

  if (garbage_collection_messages)
    message1_nolog ("Garbage collecting...");

  block_input ();

  shrink_regexp_cache ();

  gc_in_progress = 1;

  /* Mark all the special slots that serve as the roots of accessibility.  */

  mark_buffer (&buffer_defaults);
  mark_buffer (&buffer_local_symbols);

  for (i = 0; i < ARRAYELTS (lispsym); i++)
    mark_object (builtin_lisp_symbol (i));

  for (i = 0; i < staticidx; i++)
    mark_object (*staticvec[i]);

  mark_pinned_symbols ();
  mark_terminals ();
  mark_kboards ();
  mark_threads ();

#ifdef USE_GTK
  xg_mark_data ();
#endif

#ifdef HAVE_WINDOW_SYSTEM
  mark_fringe_data ();
#endif

  /* Everything is now marked, except for the data in font caches,
     undo lists, and finalizers.  The first two are compacted by
     removing an items which aren't reachable otherwise.  */

  compact_font_caches ();

  FOR_EACH_BUFFER (nextb)
    {
      if (!EQ (BVAR (nextb, undo_list), Qt))
	bset_undo_list (nextb, compact_undo_list (BVAR (nextb, undo_list)));
      /* Now that we have stripped the elements that need not be
	 in the undo_list any more, we can finally mark the list.  */
      mark_object (BVAR (nextb, undo_list));
    }

  /* Now pre-sweep finalizers.  Here, we add any unmarked finalizers
     to doomed_finalizers so we can run their associated functions
     after GC.  It's important to scan finalizers at this stage so
     that we can be sure that unmarked finalizers are really
     unreachable except for references from their associated functions
     and from other finalizers.  */

  queue_doomed_finalizers (&doomed_finalizers, &finalizers);
  mark_finalizer_list (&doomed_finalizers);

  gc_sweep ();

  /* Clear the mark bits that we set in certain root slots.  */
  VECTOR_UNMARK (&buffer_defaults);
  VECTOR_UNMARK (&buffer_local_symbols);

  check_cons_list ();

  gc_in_progress = 0;

  unblock_input ();

  consing_since_gc = 0;
  if (gc_cons_threshold < GC_DEFAULT_THRESHOLD / 10)
    gc_cons_threshold = GC_DEFAULT_THRESHOLD / 10;

  gc_relative_threshold = 0;
  if (FLOATP (Vgc_cons_percentage))
    { /* Set gc_cons_combined_threshold.  */
      double tot = total_bytes_of_live_objects ();

      tot *= XFLOAT_DATA (Vgc_cons_percentage);
      if (0 < tot)
	{
	  if (tot < TYPE_MAXIMUM (EMACS_INT))
	    gc_relative_threshold = tot;
	  else
	    gc_relative_threshold = TYPE_MAXIMUM (EMACS_INT);
	}
    }

  if (garbage_collection_messages && NILP (Vmemory_full))
    {
      if (message_p || minibuf_level > 0)
	restore_message ();
      else
	message1_nolog ("Garbage collecting...done");
    }

  unbind_to (count, Qnil);

  Lisp_Object total[] = {
    list4 (Qconses, make_number (sizeof (struct Lisp_Cons)),
	   bounded_number (total_conses),
	   bounded_number (total_free_conses)),
    list4 (Qsymbols, make_number (sizeof (struct Lisp_Symbol)),
	   bounded_number (total_symbols),
	   bounded_number (total_free_symbols)),
    list4 (Qmiscs, make_number (sizeof (union Lisp_Misc)),
	   bounded_number (total_markers),
	   bounded_number (total_free_markers)),
    list4 (Qstrings, make_number (sizeof (struct Lisp_String)),
	   bounded_number (total_strings),
	   bounded_number (total_free_strings)),
    list3 (Qstring_bytes, make_number (1),
	   bounded_number (total_string_bytes)),
    list3 (Qvectors,
	   make_number (header_size + sizeof (Lisp_Object)),
	   bounded_number (total_vectors)),
    list4 (Qvector_slots, make_number (word_size),
	   bounded_number (total_vector_slots),
	   bounded_number (total_free_vector_slots)),
    list4 (Qfloats, make_number (sizeof (struct Lisp_Float)),
	   bounded_number (total_floats),
	   bounded_number (total_free_floats)),
    list4 (Qintervals, make_number (sizeof (struct interval)),
	   bounded_number (total_intervals),
	   bounded_number (total_free_intervals)),
    list3 (Qbuffers, make_number (sizeof (struct buffer)),
	   bounded_number (total_buffers)),

#ifdef DOUG_LEA_MALLOC
    list4 (Qheap, make_number (1024),
	   bounded_number ((mallinfo ().uordblks + 1023) >> 10),
	   bounded_number ((mallinfo ().fordblks + 1023) >> 10)),
#endif
  };
  retval = CALLMANY (Flist, total);

  /* GC is complete: now we can run our finalizer callbacks.  */
  run_finalizers (&doomed_finalizers);

  if (!NILP (Vpost_gc_hook))
    {
      ptrdiff_t gc_count = inhibit_garbage_collection ();
      safe_run_hooks (Qpost_gc_hook);
      unbind_to (gc_count, Qnil);
    }

  /* Accumulate statistics.  */
  if (FLOATP (Vgc_elapsed))
    {
      struct timespec since_start = timespec_sub (current_timespec (), start);
      Vgc_elapsed = make_float (XFLOAT_DATA (Vgc_elapsed)
				+ timespectod (since_start));
    }

  gcs_done++;

  /* Collect profiling data.  */
  if (profiler_memory_running)
    {
      size_t swept = 0;
      size_t tot_after = total_bytes_of_live_objects ();
      if (tot_before > tot_after)
	swept = tot_before - tot_after;
      malloc_probe (swept);
    }

  return retval;
}

DEFUN ("garbage-collect", Fgarbage_collect, Sgarbage_collect, 0, 0, "",
       doc: /* Reclaim storage for Lisp objects no longer needed.
Garbage collection happens automatically if you cons more than
`gc-cons-threshold' bytes of Lisp data since previous garbage collection.
`garbage-collect' normally returns a list with info on amount of space in use,
where each entry has the form (NAME SIZE USED FREE), where:
- NAME is a symbol describing the kind of objects this entry represents,
- SIZE is the number of bytes used by each one,
- USED is the number of those objects that were found live in the heap,
- FREE is the number of those objects that are not live but that Emacs
  keeps around for future allocations (maybe because it does not know how
  to return them to the OS).
However, if there was overflow in pure space, `garbage-collect'
returns nil, because real GC can't be done.
See Info node `(elisp)Garbage Collection'.  */)
  (void)
{
  void *end;

#ifdef HAVE___BUILTIN_UNWIND_INIT
  /* Force callee-saved registers and register windows onto the stack.
     This is the preferred method if available, obviating the need for
     machine dependent methods.  */
  __builtin_unwind_init ();
  end = &end;
#else /* not HAVE___BUILTIN_UNWIND_INIT */
#ifndef GC_SAVE_REGISTERS_ON_STACK
  /* jmp_buf may not be aligned enough on darwin-ppc64 */
  union aligned_jmpbuf {
    Lisp_Object o;
    sys_jmp_buf j;
  } j;
  volatile bool stack_grows_down_p = (char *) &j > (char *) stack_base;
#endif
  /* This trick flushes the register windows so that all the state of
     the process is contained in the stack.  */
  /* Fixme: Code in the Boehm GC suggests flushing (with `flushrs') is
     needed on ia64 too.  See mach_dep.c, where it also says inline
     assembler doesn't work with relevant proprietary compilers.  */
#ifdef __sparc__
#if defined (__sparc64__) && defined (__FreeBSD__)
  /* FreeBSD does not have a ta 3 handler.  */
  asm ("flushw");
#else
  asm ("ta 3");
#endif
#endif

  /* Save registers that we need to see on the stack.  We need to see
     registers used to hold register variables and registers used to
     pass parameters.  */
#ifdef GC_SAVE_REGISTERS_ON_STACK
  GC_SAVE_REGISTERS_ON_STACK (end);
#else /* not GC_SAVE_REGISTERS_ON_STACK */

#ifndef GC_SETJMP_WORKS  /* If it hasn't been checked yet that
			    setjmp will definitely work, test it
			    and print a message with the result
			    of the test.  */
  if (!setjmp_tested_p)
    {
      setjmp_tested_p = 1;
      test_setjmp ();
    }
#endif /* GC_SETJMP_WORKS */

  sys_setjmp (j.j);
  end = stack_grows_down_p ? (char *) &j + sizeof j : (char *) &j;
#endif /* not GC_SAVE_REGISTERS_ON_STACK */
#endif /* not HAVE___BUILTIN_UNWIND_INIT */
  return garbage_collect_1 (end);
}

/* Mark Lisp objects in glyph matrix MATRIX.  Currently the
   only interesting objects referenced from glyphs are strings.  */

static void
mark_glyph_matrix (struct glyph_matrix *matrix)
{
  struct glyph_row *row = matrix->rows;
  struct glyph_row *end = row + matrix->nrows;

  for (; row < end; ++row)
    if (row->enabled_p)
      {
	int area;
	for (area = LEFT_MARGIN_AREA; area < LAST_AREA; ++area)
	  {
	    struct glyph *glyph = row->glyphs[area];
	    struct glyph *end_glyph = glyph + row->used[area];

	    for (; glyph < end_glyph; ++glyph)
	      if (STRINGP (glyph->object)
		  && !STRING_MARKED_P (XSTRING (glyph->object)))
		mark_object (glyph->object);
	  }
      }
}

/* Mark reference to a Lisp_Object.
   If the object referred to has not been seen yet, recursively mark
   all the references contained in it.  */

#define LAST_MARKED_SIZE 500
Lisp_Object last_marked[LAST_MARKED_SIZE] EXTERNALLY_VISIBLE;
static int last_marked_index;

/* For debugging--call abort when we cdr down this many
   links of a list, in mark_object.  In debugging,
   the call to abort will hit a breakpoint.
   Normally this is zero and the check never goes off.  */
ptrdiff_t mark_object_loop_halt EXTERNALLY_VISIBLE;

static void
mark_vectorlike (struct Lisp_Vector *ptr)
{
  ptrdiff_t size = ptr->header.size;
  ptrdiff_t i;

  eassert (!VECTOR_MARKED_P (ptr));
  VECTOR_MARK (ptr);		/* Else mark it.  */
  if (size & PSEUDOVECTOR_FLAG)
    size &= PSEUDOVECTOR_SIZE_MASK;

  /* Note that this size is not the memory-footprint size, but only
     the number of Lisp_Object fields that we should trace.
     The distinction is used e.g. by Lisp_Process which places extra
     non-Lisp_Object fields at the end of the structure...  */
  for (i = 0; i < size; i++) /* ...and then mark its elements.  */
    mark_object (ptr->contents[i]);
}

/* Like mark_vectorlike but optimized for char-tables (and
   sub-char-tables) assuming that the contents are mostly integers or
   symbols.  */

static void
mark_char_table (struct Lisp_Vector *ptr, enum pvec_type pvectype)
{
  int size = ptr->header.size & PSEUDOVECTOR_SIZE_MASK;
  /* Consult the Lisp_Sub_Char_Table layout before changing this.  */
  int i, idx = (pvectype == PVEC_SUB_CHAR_TABLE ? SUB_CHAR_TABLE_OFFSET : 0);

  eassert (!VECTOR_MARKED_P (ptr));
  VECTOR_MARK (ptr);
  for (i = idx; i < size; i++)
    {
      Lisp_Object val = ptr->contents[i];

      if (INTEGERP (val) || (SYMBOLP (val) && XSYMBOL (val)->gcmarkbit))
	continue;
      if (SUB_CHAR_TABLE_P (val))
	{
	  if (! VECTOR_MARKED_P (XVECTOR (val)))
	    mark_char_table (XVECTOR (val), PVEC_SUB_CHAR_TABLE);
	}
      else
	mark_object (val);
    }
}

NO_INLINE /* To reduce stack depth in mark_object.  */
static Lisp_Object
mark_compiled (struct Lisp_Vector *ptr)
{
  int i, size = ptr->header.size & PSEUDOVECTOR_SIZE_MASK;

  VECTOR_MARK (ptr);
  for (i = 0; i < size; i++)
    if (i != COMPILED_CONSTANTS)
      mark_object (ptr->contents[i]);
  return size > COMPILED_CONSTANTS ? ptr->contents[COMPILED_CONSTANTS] : Qnil;
}

/* Mark the chain of overlays starting at PTR.  */

static void
mark_overlay (struct Lisp_Overlay *ptr)
{
  for (; ptr && !ptr->gcmarkbit; ptr = ptr->next)
    {
      ptr->gcmarkbit = 1;
      /* These two are always markers and can be marked fast.  */
      XMARKER (ptr->start)->gcmarkbit = 1;
      XMARKER (ptr->end)->gcmarkbit = 1;
      mark_object (ptr->plist);
    }
}

/* Mark Lisp_Objects and special pointers in BUFFER.  */

static void
mark_buffer (struct buffer *buffer)
{
  /* This is handled much like other pseudovectors...  */
  mark_vectorlike ((struct Lisp_Vector *) buffer);

  /* ...but there are some buffer-specific things.  */

  MARK_INTERVAL_TREE (buffer_intervals (buffer));

  /* For now, we just don't mark the undo_list.  It's done later in
     a special way just before the sweep phase, and after stripping
     some of its elements that are not needed any more.  */

  mark_overlay (buffer->overlays_before);
  mark_overlay (buffer->overlays_after);

  /* If this is an indirect buffer, mark its base buffer.  */
  if (buffer->base_buffer && !VECTOR_MARKED_P (buffer->base_buffer))
    mark_buffer (buffer->base_buffer);
}

/* Mark Lisp faces in the face cache C.  */

NO_INLINE /* To reduce stack depth in mark_object.  */
static void
mark_face_cache (struct face_cache *c)
{
  if (c)
    {
      int i, j;
      for (i = 0; i < c->used; ++i)
	{
	  struct face *face = FACE_FROM_ID_OR_NULL (c->f, i);

	  if (face)
	    {
	      if (face->font && !VECTOR_MARKED_P (face->font))
		mark_vectorlike ((struct Lisp_Vector *) face->font);

	      for (j = 0; j < LFACE_VECTOR_SIZE; ++j)
		mark_object (face->lface[j]);
	    }
	}
    }
}

NO_INLINE /* To reduce stack depth in mark_object.  */
static void
mark_localized_symbol (struct Lisp_Symbol *ptr)
{
  struct Lisp_Buffer_Local_Value *blv = SYMBOL_BLV (ptr);
  Lisp_Object where = blv->where;
  /* If the value is set up for a killed buffer or deleted
     frame, restore its global binding.  If the value is
     forwarded to a C variable, either it's not a Lisp_Object
     var, or it's staticpro'd already.  */
  if ((BUFFERP (where) && !BUFFER_LIVE_P (XBUFFER (where)))
      || (FRAMEP (where) && !FRAME_LIVE_P (XFRAME (where))))
    swap_in_global_binding (ptr);
  mark_object (blv->where);
  mark_object (blv->valcell);
  mark_object (blv->defcell);
}

NO_INLINE /* To reduce stack depth in mark_object.  */
static void
mark_save_value (struct Lisp_Save_Value *ptr)
{
  /* If `save_type' is zero, `data[0].pointer' is the address
     of a memory area containing `data[1].integer' potential
     Lisp_Objects.  */
  if (ptr->save_type == SAVE_TYPE_MEMORY)
    {
      Lisp_Object *p = ptr->data[0].pointer;
      ptrdiff_t nelt;
      for (nelt = ptr->data[1].integer; nelt > 0; nelt--, p++)
	mark_maybe_object (*p);
    }
  else
    {
      /* Find Lisp_Objects in `data[N]' slots and mark them.  */
      int i;
      for (i = 0; i < SAVE_VALUE_SLOTS; i++)
	if (save_type (ptr, i) == SAVE_OBJECT)
	  mark_object (ptr->data[i].object);
    }
}

/* Remove killed buffers or items whose car is a killed buffer from
   LIST, and mark other items.  Return changed LIST, which is marked.  */

static Lisp_Object
mark_discard_killed_buffers (Lisp_Object list)
{
  Lisp_Object tail, *prev = &list;

  for (tail = list; CONSP (tail) && !CONS_MARKED_P (XCONS (tail));
       tail = XCDR (tail))
    {
      Lisp_Object tem = XCAR (tail);
      if (CONSP (tem))
	tem = XCAR (tem);
      if (BUFFERP (tem) && !BUFFER_LIVE_P (XBUFFER (tem)))
	*prev = XCDR (tail);
      else
	{
	  CONS_MARK (XCONS (tail));
	  mark_object (XCAR (tail));
	  prev = xcdr_addr (tail);
	}
    }
  mark_object (tail);
  return list;
}

/* Determine type of generic Lisp_Object and mark it accordingly.

   This function implements a straightforward depth-first marking
   algorithm and so the recursion depth may be very high (a few
   tens of thousands is not uncommon).  To minimize stack usage,
   a few cold paths are moved out to NO_INLINE functions above.
   In general, inlining them doesn't help you to gain more speed.  */

void
mark_object (Lisp_Object arg)
{
  register Lisp_Object obj;
  void *po;
#ifdef GC_CHECK_MARKED_OBJECTS
  struct mem_node *m;
#endif
  ptrdiff_t cdr_count = 0;

  obj = arg;
 loop:

  po = XPNTR (obj);
  if (PURE_P (po))
    return;

  last_marked[last_marked_index++] = obj;
  if (last_marked_index == LAST_MARKED_SIZE)
    last_marked_index = 0;

  /* Perform some sanity checks on the objects marked here.  Abort if
     we encounter an object we know is bogus.  This increases GC time
     by ~80%.  */
#ifdef GC_CHECK_MARKED_OBJECTS

  /* Check that the object pointed to by PO is known to be a Lisp
     structure allocated from the heap.  */
#define CHECK_ALLOCATED()			\
  do {						\
    m = mem_find (po);				\
    if (m == MEM_NIL)				\
      emacs_abort ();				\
  } while (0)

  /* Check that the object pointed to by PO is live, using predicate
     function LIVEP.  */
#define CHECK_LIVE(LIVEP)			\
  do {						\
    if (!LIVEP (m, po))				\
      emacs_abort ();				\
  } while (0)

  /* Check both of the above conditions, for non-symbols.  */
#define CHECK_ALLOCATED_AND_LIVE(LIVEP)		\
  do {						\
    CHECK_ALLOCATED ();				\
    CHECK_LIVE (LIVEP);				\
  } while (0)					\

  /* Check both of the above conditions, for symbols.  */
#define CHECK_ALLOCATED_AND_LIVE_SYMBOL()	\
  do {						\
    if (!c_symbol_p (ptr))			\
      {						\
	CHECK_ALLOCATED ();			\
	CHECK_LIVE (live_symbol_p);		\
      }						\
  } while (0)					\

#else /* not GC_CHECK_MARKED_OBJECTS */

#define CHECK_LIVE(LIVEP)			((void) 0)
#define CHECK_ALLOCATED_AND_LIVE(LIVEP)		((void) 0)
#define CHECK_ALLOCATED_AND_LIVE_SYMBOL()	((void) 0)

#endif /* not GC_CHECK_MARKED_OBJECTS */

  switch (XTYPE (obj))
    {
    case Lisp_String:
      {
	register struct Lisp_String *ptr = XSTRING (obj);
	if (STRING_MARKED_P (ptr))
	  break;
	CHECK_ALLOCATED_AND_LIVE (live_string_p);
	MARK_STRING (ptr);
	MARK_INTERVAL_TREE (ptr->intervals);
#ifdef GC_CHECK_STRING_BYTES
	/* Check that the string size recorded in the string is the
	   same as the one recorded in the sdata structure.  */
	string_bytes (ptr);
#endif /* GC_CHECK_STRING_BYTES */
      }
      break;

    case Lisp_Vectorlike:
      {
	register struct Lisp_Vector *ptr = XVECTOR (obj);
	register ptrdiff_t pvectype;

	if (VECTOR_MARKED_P (ptr))
	  break;

#ifdef GC_CHECK_MARKED_OBJECTS
	m = mem_find (po);
	if (m == MEM_NIL && !SUBRP (obj) && !main_thread_p (po))
	  emacs_abort ();
#endif /* GC_CHECK_MARKED_OBJECTS */

	if (ptr->header.size & PSEUDOVECTOR_FLAG)
	  pvectype = ((ptr->header.size & PVEC_TYPE_MASK)
		      >> PSEUDOVECTOR_AREA_BITS);
	else
	  pvectype = PVEC_NORMAL_VECTOR;

	if (pvectype != PVEC_SUBR
	    && pvectype != PVEC_BUFFER
	    && !main_thread_p (po))
	  CHECK_LIVE (live_vector_p);

	switch (pvectype)
	  {
	  case PVEC_BUFFER:
#ifdef GC_CHECK_MARKED_OBJECTS
	    {
	      struct buffer *b;
	      FOR_EACH_BUFFER (b)
		if (b == po)
		  break;
	      if (b == NULL)
		emacs_abort ();
	    }
#endif /* GC_CHECK_MARKED_OBJECTS */
	    mark_buffer ((struct buffer *) ptr);
	    break;

	  case PVEC_COMPILED:
	    /* Although we could treat this just like a vector, mark_compiled
	       returns the COMPILED_CONSTANTS element, which is marked at the
	       next iteration of goto-loop here.  This is done to avoid a few
	       recursive calls to mark_object.  */
	    obj = mark_compiled (ptr);
	    if (!NILP (obj))
	      goto loop;
	    break;

	  case PVEC_FRAME:
	    {
	      struct frame *f = (struct frame *) ptr;

	      mark_vectorlike (ptr);
	      mark_face_cache (f->face_cache);
#ifdef HAVE_WINDOW_SYSTEM
	      if (FRAME_WINDOW_P (f) && FRAME_X_OUTPUT (f))
		{
		  struct font *font = FRAME_FONT (f);

		  if (font && !VECTOR_MARKED_P (font))
		    mark_vectorlike ((struct Lisp_Vector *) font);
		}
#endif
	    }
	    break;

	  case PVEC_WINDOW:
	    {
	      struct window *w = (struct window *) ptr;

	      mark_vectorlike (ptr);

	      /* Mark glyph matrices, if any.  Marking window
		 matrices is sufficient because frame matrices
		 use the same glyph memory.  */
	      if (w->current_matrix)
		{
		  mark_glyph_matrix (w->current_matrix);
		  mark_glyph_matrix (w->desired_matrix);
		}

	      /* Filter out killed buffers from both buffer lists
		 in attempt to help GC to reclaim killed buffers faster.
		 We can do it elsewhere for live windows, but this is the
		 best place to do it for dead windows.  */
	      wset_prev_buffers
		(w, mark_discard_killed_buffers (w->prev_buffers));
	      wset_next_buffers
		(w, mark_discard_killed_buffers (w->next_buffers));
	    }
	    break;

	  case PVEC_HASH_TABLE:
	    {
	      struct Lisp_Hash_Table *h = (struct Lisp_Hash_Table *) ptr;

	      mark_vectorlike (ptr);
	      mark_object (h->test.name);
	      mark_object (h->test.user_hash_function);
	      mark_object (h->test.user_cmp_function);
	      /* If hash table is not weak, mark all keys and values.
		 For weak tables, mark only the vector.  */
	      if (NILP (h->weak))
		mark_object (h->key_and_value);
	      else
		VECTOR_MARK (XVECTOR (h->key_and_value));
	    }
	    break;

	  case PVEC_CHAR_TABLE:
	  case PVEC_SUB_CHAR_TABLE:
	    mark_char_table (ptr, (enum pvec_type) pvectype);
	    break;

	  case PVEC_BOOL_VECTOR:
	    /* No Lisp_Objects to mark in a bool vector.  */
	    VECTOR_MARK (ptr);
	    break;

	  case PVEC_SUBR:
	    break;

	  case PVEC_FREE:
	    emacs_abort ();

	  default:
	    mark_vectorlike (ptr);
	  }
      }
      break;

    case Lisp_Symbol:
      {
	register struct Lisp_Symbol *ptr = XSYMBOL (obj);
      nextsym:
	if (ptr->gcmarkbit)
	  break;
	CHECK_ALLOCATED_AND_LIVE_SYMBOL ();
	ptr->gcmarkbit = 1;
	/* Attempt to catch bogus objects.  */
        eassert (valid_lisp_object_p (ptr->function));
	mark_object (ptr->function);
	mark_object (ptr->plist);
	switch (ptr->redirect)
	  {
	  case SYMBOL_PLAINVAL: mark_object (SYMBOL_VAL (ptr)); break;
	  case SYMBOL_VARALIAS:
	    {
	      Lisp_Object tem;
	      XSETSYMBOL (tem, SYMBOL_ALIAS (ptr));
	      mark_object (tem);
	      break;
	    }
	  case SYMBOL_LOCALIZED:
	    mark_localized_symbol (ptr);
	    break;
	  case SYMBOL_FORWARDED:
	    /* If the value is forwarded to a buffer or keyboard field,
	       these are marked when we see the corresponding object.
	       And if it's forwarded to a C variable, either it's not
	       a Lisp_Object var, or it's staticpro'd already.  */
	    break;
	  default: emacs_abort ();
	  }
	if (!PURE_P (XSTRING (ptr->name)))
	  MARK_STRING (XSTRING (ptr->name));
	MARK_INTERVAL_TREE (string_intervals (ptr->name));
	/* Inner loop to mark next symbol in this bucket, if any.  */
	po = ptr = ptr->next;
	if (ptr)
	  goto nextsym;
      }
      break;

    case Lisp_Misc:
      CHECK_ALLOCATED_AND_LIVE (live_misc_p);

      if (XMISCANY (obj)->gcmarkbit)
	break;

      switch (XMISCTYPE (obj))
	{
	case Lisp_Misc_Marker:
	  /* DO NOT mark thru the marker's chain.
	     The buffer's markers chain does not preserve markers from gc;
	     instead, markers are removed from the chain when freed by gc.  */
	  XMISCANY (obj)->gcmarkbit = 1;
	  break;

	case Lisp_Misc_Save_Value:
	  XMISCANY (obj)->gcmarkbit = 1;
	  mark_save_value (XSAVE_VALUE (obj));
	  break;

	case Lisp_Misc_Overlay:
	  mark_overlay (XOVERLAY (obj));
          break;

        case Lisp_Misc_Finalizer:
          XMISCANY (obj)->gcmarkbit = true;
          mark_object (XFINALIZER (obj)->function);
          break;

#ifdef HAVE_MODULES
	case Lisp_Misc_User_Ptr:
	  XMISCANY (obj)->gcmarkbit = true;
	  break;
#endif

	default:
	  emacs_abort ();
	}
      break;

    case Lisp_Cons:
      {
	register struct Lisp_Cons *ptr = XCONS (obj);
	if (CONS_MARKED_P (ptr))
	  break;
	CHECK_ALLOCATED_AND_LIVE (live_cons_p);
	CONS_MARK (ptr);
	/* If the cdr is nil, avoid recursion for the car.  */
	if (EQ (ptr->u.cdr, Qnil))
	  {
	    obj = ptr->car;
	    cdr_count = 0;
	    goto loop;
	  }
	mark_object (ptr->car);
	obj = ptr->u.cdr;
	cdr_count++;
	if (cdr_count == mark_object_loop_halt)
	  emacs_abort ();
	goto loop;
      }

    case Lisp_Float:
      CHECK_ALLOCATED_AND_LIVE (live_float_p);
      FLOAT_MARK (XFLOAT (obj));
      break;

    case_Lisp_Int:
      break;

    default:
      emacs_abort ();
    }

#undef CHECK_LIVE
#undef CHECK_ALLOCATED
#undef CHECK_ALLOCATED_AND_LIVE
}
/* Mark the Lisp pointers in the terminal objects.
   Called by Fgarbage_collect.  */

static void
mark_terminals (void)
{
  struct terminal *t;
  for (t = terminal_list; t; t = t->next_terminal)
    {
      eassert (t->name != NULL);
#ifdef HAVE_WINDOW_SYSTEM
      /* If a terminal object is reachable from a stacpro'ed object,
	 it might have been marked already.  Make sure the image cache
	 gets marked.  */
      mark_image_cache (t->image_cache);
#endif /* HAVE_WINDOW_SYSTEM */
      if (!VECTOR_MARKED_P (t))
	mark_vectorlike ((struct Lisp_Vector *)t);
    }
}



/* Value is non-zero if OBJ will survive the current GC because it's
   either marked or does not need to be marked to survive.  */

bool
survives_gc_p (Lisp_Object obj)
{
  bool survives_p;

  switch (XTYPE (obj))
    {
    case_Lisp_Int:
      survives_p = 1;
      break;

    case Lisp_Symbol:
      survives_p = XSYMBOL (obj)->gcmarkbit;
      break;

    case Lisp_Misc:
      survives_p = XMISCANY (obj)->gcmarkbit;
      break;

    case Lisp_String:
      survives_p = STRING_MARKED_P (XSTRING (obj));
      break;

    case Lisp_Vectorlike:
      survives_p = SUBRP (obj) || VECTOR_MARKED_P (XVECTOR (obj));
      break;

    case Lisp_Cons:
      survives_p = CONS_MARKED_P (XCONS (obj));
      break;

    case Lisp_Float:
      survives_p = FLOAT_MARKED_P (XFLOAT (obj));
      break;

    default:
      emacs_abort ();
    }

  return survives_p || PURE_P (XPNTR (obj));
}




NO_INLINE /* For better stack traces */
static void
sweep_conses (void)
{
  struct cons_block *cblk;
  struct cons_block **cprev = &cons_block;
  int lim = cons_block_index;
  EMACS_INT num_free = 0, num_used = 0;

  cons_free_list = 0;

  for (cblk = cons_block; cblk; cblk = *cprev)
    {
      int i = 0;
      int this_free = 0;
      int ilim = (lim + BITS_PER_BITS_WORD - 1) / BITS_PER_BITS_WORD;

      /* Scan the mark bits an int at a time.  */
      for (i = 0; i < ilim; i++)
        {
          if (cblk->gcmarkbits[i] == BITS_WORD_MAX)
            {
              /* Fast path - all cons cells for this int are marked.  */
              cblk->gcmarkbits[i] = 0;
              num_used += BITS_PER_BITS_WORD;
            }
          else
            {
              /* Some cons cells for this int are not marked.
                 Find which ones, and free them.  */
              int start, pos, stop;

              start = i * BITS_PER_BITS_WORD;
              stop = lim - start;
              if (stop > BITS_PER_BITS_WORD)
                stop = BITS_PER_BITS_WORD;
              stop += start;

              for (pos = start; pos < stop; pos++)
                {
                  if (!CONS_MARKED_P (&cblk->conses[pos]))
                    {
                      this_free++;
                      cblk->conses[pos].u.chain = cons_free_list;
                      cons_free_list = &cblk->conses[pos];
                      cons_free_list->car = Vdead;
                    }
                  else
                    {
                      num_used++;
                      CONS_UNMARK (&cblk->conses[pos]);
                    }
                }
            }
        }

      lim = CONS_BLOCK_SIZE;
      /* If this block contains only free conses and we have already
         seen more than two blocks worth of free conses then deallocate
         this block.  */
      if (this_free == CONS_BLOCK_SIZE && num_free > CONS_BLOCK_SIZE)
        {
          *cprev = cblk->next;
          /* Unhook from the free list.  */
          cons_free_list = cblk->conses[0].u.chain;
          lisp_align_free (cblk);
        }
      else
        {
          num_free += this_free;
          cprev = &cblk->next;
        }
    }
  total_conses = num_used;
  total_free_conses = num_free;
}

NO_INLINE /* For better stack traces */
static void
sweep_floats (void)
{
  register struct float_block *fblk;
  struct float_block **fprev = &float_block;
  register int lim = float_block_index;
  EMACS_INT num_free = 0, num_used = 0;

  float_free_list = 0;

  for (fblk = float_block; fblk; fblk = *fprev)
    {
      register int i;
      int this_free = 0;
      for (i = 0; i < lim; i++)
        if (!FLOAT_MARKED_P (&fblk->floats[i]))
          {
            this_free++;
            fblk->floats[i].u.chain = float_free_list;
            float_free_list = &fblk->floats[i];
          }
        else
          {
            num_used++;
            FLOAT_UNMARK (&fblk->floats[i]);
          }
      lim = FLOAT_BLOCK_SIZE;
      /* If this block contains only free floats and we have already
         seen more than two blocks worth of free floats then deallocate
         this block.  */
      if (this_free == FLOAT_BLOCK_SIZE && num_free > FLOAT_BLOCK_SIZE)
        {
          *fprev = fblk->next;
          /* Unhook from the free list.  */
          float_free_list = fblk->floats[0].u.chain;
          lisp_align_free (fblk);
        }
      else
        {
          num_free += this_free;
          fprev = &fblk->next;
        }
    }
  total_floats = num_used;
  total_free_floats = num_free;
}

NO_INLINE /* For better stack traces */
static void
sweep_intervals (void)
{
  register struct interval_block *iblk;
  struct interval_block **iprev = &interval_block;
  register int lim = interval_block_index;
  EMACS_INT num_free = 0, num_used = 0;

  interval_free_list = 0;

  for (iblk = interval_block; iblk; iblk = *iprev)
    {
      register int i;
      int this_free = 0;

      for (i = 0; i < lim; i++)
        {
          if (!iblk->intervals[i].gcmarkbit)
            {
              set_interval_parent (&iblk->intervals[i], interval_free_list);
              interval_free_list = &iblk->intervals[i];
              this_free++;
            }
          else
            {
              num_used++;
              iblk->intervals[i].gcmarkbit = 0;
            }
        }
      lim = INTERVAL_BLOCK_SIZE;
      /* If this block contains only free intervals and we have already
         seen more than two blocks worth of free intervals then
         deallocate this block.  */
      if (this_free == INTERVAL_BLOCK_SIZE && num_free > INTERVAL_BLOCK_SIZE)
        {
          *iprev = iblk->next;
          /* Unhook from the free list.  */
          interval_free_list = INTERVAL_PARENT (&iblk->intervals[0]);
          lisp_free (iblk);
        }
      else
        {
          num_free += this_free;
          iprev = &iblk->next;
        }
    }
  total_intervals = num_used;
  total_free_intervals = num_free;
}

NO_INLINE /* For better stack traces */
static void
sweep_symbols (void)
{
  struct symbol_block *sblk;
  struct symbol_block **sprev = &symbol_block;
  int lim = symbol_block_index;
  EMACS_INT num_free = 0, num_used = ARRAYELTS (lispsym);

  symbol_free_list = NULL;

  for (int i = 0; i < ARRAYELTS (lispsym); i++)
    lispsym[i].gcmarkbit = 0;

  for (sblk = symbol_block; sblk; sblk = *sprev)
    {
      int this_free = 0;
      union aligned_Lisp_Symbol *sym = sblk->symbols;
      union aligned_Lisp_Symbol *end = sym + lim;

      for (; sym < end; ++sym)
        {
          if (!sym->s.gcmarkbit)
            {
              if (sym->s.redirect == SYMBOL_LOCALIZED)
                xfree (SYMBOL_BLV (&sym->s));
              sym->s.next = symbol_free_list;
              symbol_free_list = &sym->s;
              symbol_free_list->function = Vdead;
              ++this_free;
            }
          else
            {
              ++num_used;
              sym->s.gcmarkbit = 0;
              /* Attempt to catch bogus objects.  */
              eassert (valid_lisp_object_p (sym->s.function));
            }
        }

      lim = SYMBOL_BLOCK_SIZE;
      /* If this block contains only free symbols and we have already
         seen more than two blocks worth of free symbols then deallocate
         this block.  */
      if (this_free == SYMBOL_BLOCK_SIZE && num_free > SYMBOL_BLOCK_SIZE)
        {
          *sprev = sblk->next;
          /* Unhook from the free list.  */
          symbol_free_list = sblk->symbols[0].s.next;
          lisp_free (sblk);
        }
      else
        {
          num_free += this_free;
          sprev = &sblk->next;
        }
    }
  total_symbols = num_used;
  total_free_symbols = num_free;
}

NO_INLINE /* For better stack traces.  */
static void
sweep_misc (void)
{
  register struct marker_block *mblk;
  struct marker_block **mprev = &marker_block;
  register int lim = marker_block_index;
  EMACS_INT num_free = 0, num_used = 0;

  /* Put all unmarked misc's on free list.  For a marker, first
     unchain it from the buffer it points into.  */

  marker_free_list = 0;

  for (mblk = marker_block; mblk; mblk = *mprev)
    {
      register int i;
      int this_free = 0;

      for (i = 0; i < lim; i++)
        {
          if (!mblk->markers[i].m.u_any.gcmarkbit)
            {
              if (mblk->markers[i].m.u_any.type == Lisp_Misc_Marker)
                unchain_marker (&mblk->markers[i].m.u_marker);
              else if (mblk->markers[i].m.u_any.type == Lisp_Misc_Finalizer)
                unchain_finalizer (&mblk->markers[i].m.u_finalizer);
#ifdef HAVE_MODULES
	      else if (mblk->markers[i].m.u_any.type == Lisp_Misc_User_Ptr)
		{
		  struct Lisp_User_Ptr *uptr = &mblk->markers[i].m.u_user_ptr;
		  if (uptr->finalizer)
		    uptr->finalizer (uptr->p);
		}
#endif
              /* Set the type of the freed object to Lisp_Misc_Free.
                 We could leave the type alone, since nobody checks it,
                 but this might catch bugs faster.  */
              mblk->markers[i].m.u_marker.type = Lisp_Misc_Free;
              mblk->markers[i].m.u_free.chain = marker_free_list;
              marker_free_list = &mblk->markers[i].m;
              this_free++;
            }
          else
            {
              num_used++;
              mblk->markers[i].m.u_any.gcmarkbit = 0;
            }
        }
      lim = MARKER_BLOCK_SIZE;
      /* If this block contains only free markers and we have already
         seen more than two blocks worth of free markers then deallocate
         this block.  */
      if (this_free == MARKER_BLOCK_SIZE && num_free > MARKER_BLOCK_SIZE)
        {
          *mprev = mblk->next;
          /* Unhook from the free list.  */
          marker_free_list = mblk->markers[0].m.u_free.chain;
          lisp_free (mblk);
        }
      else
        {
          num_free += this_free;
          mprev = &mblk->next;
        }
    }

  total_markers = num_used;
  total_free_markers = num_free;
}

NO_INLINE /* For better stack traces */
static void
sweep_buffers (void)
{
  register struct buffer *buffer, **bprev = &all_buffers;

  total_buffers = 0;
  for (buffer = all_buffers; buffer; buffer = *bprev)
    if (!VECTOR_MARKED_P (buffer))
      {
        *bprev = buffer->next;
        lisp_free (buffer);
      }
    else
      {
        VECTOR_UNMARK (buffer);
        /* Do not use buffer_(set|get)_intervals here.  */
        buffer->text->intervals = balance_intervals (buffer->text->intervals);
        total_buffers++;
        bprev = &buffer->next;
      }
}

/* Sweep: find all structures not marked, and free them.  */
static void
gc_sweep (void)
{
  /* Remove or mark entries in weak hash tables.
     This must be done before any object is unmarked.  */
  sweep_weak_hash_tables ();

  sweep_strings ();
  check_string_bytes (!noninteractive);
  sweep_conses ();
  sweep_floats ();
  sweep_intervals ();
  sweep_symbols ();
  sweep_misc ();
  sweep_buffers ();
  sweep_vectors ();
  check_string_bytes (!noninteractive);
}

DEFUN ("memory-info", Fmemory_info, Smemory_info, 0, 0, 0,
       doc: /* Return a list of (TOTAL-RAM FREE-RAM TOTAL-SWAP FREE-SWAP).
All values are in Kbytes.  If there is no swap space,
last two values are zero.  If the system is not supported
or memory information can't be obtained, return nil.  */)
  (void)
{
#if defined HAVE_LINUX_SYSINFO
  struct sysinfo si;
  uintmax_t units;

  if (sysinfo (&si))
    return Qnil;
#ifdef LINUX_SYSINFO_UNIT
  units = si.mem_unit;
#else
  units = 1;
#endif
  return list4i ((uintmax_t) si.totalram * units / 1024,
		 (uintmax_t) si.freeram * units / 1024,
		 (uintmax_t) si.totalswap * units / 1024,
		 (uintmax_t) si.freeswap * units / 1024);
#elif defined WINDOWSNT
  unsigned long long totalram, freeram, totalswap, freeswap;

  if (w32_memory_info (&totalram, &freeram, &totalswap, &freeswap) == 0)
    return list4i ((uintmax_t) totalram / 1024,
		   (uintmax_t) freeram / 1024,
		   (uintmax_t) totalswap / 1024,
		   (uintmax_t) freeswap / 1024);
  else
    return Qnil;
#else
  /* FIXME: add more systems.  */
  return Qnil;
#endif
}

/* Debugging aids.  */

DEFUN ("memory-limit", Fmemory_limit, Smemory_limit, 0, 0, 0,
       doc: /* Return the address of the last byte Emacs has allocated, divided by 1024.
This may be helpful in debugging Emacs's memory usage.
We divide the value by 1024 to make sure it fits in a Lisp integer.  */)
  (void)
{
  Lisp_Object end;

#if defined HAVE_NS || !HAVE_SBRK
  /* Avoid warning.  sbrk has no relation to memory allocated anyway.  */
  XSETINT (end, 0);
#else
  XSETINT (end, (intptr_t) (char *) sbrk (0) / 1024);
#endif

  return end;
}

DEFUN ("memory-use-counts", Fmemory_use_counts, Smemory_use_counts, 0, 0, 0,
       doc: /* Return a list of counters that measure how much consing there has been.
Each of these counters increments for a certain kind of object.
The counters wrap around from the largest positive integer to zero.
Garbage collection does not decrease them.
The elements of the value are as follows:
  (CONSES FLOATS VECTOR-CELLS SYMBOLS STRING-CHARS MISCS INTERVALS STRINGS)
All are in units of 1 = one object consed
except for VECTOR-CELLS and STRING-CHARS, which count the total length of
objects consed.
MISCS include overlays, markers, and some internal types.
Frames, windows, buffers, and subprocesses count as vectors
  (but the contents of a buffer's text do not count here).  */)
  (void)
{
  return listn (CONSTYPE_HEAP, 8,
		bounded_number (cons_cells_consed),
		bounded_number (floats_consed),
		bounded_number (vector_cells_consed),
		bounded_number (symbols_consed),
		bounded_number (string_chars_consed),
		bounded_number (misc_objects_consed),
		bounded_number (intervals_consed),
		bounded_number (strings_consed));
}

static bool
symbol_uses_obj (Lisp_Object symbol, Lisp_Object obj)
{
  struct Lisp_Symbol *sym = XSYMBOL (symbol);
  Lisp_Object val = find_symbol_value (symbol);
  return (EQ (val, obj)
	  || EQ (sym->function, obj)
	  || (!NILP (sym->function)
	      && COMPILEDP (sym->function)
	      && EQ (AREF (sym->function, COMPILED_BYTECODE), obj))
	  || (!NILP (val)
	      && COMPILEDP (val)
	      && EQ (AREF (val, COMPILED_BYTECODE), obj)));
}

/* Find at most FIND_MAX symbols which have OBJ as their value or
   function.  This is used in gdbinit's `xwhichsymbols' command.  */

Lisp_Object
which_symbols (Lisp_Object obj, EMACS_INT find_max)
{
   struct symbol_block *sblk;
   ptrdiff_t gc_count = inhibit_garbage_collection ();
   Lisp_Object found = Qnil;

   if (! DEADP (obj))
     {
       for (int i = 0; i < ARRAYELTS (lispsym); i++)
	 {
	   Lisp_Object sym = builtin_lisp_symbol (i);
	   if (symbol_uses_obj (sym, obj))
	     {
	       found = Fcons (sym, found);
	       if (--find_max == 0)
		 goto out;
	     }
	 }

       for (sblk = symbol_block; sblk; sblk = sblk->next)
	 {
	   union aligned_Lisp_Symbol *aligned_sym = sblk->symbols;
	   int bn;

	   for (bn = 0; bn < SYMBOL_BLOCK_SIZE; bn++, aligned_sym++)
	     {
	       if (sblk == symbol_block && bn >= symbol_block_index)
		 break;

	       Lisp_Object sym = make_lisp_symbol (&aligned_sym->s);
	       if (symbol_uses_obj (sym, obj))
		 {
		   found = Fcons (sym, found);
		   if (--find_max == 0)
		     goto out;
		 }
	     }
	 }
     }

  out:
   unbind_to (gc_count, Qnil);
   return found;
}

#ifdef SUSPICIOUS_OBJECT_CHECKING

static void *
find_suspicious_object_in_range (void *begin, void *end)
{
  char *begin_a = begin;
  char *end_a = end;
  int i;

  for (i = 0; i < ARRAYELTS (suspicious_objects); ++i)
    {
      char *suspicious_object = suspicious_objects[i];
      if (begin_a <= suspicious_object && suspicious_object < end_a)
	return suspicious_object;
    }

  return NULL;
}

static void
note_suspicious_free (void* ptr)
{
  struct suspicious_free_record* rec;

  rec = &suspicious_free_history[suspicious_free_history_index++];
  if (suspicious_free_history_index ==
      ARRAYELTS (suspicious_free_history))
    {
      suspicious_free_history_index = 0;
    }

  memset (rec, 0, sizeof (*rec));
  rec->suspicious_object = ptr;
  backtrace (&rec->backtrace[0], ARRAYELTS (rec->backtrace));
}

static void
detect_suspicious_free (void* ptr)
{
  int i;

  eassert (ptr != NULL);

  for (i = 0; i < ARRAYELTS (suspicious_objects); ++i)
    if (suspicious_objects[i] == ptr)
      {
        note_suspicious_free (ptr);
        suspicious_objects[i] = NULL;
      }
}

#endif /* SUSPICIOUS_OBJECT_CHECKING */

DEFUN ("suspicious-object", Fsuspicious_object, Ssuspicious_object, 1, 1, 0,
       doc: /* Return OBJ, maybe marking it for extra scrutiny.
If Emacs is compiled with suspicious object checking, capture
a stack trace when OBJ is freed in order to help track down
garbage collection bugs.  Otherwise, do nothing and return OBJ.   */)
   (Lisp_Object obj)
{
#ifdef SUSPICIOUS_OBJECT_CHECKING
  /* Right now, we care only about vectors.  */
  if (VECTORLIKEP (obj))
    {
      suspicious_objects[suspicious_object_index++] = XVECTOR (obj);
      if (suspicious_object_index == ARRAYELTS (suspicious_objects))
	suspicious_object_index = 0;
    }
#endif
  return obj;
}

#ifdef ENABLE_CHECKING

bool suppress_checking;

void
die (const char *msg, const char *file, int line)
{
  fprintf (stderr, "\r\n%s:%d: Emacs fatal error: assertion failed: %s\r\n",
	   file, line, msg);
  terminate_due_to_signal (SIGABRT, INT_MAX);
}

#endif /* ENABLE_CHECKING */

#if defined (ENABLE_CHECKING) && USE_STACK_LISP_OBJECTS

/* Stress alloca with inconveniently sized requests and check
   whether all allocated areas may be used for Lisp_Object.  */

NO_INLINE static void
verify_alloca (void)
{
  int i;
  enum { ALLOCA_CHECK_MAX = 256 };
  /* Start from size of the smallest Lisp object.  */
  for (i = sizeof (struct Lisp_Cons); i <= ALLOCA_CHECK_MAX; i++)
    {
      void *ptr = alloca (i);
      make_lisp_ptr (ptr, Lisp_Cons);
    }
}

#else /* not ENABLE_CHECKING && USE_STACK_LISP_OBJECTS */

#define verify_alloca() ((void) 0)

#endif /* ENABLE_CHECKING && USE_STACK_LISP_OBJECTS */

/* Initialization.  */

void
init_alloc_once (void)
{
  /* Even though Qt's contents are not set up, its address is known.  */
  Vpurify_flag = Qt;

  purebeg = PUREBEG;
  pure_size = PURESIZE;

  verify_alloca ();
  init_finalizer_list (&finalizers);
  init_finalizer_list (&doomed_finalizers);

  mem_init ();
  Vdead = make_pure_string ("DEAD", 4, 4, 0);

#ifdef DOUG_LEA_MALLOC
  mallopt (M_TRIM_THRESHOLD, 128 * 1024); /* Trim threshold.  */
  mallopt (M_MMAP_THRESHOLD, 64 * 1024);  /* Mmap threshold.  */
  mallopt (M_MMAP_MAX, MMAP_MAX_AREAS);   /* Max. number of mmap'ed areas.  */
#endif
  init_strings ();
  init_vectors ();

  refill_memory_reserve ();
  gc_cons_threshold = GC_DEFAULT_THRESHOLD;
}

void
init_alloc (void)
{
#if !defined GC_SAVE_REGISTERS_ON_STACK && !defined GC_SETJMP_WORKS
  setjmp_tested_p = longjmps_done = 0;
#endif
  Vgc_elapsed = make_float (0.0);
  gcs_done = 0;

#if USE_VALGRIND
  valgrind_p = RUNNING_ON_VALGRIND != 0;
#endif
}

void
syms_of_alloc (void)
{
  DEFVAR_INT ("gc-cons-threshold", gc_cons_threshold,
	      doc: /* Number of bytes of consing between garbage collections.
Garbage collection can happen automatically once this many bytes have been
allocated since the last garbage collection.  All data types count.

Garbage collection happens automatically only when `eval' is called.

By binding this temporarily to a large number, you can effectively
prevent garbage collection during a part of the program.
See also `gc-cons-percentage'.  */);

  DEFVAR_LISP ("gc-cons-percentage", Vgc_cons_percentage,
	       doc: /* Portion of the heap used for allocation.
Garbage collection can happen automatically once this portion of the heap
has been allocated since the last garbage collection.
If this portion is smaller than `gc-cons-threshold', this is ignored.  */);
  Vgc_cons_percentage = make_float (0.1);

  DEFVAR_INT ("pure-bytes-used", pure_bytes_used,
	      doc: /* Number of bytes of shareable Lisp data allocated so far.  */);

  DEFVAR_INT ("cons-cells-consed", cons_cells_consed,
	      doc: /* Number of cons cells that have been consed so far.  */);

  DEFVAR_INT ("floats-consed", floats_consed,
	      doc: /* Number of floats that have been consed so far.  */);

  DEFVAR_INT ("vector-cells-consed", vector_cells_consed,
	      doc: /* Number of vector cells that have been consed so far.  */);

  DEFVAR_INT ("symbols-consed", symbols_consed,
	      doc: /* Number of symbols that have been consed so far.  */);
  symbols_consed += ARRAYELTS (lispsym);

  DEFVAR_INT ("string-chars-consed", string_chars_consed,
	      doc: /* Number of string characters that have been consed so far.  */);

  DEFVAR_INT ("misc-objects-consed", misc_objects_consed,
	      doc: /* Number of miscellaneous objects that have been consed so far.
These include markers and overlays, plus certain objects not visible
to users.  */);

  DEFVAR_INT ("intervals-consed", intervals_consed,
	      doc: /* Number of intervals that have been consed so far.  */);

  DEFVAR_INT ("strings-consed", strings_consed,
	      doc: /* Number of strings that have been consed so far.  */);

  DEFVAR_LISP ("purify-flag", Vpurify_flag,
	       doc: /* Non-nil means loading Lisp code in order to dump an executable.
This means that certain objects should be allocated in shared (pure) space.
It can also be set to a hash-table, in which case this table is used to
do hash-consing of the objects allocated to pure space.  */);

  DEFVAR_BOOL ("garbage-collection-messages", garbage_collection_messages,
	       doc: /* Non-nil means display messages at start and end of garbage collection.  */);
  garbage_collection_messages = 0;

  DEFVAR_LISP ("post-gc-hook", Vpost_gc_hook,
	       doc: /* Hook run after garbage collection has finished.  */);
  Vpost_gc_hook = Qnil;
  DEFSYM (Qpost_gc_hook, "post-gc-hook");

  DEFVAR_LISP ("memory-signal-data", Vmemory_signal_data,
	       doc: /* Precomputed `signal' argument for memory-full error.  */);
  /* We build this in advance because if we wait until we need it, we might
     not be able to allocate the memory to hold it.  */
  Vmemory_signal_data
    = listn (CONSTYPE_PURE, 2, Qerror,
	     build_pure_c_string ("Memory exhausted--use M-x save-some-buffers then exit and restart Emacs"));

  DEFVAR_LISP ("memory-full", Vmemory_full,
	       doc: /* Non-nil means Emacs cannot get much more Lisp memory.  */);
  Vmemory_full = Qnil;

  DEFSYM (Qconses, "conses");
  DEFSYM (Qsymbols, "symbols");
  DEFSYM (Qmiscs, "miscs");
  DEFSYM (Qstrings, "strings");
  DEFSYM (Qvectors, "vectors");
  DEFSYM (Qfloats, "floats");
  DEFSYM (Qintervals, "intervals");
  DEFSYM (Qbuffers, "buffers");
  DEFSYM (Qstring_bytes, "string-bytes");
  DEFSYM (Qvector_slots, "vector-slots");
  DEFSYM (Qheap, "heap");
  DEFSYM (QAutomatic_GC, "Automatic GC");

  DEFSYM (Qgc_cons_threshold, "gc-cons-threshold");
  DEFSYM (Qchar_table_extra_slots, "char-table-extra-slots");

  DEFVAR_LISP ("gc-elapsed", Vgc_elapsed,
	       doc: /* Accumulated time elapsed in garbage collections.
The time is in seconds as a floating point value.  */);
  DEFVAR_INT ("gcs-done", gcs_done,
              doc: /* Accumulated number of garbage collections done.  */);

  defsubr (&Scons);
  defsubr (&Slist);
  defsubr (&Svector);
  defsubr (&Sbool_vector);
  defsubr (&Smake_byte_code);
  defsubr (&Smake_list);
  defsubr (&Smake_vector);
  defsubr (&Smake_string);
  defsubr (&Smake_bool_vector);
  defsubr (&Smake_symbol);
  defsubr (&Smake_marker);
  defsubr (&Smake_finalizer);
  defsubr (&Spurecopy);
  defsubr (&Sgarbage_collect);
  defsubr (&Smemory_limit);
  defsubr (&Smemory_info);
  defsubr (&Smemory_use_counts);
  defsubr (&Ssuspicious_object);
}

/* When compiled with GCC, GDB might say "No enum type named
   pvec_type" if we don't have at least one symbol with that type, and
   then xbacktrace could fail.  Similarly for the other enums and
   their values.  Some non-GCC compilers don't like these constructs.  */
#ifdef __GNUC__
union
{
  enum CHARTAB_SIZE_BITS CHARTAB_SIZE_BITS;
  enum char_table_specials char_table_specials;
  enum char_bits char_bits;
  enum CHECK_LISP_OBJECT_TYPE CHECK_LISP_OBJECT_TYPE;
  enum DEFAULT_HASH_SIZE DEFAULT_HASH_SIZE;
  enum Lisp_Bits Lisp_Bits;
  enum Lisp_Compiled Lisp_Compiled;
  enum maxargs maxargs;
  enum MAX_ALLOCA MAX_ALLOCA;
  enum More_Lisp_Bits More_Lisp_Bits;
  enum pvec_type pvec_type;
} const EXTERNALLY_VISIBLE gdb_make_enums_visible = {0};
#endif	/* __GNUC__ */<|MERGE_RESOLUTION|>--- conflicted
+++ resolved
@@ -55,17 +55,10 @@
 #include <sys/sysinfo.h>
 #endif
 
-<<<<<<< HEAD
-=======
-#ifdef MSDOS
-#include "dosfns.h"		/* For dos_memory_info.  */
-#endif
-
 #ifdef HAVE_MALLOC_H
 # include <malloc.h>
 #endif
 
->>>>>>> af3db69e
 #if (defined ENABLE_CHECKING			\
      && defined HAVE_VALGRIND_VALGRIND_H	\
      && !defined USE_VALGRIND)
